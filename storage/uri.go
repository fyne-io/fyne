package storage

import (
	"path"
	"path/filepath"
	"runtime"

	"fyne.io/fyne/v2"
	"fyne.io/fyne/v2/storage/repository"
)

// EqualURI returns true if the two URIs are equal.
//
// Since: 2.6
func EqualURI(t1, t2 fyne.URI) bool {
	return repository.EqualURI(t1, t2)
}

// NewFileURI creates a new URI from the given file path.
// Relative paths will be converted to absolute using filepath.Abs if required.
func NewFileURI(fpath string) fyne.URI {
	if !(path.IsAbs(fpath) || runtime.GOOS == "windows" && filepath.IsAbs(fpath)) {
		absolute, err := filepath.Abs(fpath)
		if err == nil {
			fpath = absolute
		}
	}

	return repository.NewFileURI(fpath)
}

// NewURI creates a new URI from the given string representation. This could be
// a URI from an external source or one saved from URI.String()
//
// Deprecated: use ParseURI instead
func NewURI(s string) fyne.URI {
	u, _ := ParseURI(s)
	return u
}

// ParseURI creates a new URI instance by parsing a URI string.
//
// Parse URI will parse up to the first ':' present in the URI string to
// extract the scheme, and then delegate further parsing to the registered
// repository for the given scheme. If no repository is registered for that
// scheme, the URI is parsed on a best-effort basis using net/url.
//
// As a special exception, URIs beginning with 'file:' are always parsed using
// NewFileURI(), which will correctly handle back-slashes appearing in the URI
// path component on Windows.
//
// Since: 2.0
func ParseURI(s string) (fyne.URI, error) {
	return repository.ParseURI(s)
}

// Parent returns a URI referencing the parent resource of the resource
// referenced by the URI. For example, the Parent() of 'file://foo/bar.baz' is
// 'file://foo'. The URI which is returned will be listable.
//
// NOTE: it is not a given that Parent() return a parent URI with the same
// Scheme(), though this will normally be the case.
//
// This can fail in several ways:
//
//   - If the URI refers to a filesystem root, then the Parent() implementation
//     must return (nil, URIRootError).
//
//   - If the URI refers to a resource which does not exist in a hierarchical
//     context (e.g. the URI references something which does not have a
//     semantically meaningful "parent"), the Parent() implementation may return
//     an error.
//
//   - If determining the parent of the referenced resource requires
//     interfacing with some external system, failures may propagate
//     through the Parent() implementation. For example if determining
//     the parent of a file:// URI requires reading information from
//     the filesystem, it could fail with a permission error.
//
//   - If the scheme of the given URI does not have a registered
//     HierarchicalRepository instance, then this method will fail with a
//     repository.ErrOperationNotSupported.
//
// NOTE: since v2.0.0, Parent() is backed by the repository system - this
// function is a helper which calls into an appropriate repository instance for
// the scheme of the URI it is given.
//
// Since: 1.4
func Parent(u fyne.URI) (fyne.URI, error) {
	repo, err := repository.ForURI(u)
	if err != nil {
		return nil, err
	}

	hrepo, ok := repo.(repository.HierarchicalRepository)
	if !ok {
		return nil, repository.ErrOperationNotSupported
	}

	return hrepo.Parent(u)
}

// Child returns a URI referencing a resource nested hierarchically below the
// given URI, identified by a string. For example, the child with the string
// component 'quux' of 'file://foo/bar' is 'file://foo/bar/quux'.
//
// This can fail in several ways:
//
//   - If the URI refers to a resource which does not exist in a hierarchical
//     context (e.g. the URI references something which does not have a
//     semantically meaningful "child"), the Child() implementation may return an
//     error.
//
//   - If generating a reference to a child of the referenced resource requires
//     interfacing with some external system, failures may propagate through the
//     Child() implementation. It is expected that this case would occur very
//     rarely if ever.
//
//   - If the scheme of the given URI does not have a registered
//     HierarchicalRepository instance, then this method will fail with a
//     repository.ErrOperationNotSupported.
//
// NOTE: since v2.0.0, Child() is backed by the repository system - this
// function is a helper which calls into an appropriate repository instance for
// the scheme of the URI it is given.
//
// Since: 1.4
func Child(u fyne.URI, component string) (fyne.URI, error) {
	repo, err := repository.ForURI(u)
	if err != nil {
		return nil, err
	}

	hrepo, ok := repo.(repository.HierarchicalRepository)
	if !ok {
		return nil, repository.ErrOperationNotSupported
	}

	return hrepo.Child(u, component)
}

// Exists determines if the resource referenced by the URI exists.
//
// This can fail in several ways:
//
//   - If checking the existence of a resource requires interfacing with some
//     external system, then failures may propagate through Exists(). For
//     example, checking the existence of a resource requires reading a directory
//     may result in a permissions error.
//
// It is understood that a non-nil error value signals that the existence or
// non-existence of the resource cannot be determined and is undefined.
//
// NOTE: since v2.0.0, Exists is backed by the repository system - this function
// calls into a scheme-specific implementation from a registered repository.
//
// Exists may call into either a generic implementation, or into a
// scheme-specific implementation depending on which storage repositories have
// been registered.
//
// Since: 1.4
func Exists(u fyne.URI) (bool, error) {
	repo, err := repository.ForURI(u)
	if err != nil {
		return false, err
	}

	return repo.Exists(u)
}

// Delete destroys, deletes, or otherwise removes the resource referenced
// by the URI.
//
// This can fail in several ways:
//
//   - If removing the resource requires interfacing with some external system,
//     failures may propagate through Destroy(). For example, deleting a file may
//     fail with a permissions error.
//
//   - If the referenced resource does not exist, attempting to destroy it should
//     throw an error.
//
//   - If the scheme of the given URI does not have a registered
//     WritableRepository instance, then this method will fail with a
//     repository.ErrOperationNotSupported.
//
// Delete is backed by the repository system - this function calls
// into a scheme-specific implementation from a registered repository.
//
// Since: 2.0
func Delete(u fyne.URI) error {
	repo, err := repository.ForURI(u)
	if err != nil {
		return err
	}

	wrepo, ok := repo.(repository.WritableRepository)
	if !ok {
		return repository.ErrOperationNotSupported
	}

	return wrepo.Delete(u)
<<<<<<< HEAD
}

// DeleteAll destroys, deletes, or otherwise removes the resource referenced
// by the URI and any child resources for listable URIs.
//
// DeleteAll is backed by the repository system - this function calls
// into a scheme-specific implementation from a registered repository.
//
// Since: 2.7
func DeleteAll(u fyne.URI) error {
	repo, err := repository.ForURI(u)
	if err != nil {
		return err
	}

	wrepo, ok := repo.(repository.DeleteAllRepository)
	if !ok {
		return repository.GenericDeleteAll(u)
	}

	return wrepo.DeleteAll(u)
=======
>>>>>>> 20e61a6a
}

// Reader returns URIReadCloser set up to read from the resource that the
// URI references.
//
// This method can fail in several ways:
//
//   - Different permissions or credentials are required to read the
//     referenced resource.
//
//   - This URI scheme could represent some resources that can be read,
//     but this particular URI references a resources that is not
//     something that can be read.
//
//   - Attempting to set up the reader depended on a lower level
//     operation such as a network or filesystem access that has failed
//     in some way.
//
// Reader is backed by the repository system - this function calls
// into a scheme-specific implementation from a registered repository.
//
// Since: 2.0
func Reader(u fyne.URI) (fyne.URIReadCloser, error) {
	repo, err := repository.ForURI(u)
	if err != nil {
		return nil, err
	}

	return repo.Reader(u)
}

// CanRead determines if a given URI could be written to using the Reader()
// method. It is preferred to check if a URI is readable using this method
// before calling Reader(), because the underlying operations required to
// attempt to read and then report an error may be slower than the operations
// needed to test if a URI is readable. Keep in mind however that even if
// CanRead returns true, you must still do appropriate error handling for
// Reader(), as the underlying filesystem may have changed since you called
// CanRead.
//
// The non-existence of a resource should not be treated as an error. In other
// words, a Repository implementation which for some URI u returns false, nil
// for Exists(u), CanRead(u) should also return false, nil.
//
// CanRead is backed by the repository system - this function calls into a
// scheme-specific implementation from a registered repository.
//
// Since: 2.0
func CanRead(u fyne.URI) (bool, error) {
	repo, err := repository.ForURI(u)
	if err != nil {
		return false, err
	}

	return repo.CanRead(u)
}

// Writer returns URIWriteCloser set up to write to the resource that the
// URI references.
//
// Writing to a non-extant resource should create that resource if possible
// (and if not possible, this should be reflected in the return of CanWrite()).
// Writing to an extant resource should overwrite it in-place. At present, this
// API does not provide a mechanism for appending to an already-extant
// resource, except for reading it in and writing all the data back out.
//
// This method can fail in several ways:
//
//   - Different permissions or credentials are required to write to the
//     referenced resource.
//
//   - This URI scheme could represent some resources that can be
//     written, but this particular URI references a resources that is
//     not something that can be written.
//
//   - Attempting to set up the writer depended on a lower level
//     operation such as a network or filesystem access that has failed
//     in some way.
//
//   - If the scheme of the given URI does not have a registered
//     WritableRepository instance, then this method will fail with a
//     repository.ErrOperationNotSupported.
//
// Writer is backed by the repository system - this function calls into a
// scheme-specific implementation from a registered repository.
//
// Since: 2.0
func Writer(u fyne.URI) (fyne.URIWriteCloser, error) {
	repo, err := repository.ForURI(u)
	if err != nil {
		return nil, err
	}

	wrepo, ok := repo.(repository.WritableRepository)
	if !ok {
		return nil, repository.ErrOperationNotSupported
	}

	return wrepo.Writer(u)
}

// Appender returns URIWriteCloser set up to write to the resource that the
// URI references without truncating it first
//
// Writing to a non-extant resource should create that resource if possible
// (and if not possible, this should be reflected in the return of CanWrite()).
// Writing to an extant resource should NOT overwrite it in-place.
//
// This method can fail in several ways:
//
//   - Different permissions or credentials are required to write to the
//     referenced resource.
//
//   - This URI scheme could represent some resources that can be
//     written, but this particular URI references a resources that is
//     not something that can be written.
//
//   - Attempting to set up the writer depended on a lower level
//     operation such as a network or filesystem access that has failed
//     in some way.
//
//   - If the scheme of the given URI does not have a registered
//     AppendableRepository instance, then this method will fail with a
//     repository.ErrOperationNotSupported.
//
// Appender is backed by the repository system - this function calls into a
// scheme-specific implementation from a registered repository.
//
// Since: 2.6
func Appender(u fyne.URI) (fyne.URIWriteCloser, error) {
	repo, err := repository.ForURI(u)
	if err != nil {
		return nil, err
	}

	wrepo, ok := repo.(repository.AppendableRepository)
	if !ok {
		return nil, repository.ErrOperationNotSupported
	}

	return wrepo.Appender(u)
}

// CanWrite determines if a given URI could be written to using the Writer()
// method. It is preferred to check if a URI is writable using this method
// before calling Writer(), because the underlying operations required to
// attempt to write and then report an error may be slower than the operations
// needed to test if a URI is writable.  Keep in mind however that even if
// CanWrite returns true, you must still do appropriate error handling for
// Writer(), as the underlying filesystem may have changed since you called
// CanWrite.

// CanWrite is backed by the repository system - this function calls into a
// scheme-specific implementation from a registered repository.
//
// Since: 2.0
func CanWrite(u fyne.URI) (bool, error) {
	repo, err := repository.ForURI(u)
	if err != nil {
		return false, err
	}

	wrepo, ok := repo.(repository.WritableRepository)
	if !ok {
		return false, repository.ErrOperationNotSupported
	}

	return wrepo.CanWrite(u)
}

// Copy given two URIs, 'src', and 'dest' both of the same scheme, will copy
// one to the other. If the source and destination are of different schemes,
// then the Copy implementation for the storage repository registered to the
// scheme of the source will be used. Implementations are recommended to use
// repository.GenericCopy() as a fail-over in the case that they do not
// understand how to operate on the scheme of the destination URI. However, the
// behavior of calling Copy() on URIs of non-matching schemes is ultimately
// defined by the storage repository registered to the scheme of the source
// URI.
//
// This method may fail in several ways:
//
//   - Different permissions or credentials are required to perform the
//     copy operation.
//
//   - This URI scheme could represent some resources that can be copied,
//     but either the source, destination, or both are not resources
//     that support copying.
//
//   - Performing the copy operation depended on a lower level operation
//     such as network or filesystem access that has failed in some way.
//
//   - If the scheme of the given URI does not have a registered
//     CopyableRepository instance, then this method will fail with a
//     repository.ErrOperationNotSupported.
//
// Copy is backed by the repository system - this function calls into a
// scheme-specific implementation from a registered repository.
//
// Since: 2.0
func Copy(source fyne.URI, destination fyne.URI) error {
	repo, err := repository.ForURI(source)
	if err != nil {
		return err
	}

	crepo, ok := repo.(repository.CopyableRepository)
	if !ok {
		return repository.ErrOperationNotSupported
	}

	return crepo.Copy(source, destination)
}

// Move returns a method that given two URIs, 'src' and 'dest' both of the same
// scheme this will move src to dest. This means the resource referenced by
// src will be copied into the resource referenced by dest, and the resource
// referenced by src will no longer exist after the operation is complete.
//
// If the source and destination are of different schemes, then the Move
// implementation for the storage repository registered to the scheme of the
// source will be used. Implementations are recommended to use
// repository.GenericMove() as a fail-over in the case that they do not
// understand how to operate on the scheme of the destination URI. However, the
// behavior of calling Move() on URIs of non-matching schemes is ultimately
// defined by the storage repository registered to the scheme of the source
// URI.
//
// This method may fail in several ways:
//
//   - Different permissions or credentials are required to perform the
//     rename operation.
//
//   - This URI scheme could represent some resources that can be renamed,
//     but either the source, destination, or both are not resources
//     that support renaming.
//
//   - Performing the rename operation depended on a lower level operation
//     such as network or filesystem access that has failed in some way.
//
//   - If the scheme of the given URI does not have a registered
//     MovableRepository instance, then this method will fail with a
//     repository.ErrOperationNotSupported.
//
// Move is backed by the repository system - this function calls into a
// scheme-specific implementation from a registered repository.
//
// Since: 2.0
func Move(source fyne.URI, destination fyne.URI) error {
	repo, err := repository.ForURI(source)
	if err != nil {
		return err
	}

	mrepo, ok := repo.(repository.MovableRepository)
	if !ok {
		return repository.ErrOperationNotSupported
	}

	return mrepo.Move(source, destination)
}

// CanList will determine if the URI is listable or not.
//
// This method may fail in several ways:
//
//   - Different permissions or credentials are required to check if the
//     URI supports listing.
//
//   - This URI scheme could represent some resources that can be listed,
//     but this specific URI is not one of them (e.g. a file on a
//     filesystem, as opposed to a directory).
//
//   - Checking for listability depended on a lower level operation
//     such as network or filesystem access that has failed in some way.
//
//   - If the scheme of the given URI does not have a registered
//     ListableRepository instance, then this method will fail with a
//     repository.ErrOperationNotSupported.
//
// CanList is backed by the repository system - this function calls into a
// scheme-specific implementation from a registered repository.
//
// Since: 2.0
func CanList(u fyne.URI) (bool, error) {
	repo, err := repository.ForURI(u)
	if err != nil {
		return false, err
	}

	lrepo, ok := repo.(repository.ListableRepository)
	if !ok {
		return false, repository.ErrOperationNotSupported
	}

	return lrepo.CanList(u)
}

// List returns a list of URIs that reference resources which are nested below
// the resource referenced by the argument. For example, listing a directory on
// a filesystem should return a list of files and directories it contains.
//
// This method may fail in several ways:
//
//   - Different permissions or credentials are required to obtain a
//     listing for the given URI.
//
//   - This URI scheme could represent some resources that can be listed,
//     but this specific URI is not one of them (e.g. a file on a
//     filesystem, as opposed to a directory). This can be tested in advance
//     using the Listable() function.
//
//   - Obtaining the listing depended on a lower level operation such as
//     network or filesystem access that has failed in some way.
//
//   - If the scheme of the given URI does not have a registered
//     ListableRepository instance, then this method will fail with a
//     repository.ErrOperationNotSupported.
//
// List is backed by the repository system - this function either calls into a
// scheme-specific implementation from a registered repository, or fails with a
// URIOperationNotSupported error.
//
// Since: 2.0
func List(u fyne.URI) ([]fyne.URI, error) {
	repo, err := repository.ForURI(u)
	if err != nil {
		return nil, err
	}

	lrepo, ok := repo.(repository.ListableRepository)
	if !ok {
		return nil, repository.ErrOperationNotSupported
	}

	return lrepo.List(u)
}

// CreateListable creates a new listable resource referenced by the given URI.
// CreateListable will error if the URI already references an extant resource.
// This method is used for storage repositories where listable resources are of
// a different underlying type than other resources - for example, in a typical
// filesystem ('file://'), CreateListable() corresponds to directory creation,
// and Writer() implies file creation for non-extant operands.
//
// For storage repositories where listable and non-listable resources are the
// of the same underlying type, CreateListable should be equivalent to calling
// Writer(), writing zero bytes, and then closing the `URIWriteCloser - in
// filesystem terms, the same as calling 'touch;'.
//
// Storage repositories which support listing, but not creation of listable
// objects may return repository.ErrOperationNotSupported.
//
// CreateListable should generally fail if the parent of its operand does not
// exist, however this can vary by the implementation details of the specific
// storage repository. In filesystem terms, this function is "mkdir" not "mkdir
// -p".
//
// This method may fail in several ways:
//
//   - Different permissions or credentials are required to create the requested
//     resource.
//
//   - Creating the resource depended on a lower level operation such as network
//     or filesystem access that has failed in some way.
//
//   - If the scheme of the given URI does not have a registered
//     ListableRepository instance, then this method will fail with a
//     repository.ErrOperationNotSupported.
//
// CreateListable is backed by the repository system - this function either
// calls into a scheme-specific implementation from a registered repository, or
// fails with a URIOperationNotSupported error.
//
// Since: 2.0
func CreateListable(u fyne.URI) error {
	repo, err := repository.ForURI(u)
	if err != nil {
		return err
	}

	lrepo, ok := repo.(repository.ListableRepository)
	if !ok {
		return repository.ErrOperationNotSupported
	}

	return lrepo.CreateListable(u)
}<|MERGE_RESOLUTION|>--- conflicted
+++ resolved
@@ -200,7 +200,6 @@
 	}
 
 	return wrepo.Delete(u)
-<<<<<<< HEAD
 }
 
 // DeleteAll destroys, deletes, or otherwise removes the resource referenced
@@ -216,14 +215,12 @@
 		return err
 	}
 
-	wrepo, ok := repo.(repository.DeleteAllRepository)
+	drepo, ok := repo.(repository.DeleteAllRepository)
 	if !ok {
 		return repository.GenericDeleteAll(u)
 	}
 
-	return wrepo.DeleteAll(u)
-=======
->>>>>>> 20e61a6a
+	return drepo.DeleteAll(u)
 }
 
 // Reader returns URIReadCloser set up to read from the resource that the
