--- conflicted
+++ resolved
@@ -281,58 +281,4 @@
 
 func (b *externalItem[T]) Reload() error {
 	return b.Set(*b.val)
-<<<<<<< HEAD
-}
-
-type prefBoundBase[T bool | float64 | int | string] struct {
-	base
-	key   string
-	get   func(string) T
-	set   func(string, T)
-	cache atomic.Pointer[T]
-}
-
-func (b *prefBoundBase[T]) Get() (T, error) {
-	cache := b.get(b.key)
-	b.cache.Store(&cache)
-	return cache, nil
-}
-
-func (b *prefBoundBase[T]) Set(v T) error {
-	b.set(b.key, v)
-
-	b.lock.RLock()
-	defer b.lock.RUnlock()
-	b.trigger()
-	return nil
-}
-
-func (b *prefBoundBase[T]) setKey(key string) {
-	b.key = key
-}
-
-func (b *prefBoundBase[T]) checkForChange() {
-	val := b.cache.Load()
-	if val != nil && b.get(b.key) == *val {
-		return
-	}
-	b.trigger()
-}
-
-func lookupExistingBinding[T any](key string, p fyne.Preferences) (Item[T], bool) {
-	binds := prefBinds.getBindings(p)
-	if binds == nil {
-		return nil, false
-	}
-
-	if listen, ok := binds.Load(key); listen != nil && ok {
-		if l, ok := listen.(Item[T]); ok {
-			return l, ok
-		}
-		fyne.LogError(keyTypeMismatchError+key, nil)
-	}
-
-	return nil, false
-=======
->>>>>>> a0a3e580
 }