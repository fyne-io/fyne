package dialog

import (
	"bufio"
	"image/color"
	"mime"
	"os"
	"path/filepath"
	"strings"
	"unicode/utf8"

	"fyne.io/fyne"
	"fyne.io/fyne/canvas"
	"fyne.io/fyne/theme"
	"fyne.io/fyne/widget"
)

const (
	fileIconSize      = 64
	fileTextSize      = 24
	fileIconCellWidth = fileIconSize * 1.25
)

type fileDialogItem struct {
	widget.BaseWidget
	picker    *fileDialog
	isCurrent bool

	path                  string
	icon                  fyne.Resource
	name, ext             string
	mimeType, mimeSubType string
}

func (i *fileDialogItem) Tapped(_ *fyne.PointEvent) {
	i.picker.setSelected(i)
	i.Refresh()
}

func (i *fileDialogItem) TappedSecondary(_ *fyne.PointEvent) {
}

func (i *fileDialogItem) CreateRenderer() fyne.WidgetRenderer {
	var img fyne.CanvasObject
	if i.icon == nil {
		mimeSub := i.mimeSubType
		if len(mimeSub) > 5 {
			mimeSub = mimeSub[:5]
		}
		img = NewFileIcon(i.mimeType, mimeSub)
	} else {
		img = canvas.NewImageFromResource(i.icon)
	}
	text := widget.NewLabelWithStyle(i.name, fyne.TextAlignCenter, fyne.TextStyle{})
	text.Wrapping = fyne.TextTruncate

	return &fileItemRenderer{item: i,
		img: img, text: text, objects: []fyne.CanvasObject{img, text}}
}

func (i *fileDialogItem) isDirectory() bool {
	return i.icon == theme.FolderIcon() || i.icon == theme.FolderOpenIcon()
}

func fileParts(path string) (name, ext, mimeType, mimeSubType string) {
	name = filepath.Base(path)
	ext = filepath.Ext(name[1:])
	name = name[:len(name)-len(ext)]

	mimeTypeFull := mime.TypeByExtension(ext)
	if mimeTypeFull == "" {
		mimeTypeFull = "text/plain"
		file, err := os.Open(path)
		if err == nil {
			defer file.Close()
			scanner := bufio.NewScanner(file)
			if scanner.Scan() && !utf8.Valid(scanner.Bytes()) {
				mimeTypeFull = "application/octet-stream"
			}
		}
	}
<<<<<<< HEAD

	mimeTypeSplit := strings.Split(mimeTypeFull, "/")
	mimeType = mimeTypeSplit[0]
	mimeSubType = mimeTypeSplit[1]

=======
	if len(ext) > 5 {
		ext = ext[:5]
	}
>>>>>>> 47bac8ec
	return
}

func (f *fileDialog) newFileItem(icon fyne.Resource, path string) *fileDialogItem {
	name, ext, mimeType, mimeSubType := fileParts(path)
	if icon == theme.FolderOpenIcon() {
		name = "(Parent)"
		ext = ""
	}

	ret := &fileDialogItem{
		picker:      f,
		icon:        icon,
		name:        name,
		ext:         ext,
		path:        path,
		mimeType:    mimeType,
		mimeSubType: mimeSubType,
	}
	ret.ExtendBaseWidget(ret)
	return ret
}

type fileItemRenderer struct {
	item *fileDialogItem

	img     fyne.CanvasObject
	text    *widget.Label
	objects []fyne.CanvasObject
}

func (s fileItemRenderer) Layout(size fyne.Size) {
	iconAlign := (size.Width - fileIconSize) / 2
	s.img.Resize(fyne.NewSize(fileIconSize, fileIconSize))
	s.img.Move(fyne.NewPos(iconAlign, 0))

	s.text.Resize(fyne.NewSize(size.Width, fileTextSize))
	s.text.Move(fyne.NewPos(0, fileIconSize+theme.Padding()))
}

func (s fileItemRenderer) MinSize() fyne.Size {
	return fyne.NewSize(fileIconSize, fileIconSize+fileTextSize+theme.Padding())
}

func (s fileItemRenderer) Refresh() {
	canvas.Refresh(s.item)
}

func (s fileItemRenderer) BackgroundColor() color.Color {
	if s.item.isCurrent {
		return theme.PrimaryColor()
	}
	return theme.BackgroundColor()
}

func (s fileItemRenderer) Objects() []fyne.CanvasObject {
	return s.objects
}

func (s fileItemRenderer) Destroy() {
}<|MERGE_RESOLUTION|>--- conflicted
+++ resolved
@@ -79,17 +79,14 @@
 			}
 		}
 	}
-<<<<<<< HEAD
 
 	mimeTypeSplit := strings.Split(mimeTypeFull, "/")
 	mimeType = mimeTypeSplit[0]
 	mimeSubType = mimeTypeSplit[1]
 
-=======
 	if len(ext) > 5 {
 		ext = ext[:5]
 	}
->>>>>>> 47bac8ec
 	return
 }
 
