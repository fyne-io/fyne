--- conflicted
+++ resolved
@@ -226,33 +226,6 @@
 	}
 
 	return list
-<<<<<<< HEAD
-=======
-}
-
-// dialogTitle is really just a normal title but we use the Refresh() hook to update the background rectangle.
-type dialogTitle struct {
-	widget.Label
-
-	d *dialog
-}
-
-// Refresh applies the current theme to the whole dialog before refreshing the underlying label.
-func (t *dialogTitle) Refresh() {
-	t.d.Refresh()
-
-	t.BaseWidget.Refresh()
-}
-
-func newDialogTitle(title string, d *dialog) *dialogTitle {
-	l := &dialogTitle{}
-	l.Text = title
-	l.Alignment = fyne.TextAlignLeading
-	l.TextStyle.Bold = true
-
-	l.d = d
-	l.ExtendBaseWidget(l)
-	return l
 }
 
 type dialogLayout struct {
@@ -289,5 +262,4 @@
 	height := contentMin.Height + btnMin.Height + l.d.label.MinSize().Height + theme.Padding() + padHeight*2
 
 	return fyne.NewSize(width, height)
->>>>>>> 1ac1d1d0
 }