package dialog

import (
	"path/filepath"
	"testing"

<<<<<<< HEAD
	"fyne.io/fyne/canvas"
	"fyne.io/fyne/storage"
=======
>>>>>>> 9711c31c
	"fyne.io/fyne/test"
	"github.com/stretchr/testify/assert"
)

func TestFileItem_Name(t *testing.T) {
	f := &fileDialog{file: &FileDialog{}}
	_ = f.makeUI()

	item := f.newFileItem(storage.NewURI("file:///path/to/filename.txt"), false)
	assert.Equal(t, "filename", item.name)

	item = f.newFileItem(storage.NewURI("file:///path/to/MyFile.jpeg"), false)
	assert.Equal(t, "MyFile", item.name)

	item = f.newFileItem(storage.NewURI("file:///path/to/.maybeHidden.txt"), false)
	assert.Equal(t, ".maybeHidden", item.name)
}

func TestFileItem_FolderName(t *testing.T) {
	f := &fileDialog{file: &FileDialog{}}
	_ = f.makeUI()

	item := f.newFileItem(storage.NewURI("file:///path/to/foldername/"), true)
	assert.Equal(t, "foldername", item.name)

	item = f.newFileItem(storage.NewURI("file:///path/to/myapp.app/"), true)
	assert.Equal(t, "myapp.app", item.name)

	item = f.newFileItem(storage.NewURI("file:///path/to/.maybeHidden/"), true)
	assert.Equal(t, ".maybeHidden", item.name)
}

func TestNewFileItem(t *testing.T) {
	f := &fileDialog{file: &FileDialog{}}
	_ = f.makeUI()
	item := f.newFileItem(storage.NewURI("file:///path/to/filename.txt"), false)

	assert.Equal(t, "filename", item.name)

	test.Tap(item)
	assert.True(t, item.isCurrent)
	assert.Equal(t, item, f.selected)
}

func TestNewFileItem_Folder(t *testing.T) {
	f := &fileDialog{file: &FileDialog{}}
	_ = f.makeUI()
	currentDir, _ := filepath.Abs(".")
	currentLister, err := storage.ListerForURI(storage.NewURI("file://" + currentDir))
	if err != nil {
		t.Error(err)
	}

	parentDir := storage.NewURI("file://" + filepath.Dir(currentDir))
	parentLister, err := storage.ListerForURI(parentDir)
	if err != nil {
		t.Error(err)
	}
	f.setDirectory(parentLister)
	item := f.newFileItem(currentLister, true)

	assert.Equal(t, filepath.Base(currentDir), item.name)

	test.Tap(item)
	assert.False(t, item.isCurrent)
	assert.Equal(t, (*fileDialogItem)(nil), f.selected)
	assert.Equal(t, currentDir, f.dir.String()[len(f.dir.Scheme())+3:])
}

func TestNewFileItem_ParentFolder(t *testing.T) {
	f := &fileDialog{file: &FileDialog{}}
	_ = f.makeUI()
	currentDir, _ := filepath.Abs(".")
	currentLister, err := storage.ListerForURI(storage.NewURI("file://" + currentDir))
	if err != nil {
		t.Error(err)
	}
	parentDir := storage.NewURI("file://" + filepath.Dir(currentDir))
	f.setDirectory(currentLister)

<<<<<<< HEAD
	item := &fileDialogItem{picker: f, icon: canvas.NewImageFromResource(theme.FolderOpenIcon()),
		name: "(Parent)", location: parentDir, dir: true}
=======
	item := &fileDialogItem{picker: f, name: "(Parent)", path: parentDir, dir: true}
>>>>>>> 9711c31c
	item.ExtendBaseWidget(item)

	assert.Equal(t, "(Parent)", item.name)

	test.Tap(item)
	assert.False(t, item.isCurrent)
	assert.Equal(t, (*fileDialogItem)(nil), f.selected)
	assert.Equal(t, parentDir.String(), f.dir.String())
}<|MERGE_RESOLUTION|>--- conflicted
+++ resolved
@@ -4,11 +4,8 @@
 	"path/filepath"
 	"testing"
 
-<<<<<<< HEAD
-	"fyne.io/fyne/canvas"
 	"fyne.io/fyne/storage"
-=======
->>>>>>> 9711c31c
+
 	"fyne.io/fyne/test"
 	"github.com/stretchr/testify/assert"
 )
@@ -89,12 +86,7 @@
 	parentDir := storage.NewURI("file://" + filepath.Dir(currentDir))
 	f.setDirectory(currentLister)
 
-<<<<<<< HEAD
-	item := &fileDialogItem{picker: f, icon: canvas.NewImageFromResource(theme.FolderOpenIcon()),
-		name: "(Parent)", location: parentDir, dir: true}
-=======
-	item := &fileDialogItem{picker: f, name: "(Parent)", path: parentDir, dir: true}
->>>>>>> 9711c31c
+	item := &fileDialogItem{picker: f, name: "(Parent)", location: parentDir, dir: true}
 	item.ExtendBaseWidget(item)
 
 	assert.Equal(t, "(Parent)", item.name)
