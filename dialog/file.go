--- conflicted
+++ resolved
@@ -214,11 +214,7 @@
 	return places
 }
 
-<<<<<<< HEAD
-func (f *fileDialog) refreshDir(dir string, showHidden bool) {
-=======
-func (f *fileDialog) refreshDir(dir fyne.ListableURI) {
->>>>>>> ab805d90
+func (f *fileDialog) refreshDir(dir fyne.ListableURI, showHidden bool) {
 	f.files.Objects = nil
 
 	files, err := dir.List()
@@ -240,11 +236,7 @@
 	}
 
 	for _, file := range files {
-<<<<<<< HEAD
-		if !showHidden && isHidden(file.Name(), dir) {
-=======
-		if isHidden(file) {
->>>>>>> ab805d90
+		if !showHidden && isHidden(file) {
 			continue
 		}
 
@@ -305,17 +297,13 @@
 		)
 	}
 
-<<<<<<< HEAD
-	f.refreshDir(dir, f.showHiddenCheck.Checked)
-=======
 	if f.file.isDirectory() {
 		f.fileName.SetText(dir.Name())
 		f.open.Enable()
 	}
-	f.refreshDir(dir)
-
+	f.refreshDir(dir, f.showHiddenCheck.Checked)
+	
 	return nil
->>>>>>> ab805d90
 }
 
 func (f *fileDialog) setSelected(file *fileDialogItem) {
