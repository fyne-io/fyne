--- conflicted
+++ resolved
@@ -98,14 +98,9 @@
 func NewApp() fyne.App {
 	settings := &testSettings{scale: 1.0, theme: Theme()}
 	prefs := internal.NewInMemoryPreferences()
-<<<<<<< HEAD
-	test := &testApp{settings: settings, prefs: prefs, storage: &testStorage{}, driver: NewDriver().(*testDriver)}
-	cache.ResetSvg()
-=======
 	test := &testApp{settings: settings, prefs: prefs, storage: &testStorage{}, driver: NewDriver().(*testDriver),
 		lifecycle: &app.Lifecycle{}}
-	painter.SvgCacheReset()
->>>>>>> bee2235b
+	cache.ResetSvg()
 	fyne.SetCurrentApp(test)
 
 	listener := make(chan fyne.Settings)
