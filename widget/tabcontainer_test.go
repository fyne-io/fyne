package widget_test

import (
	"testing"

	"github.com/stretchr/testify/require"

	"fyne.io/fyne"
	"fyne.io/fyne/canvas"
	"fyne.io/fyne/test"
	"fyne.io/fyne/theme"
	"fyne.io/fyne/widget"

	"github.com/stretchr/testify/assert"
)

<<<<<<< HEAD
func TestTabContainer_ApplyTheme(t *testing.T) {
	test.NewApp()
	defer test.NewApp()
	test.ApplyTheme(t, theme.LightTheme())
=======
func TestTabContainer_Empty(t *testing.T) {
	tabs := NewTabContainer()
	assert.Equal(t, 0, len(tabs.Items))
	assert.Equal(t, -1, tabs.CurrentTabIndex())
	assert.Nil(t, tabs.CurrentTab())
	min := tabs.MinSize()
	assert.Equal(t, 0, min.Width)
	assert.Equal(t, theme.Padding(), min.Height)
}
>>>>>>> 553c7a48

	w := test.NewWindow(
		widget.NewTabContainer(&widget.TabItem{Text: "Test", Content: widget.NewLabel("Text")}),
	)
	defer w.Close()
	w.SetPadded(false)
	w.Resize(fyne.NewSize(150, 150))
	c := w.Canvas()

	test.AssertImageMatches(t, "tabcontainer/single_initial.png", c.Capture())

	test.ApplyTheme(t, theme.DarkTheme())
	test.AssertImageMatches(t, "tabcontainer/single_dark.png", c.Capture())

	test.ApplyTheme(t, test.NewTheme())
	test.AssertImageMatches(t, "tabcontainer/single_custom_theme.png", c.Capture())
}

func TestTabContainer_ChangeItemContent(t *testing.T) {
	test.NewApp()
	defer test.NewApp()
	test.ApplyTheme(t, theme.LightTheme())

	item1 := &widget.TabItem{Text: "Test1", Content: widget.NewLabel("Text1")}
	item2 := &widget.TabItem{Text: "Test2", Content: widget.NewLabel("Text2")}
	tabs := widget.NewTabContainer(item1, item2)
	w := test.NewWindow(tabs)
	defer w.Close()
	w.SetPadded(false)
	w.Resize(fyne.NewSize(150, 150))
	c := w.Canvas()

	test.AssertImageMatches(t, "tabcontainer/two_initial.png", c.Capture())

	item1.Content = widget.NewLabel("Text3")
	tabs.Refresh()
	test.AssertImageMatches(t, "tabcontainer/two_change_selected.png", c.Capture())

	item2.Content = widget.NewLabel("Text4")
	tabs.Refresh()
	test.AssertImageMatches(t, "tabcontainer/two_change_unselected.png", c.Capture())
}

func TestTabContainer_ChangeItemIcon(t *testing.T) {
	test.NewApp()
	defer test.NewApp()
	test.ApplyTheme(t, theme.LightTheme())

	item1 := &widget.TabItem{Icon: theme.CancelIcon(), Content: widget.NewLabel("Text1")}
	item2 := &widget.TabItem{Icon: theme.ConfirmIcon(), Content: widget.NewLabel("Text2")}
	tabs := widget.NewTabContainer(item1, item2)
	w := test.NewWindow(tabs)
	defer w.Close()
	w.SetPadded(false)
	w.Resize(fyne.NewSize(150, 150))
	c := w.Canvas()

	test.AssertImageMatches(t, "tabcontainer/two_icons_initial.png", c.Capture())

	item1.Icon = theme.InfoIcon()
	tabs.Refresh()
	test.AssertImageMatches(t, "tabcontainer/two_icons_change_icon_selected.png", c.Capture())

	item2.Icon = theme.ContentAddIcon()
	tabs.Refresh()
	test.AssertImageMatches(t, "tabcontainer/two_icons_change_icon_unselected.png", c.Capture())
}

func TestTabContainer_ChangeItemText(t *testing.T) {
	test.NewApp()
	defer test.NewApp()
	test.ApplyTheme(t, theme.LightTheme())

	item1 := &widget.TabItem{Text: "Test1", Content: widget.NewLabel("Text1")}
	item2 := &widget.TabItem{Text: "Test2", Content: widget.NewLabel("Text2")}
	tabs := widget.NewTabContainer(item1, item2)
	w := test.NewWindow(tabs)
	defer w.Close()
	w.SetPadded(false)
	w.Resize(fyne.NewSize(150, 150))
	c := w.Canvas()

	test.AssertImageMatches(t, "tabcontainer/two_initial.png", c.Capture())

	item1.Text = "New 1"
	tabs.Refresh()
	test.AssertImageMatches(t, "tabcontainer/two_change_tab_text_selected.png", c.Capture())

	item2.Text = "New 2"
	tabs.Refresh()
	test.AssertImageMatches(t, "tabcontainer/two_change_tab_text_unselected.png", c.Capture())
}

func TestTabContainer_CurrentTab(t *testing.T) {
	tab1 := &widget.TabItem{Text: "Test1", Content: widget.NewLabel("Test1")}
	tab2 := &widget.TabItem{Text: "Test2", Content: widget.NewLabel("Test2")}
	tabs := widget.NewTabContainer(tab1, tab2)

	assert.Equal(t, 2, len(tabs.Items))
	assert.Equal(t, tab1, tabs.CurrentTab())
}

func TestTabContainer_CurrentTabIndex(t *testing.T) {
	tabs := widget.NewTabContainer(&widget.TabItem{Text: "Test", Content: widget.NewLabel("Test")})

	assert.Equal(t, 1, len(tabs.Items))
	assert.Equal(t, 0, tabs.CurrentTabIndex())
}

<<<<<<< HEAD
func TestTabContainer_DynamicTabs(t *testing.T) {
	test.NewApp()
	defer test.NewApp()
	test.ApplyTheme(t, theme.LightTheme())

	item1 := &widget.TabItem{Text: "Test1", Content: widget.NewLabel("Text 1")}
	tabs := widget.NewTabContainer(item1)
	w := test.NewWindow(tabs)
	defer w.Close()
	w.SetPadded(false)
	w.Resize(fyne.NewSize(300, 150))
	c := w.Canvas()

	test.AssertImageMatches(t, "tabcontainer/dynamic_initial.png", c.Capture())

	appendedItem := widget.NewTabItem("Test2", widget.NewLabel("Text 2"))
	tabs.Append(appendedItem)
	assert.Equal(t, 2, len(tabs.Items))
	assert.Equal(t, "Test2", tabs.Items[1].Text)
	test.AssertImageMatches(t, "tabcontainer/dynamic_appended.png", c.Capture())

	tabs.RemoveIndex(1)
	assert.Equal(t, len(tabs.Items), 1)
	assert.Equal(t, "Test1", tabs.Items[0].Text)
	test.AssertImageMatches(t, "tabcontainer/dynamic_initial.png", c.Capture())
=======
func Test_tabContainer_Tapped(t *testing.T) {
	tabs := NewTabContainer(
		NewTabItem("Test1", NewLabel("Test1")),
		NewTabItem("Test2", NewLabel("Test2")),
		NewTabItem("Test3", NewLabel("Test3")),
	)
	r := test.WidgetRenderer(tabs).(*tabContainerRenderer)
>>>>>>> 553c7a48

	tabs.Append(appendedItem)
	tabs.Remove(tabs.Items[0])
	assert.Equal(t, len(tabs.Items), 1)
	assert.Equal(t, "Test2", tabs.Items[0].Text)
	test.AssertImageMatches(t, "tabcontainer/dynamic_appended_and_removed.png", c.Capture())

	tabs.Append(widget.NewTabItem("Test3", canvas.NewCircle(theme.BackgroundColor())))
	tabs.Append(widget.NewTabItem("Test4", canvas.NewCircle(theme.BackgroundColor())))
	tabs.Append(widget.NewTabItem("Test5", canvas.NewCircle(theme.BackgroundColor())))
	assert.Equal(t, 4, len(tabs.Items))
	assert.Equal(t, "Test3", tabs.Items[1].Text)
	assert.Equal(t, "Test4", tabs.Items[2].Text)
	assert.Equal(t, "Test5", tabs.Items[3].Text)
	test.AssertImageMatches(t, "tabcontainer/dynamic_appended_another_three.png", c.Capture())

	tabs.SetItems([]*widget.TabItem{
		widget.NewTabItem("Test6", widget.NewLabel("Text 6")),
		widget.NewTabItem("Test7", widget.NewLabel("Text 7")),
		widget.NewTabItem("Test8", widget.NewLabel("Text 8")),
	})
	assert.Equal(t, 3, len(tabs.Items))
	assert.Equal(t, "Test6", tabs.Items[0].Text)
	assert.Equal(t, "Test7", tabs.Items[1].Text)
	assert.Equal(t, "Test8", tabs.Items[2].Text)
	test.AssertImageMatches(t, "tabcontainer/dynamic_replaced_completely.png", c.Capture())
}

func TestTabContainer_Empty(t *testing.T) {
	tabs := widget.NewTabContainer()
	assert.Equal(t, 0, len(tabs.Items))
	assert.Equal(t, -1, tabs.CurrentTabIndex())
	assert.Nil(t, tabs.CurrentTab())
	min := tabs.MinSize()
	assert.Equal(t, 4, min.Height)
	assert.Equal(t, 0, min.Width)
}

func TestTabContainer_Hidden_AsChild(t *testing.T) {
	c1 := widget.NewLabel("Tab 1 content")
	c2 := widget.NewLabel("Tab 2 content\nTab 2 content\nTab 2 content")
	ti1 := widget.NewTabItem("Tab 1", c1)
	ti2 := widget.NewTabItem("Tab 2", c2)
	tabs := widget.NewTabContainer(ti1, ti2)
	tabs.Refresh()

	assert.True(t, c1.Visible())
	assert.False(t, c2.Visible())

	tabs.SelectTabIndex(1)
	assert.False(t, c1.Visible())
	assert.True(t, c2.Visible())
}

func TestTabContainer_HoverButtons(t *testing.T) {
	test.NewApp()
	defer test.NewApp()
	test.ApplyTheme(t, theme.LightTheme())

	item1 := &widget.TabItem{Text: "Test1", Content: widget.NewLabel("Text1")}
	item2 := &widget.TabItem{Text: "Test2", Content: widget.NewLabel("Text2")}
	tabs := widget.NewTabContainer(item1, item2)
	w := test.NewWindow(tabs)
	defer w.Close()
	w.SetPadded(false)
	w.Resize(fyne.NewSize(150, 150))
	c := w.Canvas()

	test.AssertImageMatches(t, "tabcontainer/two_initial.png", c.Capture())

	test.MoveMouse(c, fyne.NewPos(10, 10))
	test.AssertImageMatches(t, "tabcontainer/two_first_hovered.png", c.Capture())

	test.MoveMouse(c, fyne.NewPos(75, 10))
	test.AssertImageMatches(t, "tabcontainer/two_second_hovered.png", c.Capture())

	test.MoveMouse(c, fyne.NewPos(10, 10))
	test.AssertImageMatches(t, "tabcontainer/two_first_hovered.png", c.Capture())
}

<<<<<<< HEAD
func TestTabContainer_Layout(t *testing.T) {
	test.NewApp()
	defer test.NewApp()
	test.ApplyTheme(t, theme.LightTheme())

	w := test.NewWindow(nil)
	defer w.Close()
	w.SetPadded(false)
	c := w.Canvas()

	tests := []struct {
		name      string
		item      *widget.TabItem
		location  widget.TabLocation
		wantImage string
	}{
		{
			name:      "top: tab with icon and text",
			item:      widget.NewTabItemWithIcon("Text1", theme.CancelIcon(), canvas.NewCircle(theme.BackgroundColor())),
			location:  widget.TabLocationTop,
			wantImage: "tabcontainer/layout_top_icon_and_text.png",
		},
		{
			name:      "top: tab with text only",
			item:      widget.NewTabItem("Text2", canvas.NewCircle(theme.BackgroundColor())),
			location:  widget.TabLocationTop,
			wantImage: "tabcontainer/layout_top_text.png",
		},
		{
			name:      "top: tab with icon only",
			item:      widget.NewTabItemWithIcon("", theme.InfoIcon(), canvas.NewCircle(theme.BackgroundColor())),
			location:  widget.TabLocationTop,
			wantImage: "tabcontainer/layout_top_icon.png",
		},
		{
			name:      "bottom: tab with icon and text",
			item:      widget.NewTabItemWithIcon("Text1", theme.CancelIcon(), canvas.NewCircle(theme.BackgroundColor())),
			location:  widget.TabLocationBottom,
			wantImage: "tabcontainer/layout_bottom_icon_and_text.png",
		},
		{
			name:      "bottom: tab with text only",
			item:      widget.NewTabItem("Text2", canvas.NewCircle(theme.BackgroundColor())),
			location:  widget.TabLocationBottom,
			wantImage: "tabcontainer/layout_bottom_text.png",
		},
		{
			name:      "bottom: tab with icon only",
			item:      widget.NewTabItemWithIcon("", theme.InfoIcon(), canvas.NewCircle(theme.BackgroundColor())),
			location:  widget.TabLocationBottom,
			wantImage: "tabcontainer/layout_bottom_icon.png",
		},
		{
			name:      "leading: tab with icon and text",
			item:      widget.NewTabItemWithIcon("Text1", theme.CancelIcon(), canvas.NewCircle(theme.BackgroundColor())),
			location:  widget.TabLocationLeading,
			wantImage: "tabcontainer/layout_leading_icon_and_text.png",
		},
		{
			name:      "leading: tab with text only",
			item:      widget.NewTabItem("Text2", canvas.NewCircle(theme.BackgroundColor())),
			location:  widget.TabLocationLeading,
			wantImage: "tabcontainer/layout_leading_text.png",
		},
		{
			name:      "leading: tab with icon only",
			item:      widget.NewTabItemWithIcon("", theme.InfoIcon(), canvas.NewCircle(theme.BackgroundColor())),
			location:  widget.TabLocationLeading,
			wantImage: "tabcontainer/layout_leading_icon.png",
		},
		{
			name:      "trailing: tab with icon and text",
			item:      widget.NewTabItemWithIcon("Text1", theme.CancelIcon(), canvas.NewCircle(theme.BackgroundColor())),
			location:  widget.TabLocationTrailing,
			wantImage: "tabcontainer/layout_trailing_icon_and_text.png",
		},
		{
			name:      "trailing: tab with text only",
			item:      widget.NewTabItem("Text2", canvas.NewCircle(theme.BackgroundColor())),
			location:  widget.TabLocationTrailing,
			wantImage: "tabcontainer/layout_trailing_text.png",
		},
		{
			name:      "trailing: tab with icon only",
			item:      widget.NewTabItemWithIcon("", theme.InfoIcon(), canvas.NewCircle(theme.BackgroundColor())),
			location:  widget.TabLocationTrailing,
			wantImage: "tabcontainer/layout_trailing_icon.png",
		},
	}
	for _, tt := range tests {
		t.Run(tt.name, func(t *testing.T) {
			tabs := widget.NewTabContainer(tt.item)
			tabs.SetTabLocation(tt.location)
			w.SetContent(tabs)
			w.Resize(fyne.NewSize(150, 150))

			test.AssertImageMatches(t, tt.wantImage, c.Capture())
		})
	}
}

func TestTabContainer_Resize_Empty(t *testing.T) {
	tabs := widget.NewTabContainer()
	tabs.Resize(fyne.NewSize(10, 10))
	size := tabs.Size()
	assert.Equal(t, 10, size.Height)
	assert.Equal(t, 10, size.Width)
}
=======
func TestTabContainer_DynamicTabs(t *testing.T) {
	item := NewTabItem("Text1", canvas.NewCircle(theme.BackgroundColor()))
	tabs := NewTabContainer(item)
	r := test.WidgetRenderer(tabs).(*tabContainerRenderer)
>>>>>>> 553c7a48

func TestTabContainer_SelectTab(t *testing.T) {
	tab1 := &widget.TabItem{Text: "Test1", Content: widget.NewLabel("Test1")}
	tab2 := &widget.TabItem{Text: "Test2", Content: widget.NewLabel("Test2")}
	tabs := widget.NewTabContainer(tab1, tab2)

	assert.Equal(t, 2, len(tabs.Items))
	assert.Equal(t, tab1, tabs.CurrentTab())

	var selectedTab *widget.TabItem
	tabs.OnChanged = func(tab *widget.TabItem) {
		selectedTab = tab
	}
	tabs.SelectTab(tab2)
	assert.Equal(t, tab2, tabs.CurrentTab())
	assert.Equal(t, tab2, selectedTab)

	tabs.OnChanged = func(tab *widget.TabItem) {
		assert.Fail(t, "unexpected tab selection")
	}
	tabs.SelectTab(widget.NewTabItem("Test3", widget.NewLabel("Test3")))
	assert.Equal(t, tab2, tabs.CurrentTab())
}

func TestTabContainer_SelectTabIndex(t *testing.T) {
	tabs := widget.NewTabContainer(&widget.TabItem{Text: "Test1", Content: widget.NewLabel("Test1")},
		&widget.TabItem{Text: "Test2", Content: widget.NewLabel("Test2")})

	assert.Equal(t, 2, len(tabs.Items))
	assert.Equal(t, 0, tabs.CurrentTabIndex())

	var selectedTab *widget.TabItem
	tabs.OnChanged = func(tab *widget.TabItem) {
		selectedTab = tab
	}
	tabs.SelectTabIndex(1)
	assert.Equal(t, 1, tabs.CurrentTabIndex())
	assert.Equal(t, tabs.Items[1], selectedTab)
}

func TestTabContainer_SetTabLocation(t *testing.T) {
	test.NewApp()
	defer test.NewApp()
	test.ApplyTheme(t, theme.LightTheme())

	item1 := &widget.TabItem{Text: "Test1", Content: widget.NewLabel("Text 1")}
	item2 := &widget.TabItem{Text: "Test2", Content: widget.NewLabel("Text 2")}
	item3 := &widget.TabItem{Text: "Test3", Content: widget.NewLabel("Text 3")}
	tabs := widget.NewTabContainer(item1, item2, item3)
	w := test.NewWindow(tabs)
	defer w.Close()
	w.SetPadded(false)
	c := w.Canvas()

	w.Resize(tabs.MinSize())
	test.AssertImageMatches(t, "tabcontainer/tab_location_top.png", c.Capture())

	tabs.SetTabLocation(widget.TabLocationLeading)
	w.Resize(tabs.MinSize())
	test.AssertImageMatches(t, "tabcontainer/tab_location_leading.png", c.Capture())

	tabs.SetTabLocation(widget.TabLocationBottom)
	w.Resize(tabs.MinSize())
	test.AssertImageMatches(t, "tabcontainer/tab_location_bottom.png", c.Capture())

	tabs.SetTabLocation(widget.TabLocationTrailing)
	w.Resize(tabs.MinSize())
	test.AssertImageMatches(t, "tabcontainer/tab_location_trailing.png", c.Capture())

	tabs.SetTabLocation(widget.TabLocationTop)
	w.Resize(tabs.MinSize())
	test.AssertImageMatches(t, "tabcontainer/tab_location_top.png", c.Capture())
}

func TestTabContainer_Tapped(t *testing.T) {
	test.NewApp()
	defer test.NewApp()
	test.ApplyTheme(t, theme.LightTheme())

	item1 := &widget.TabItem{Text: "Test1", Content: widget.NewLabel("Text 1")}
	item2 := &widget.TabItem{Text: "Test2", Content: widget.NewLabel("Text 2")}
	item3 := &widget.TabItem{Text: "Test3", Content: widget.NewLabel("Text 3")}
	tabs := widget.NewTabContainer(item1, item2, item3)
	w := test.NewWindow(tabs)
	defer w.Close()
	w.SetPadded(false)
	w.Resize(fyne.NewSize(200, 100))
	c := w.Canvas()

	require.Equal(t, 0, tabs.CurrentTabIndex())
	test.AssertImageMatches(t, "tabcontainer/three_initial.png", c.Capture())

	test.TapCanvas(c, fyne.NewPos(75, 10))
	assert.Equal(t, 1, tabs.CurrentTabIndex())
	test.AssertImageMatches(t, "tabcontainer/three_tapped_second.png", c.Capture())

	test.TapCanvas(c, fyne.NewPos(150, 10))
	assert.Equal(t, 2, tabs.CurrentTabIndex())
	test.AssertImageMatches(t, "tabcontainer/three_tapped_third.png", c.Capture())

	test.TapCanvas(c, fyne.NewPos(10, 10))
	require.Equal(t, 0, tabs.CurrentTabIndex())
	test.AssertImageMatches(t, "tabcontainer/three_initial.png", c.Capture())
}<|MERGE_RESOLUTION|>--- conflicted
+++ resolved
@@ -3,125 +3,12 @@
 import (
 	"testing"
 
-	"github.com/stretchr/testify/require"
-
 	"fyne.io/fyne"
-	"fyne.io/fyne/canvas"
-	"fyne.io/fyne/test"
 	"fyne.io/fyne/theme"
 	"fyne.io/fyne/widget"
 
 	"github.com/stretchr/testify/assert"
 )
-
-<<<<<<< HEAD
-func TestTabContainer_ApplyTheme(t *testing.T) {
-	test.NewApp()
-	defer test.NewApp()
-	test.ApplyTheme(t, theme.LightTheme())
-=======
-func TestTabContainer_Empty(t *testing.T) {
-	tabs := NewTabContainer()
-	assert.Equal(t, 0, len(tabs.Items))
-	assert.Equal(t, -1, tabs.CurrentTabIndex())
-	assert.Nil(t, tabs.CurrentTab())
-	min := tabs.MinSize()
-	assert.Equal(t, 0, min.Width)
-	assert.Equal(t, theme.Padding(), min.Height)
-}
->>>>>>> 553c7a48
-
-	w := test.NewWindow(
-		widget.NewTabContainer(&widget.TabItem{Text: "Test", Content: widget.NewLabel("Text")}),
-	)
-	defer w.Close()
-	w.SetPadded(false)
-	w.Resize(fyne.NewSize(150, 150))
-	c := w.Canvas()
-
-	test.AssertImageMatches(t, "tabcontainer/single_initial.png", c.Capture())
-
-	test.ApplyTheme(t, theme.DarkTheme())
-	test.AssertImageMatches(t, "tabcontainer/single_dark.png", c.Capture())
-
-	test.ApplyTheme(t, test.NewTheme())
-	test.AssertImageMatches(t, "tabcontainer/single_custom_theme.png", c.Capture())
-}
-
-func TestTabContainer_ChangeItemContent(t *testing.T) {
-	test.NewApp()
-	defer test.NewApp()
-	test.ApplyTheme(t, theme.LightTheme())
-
-	item1 := &widget.TabItem{Text: "Test1", Content: widget.NewLabel("Text1")}
-	item2 := &widget.TabItem{Text: "Test2", Content: widget.NewLabel("Text2")}
-	tabs := widget.NewTabContainer(item1, item2)
-	w := test.NewWindow(tabs)
-	defer w.Close()
-	w.SetPadded(false)
-	w.Resize(fyne.NewSize(150, 150))
-	c := w.Canvas()
-
-	test.AssertImageMatches(t, "tabcontainer/two_initial.png", c.Capture())
-
-	item1.Content = widget.NewLabel("Text3")
-	tabs.Refresh()
-	test.AssertImageMatches(t, "tabcontainer/two_change_selected.png", c.Capture())
-
-	item2.Content = widget.NewLabel("Text4")
-	tabs.Refresh()
-	test.AssertImageMatches(t, "tabcontainer/two_change_unselected.png", c.Capture())
-}
-
-func TestTabContainer_ChangeItemIcon(t *testing.T) {
-	test.NewApp()
-	defer test.NewApp()
-	test.ApplyTheme(t, theme.LightTheme())
-
-	item1 := &widget.TabItem{Icon: theme.CancelIcon(), Content: widget.NewLabel("Text1")}
-	item2 := &widget.TabItem{Icon: theme.ConfirmIcon(), Content: widget.NewLabel("Text2")}
-	tabs := widget.NewTabContainer(item1, item2)
-	w := test.NewWindow(tabs)
-	defer w.Close()
-	w.SetPadded(false)
-	w.Resize(fyne.NewSize(150, 150))
-	c := w.Canvas()
-
-	test.AssertImageMatches(t, "tabcontainer/two_icons_initial.png", c.Capture())
-
-	item1.Icon = theme.InfoIcon()
-	tabs.Refresh()
-	test.AssertImageMatches(t, "tabcontainer/two_icons_change_icon_selected.png", c.Capture())
-
-	item2.Icon = theme.ContentAddIcon()
-	tabs.Refresh()
-	test.AssertImageMatches(t, "tabcontainer/two_icons_change_icon_unselected.png", c.Capture())
-}
-
-func TestTabContainer_ChangeItemText(t *testing.T) {
-	test.NewApp()
-	defer test.NewApp()
-	test.ApplyTheme(t, theme.LightTheme())
-
-	item1 := &widget.TabItem{Text: "Test1", Content: widget.NewLabel("Text1")}
-	item2 := &widget.TabItem{Text: "Test2", Content: widget.NewLabel("Text2")}
-	tabs := widget.NewTabContainer(item1, item2)
-	w := test.NewWindow(tabs)
-	defer w.Close()
-	w.SetPadded(false)
-	w.Resize(fyne.NewSize(150, 150))
-	c := w.Canvas()
-
-	test.AssertImageMatches(t, "tabcontainer/two_initial.png", c.Capture())
-
-	item1.Text = "New 1"
-	tabs.Refresh()
-	test.AssertImageMatches(t, "tabcontainer/two_change_tab_text_selected.png", c.Capture())
-
-	item2.Text = "New 2"
-	tabs.Refresh()
-	test.AssertImageMatches(t, "tabcontainer/two_change_tab_text_unselected.png", c.Capture())
-}
 
 func TestTabContainer_CurrentTab(t *testing.T) {
 	tab1 := &widget.TabItem{Text: "Test1", Content: widget.NewLabel("Test1")}
@@ -139,77 +26,14 @@
 	assert.Equal(t, 0, tabs.CurrentTabIndex())
 }
 
-<<<<<<< HEAD
-func TestTabContainer_DynamicTabs(t *testing.T) {
-	test.NewApp()
-	defer test.NewApp()
-	test.ApplyTheme(t, theme.LightTheme())
-
-	item1 := &widget.TabItem{Text: "Test1", Content: widget.NewLabel("Text 1")}
-	tabs := widget.NewTabContainer(item1)
-	w := test.NewWindow(tabs)
-	defer w.Close()
-	w.SetPadded(false)
-	w.Resize(fyne.NewSize(300, 150))
-	c := w.Canvas()
-
-	test.AssertImageMatches(t, "tabcontainer/dynamic_initial.png", c.Capture())
-
-	appendedItem := widget.NewTabItem("Test2", widget.NewLabel("Text 2"))
-	tabs.Append(appendedItem)
-	assert.Equal(t, 2, len(tabs.Items))
-	assert.Equal(t, "Test2", tabs.Items[1].Text)
-	test.AssertImageMatches(t, "tabcontainer/dynamic_appended.png", c.Capture())
-
-	tabs.RemoveIndex(1)
-	assert.Equal(t, len(tabs.Items), 1)
-	assert.Equal(t, "Test1", tabs.Items[0].Text)
-	test.AssertImageMatches(t, "tabcontainer/dynamic_initial.png", c.Capture())
-=======
-func Test_tabContainer_Tapped(t *testing.T) {
-	tabs := NewTabContainer(
-		NewTabItem("Test1", NewLabel("Test1")),
-		NewTabItem("Test2", NewLabel("Test2")),
-		NewTabItem("Test3", NewLabel("Test3")),
-	)
-	r := test.WidgetRenderer(tabs).(*tabContainerRenderer)
->>>>>>> 553c7a48
-
-	tabs.Append(appendedItem)
-	tabs.Remove(tabs.Items[0])
-	assert.Equal(t, len(tabs.Items), 1)
-	assert.Equal(t, "Test2", tabs.Items[0].Text)
-	test.AssertImageMatches(t, "tabcontainer/dynamic_appended_and_removed.png", c.Capture())
-
-	tabs.Append(widget.NewTabItem("Test3", canvas.NewCircle(theme.BackgroundColor())))
-	tabs.Append(widget.NewTabItem("Test4", canvas.NewCircle(theme.BackgroundColor())))
-	tabs.Append(widget.NewTabItem("Test5", canvas.NewCircle(theme.BackgroundColor())))
-	assert.Equal(t, 4, len(tabs.Items))
-	assert.Equal(t, "Test3", tabs.Items[1].Text)
-	assert.Equal(t, "Test4", tabs.Items[2].Text)
-	assert.Equal(t, "Test5", tabs.Items[3].Text)
-	test.AssertImageMatches(t, "tabcontainer/dynamic_appended_another_three.png", c.Capture())
-
-	tabs.SetItems([]*widget.TabItem{
-		widget.NewTabItem("Test6", widget.NewLabel("Text 6")),
-		widget.NewTabItem("Test7", widget.NewLabel("Text 7")),
-		widget.NewTabItem("Test8", widget.NewLabel("Text 8")),
-	})
-	assert.Equal(t, 3, len(tabs.Items))
-	assert.Equal(t, "Test6", tabs.Items[0].Text)
-	assert.Equal(t, "Test7", tabs.Items[1].Text)
-	assert.Equal(t, "Test8", tabs.Items[2].Text)
-	test.AssertImageMatches(t, "tabcontainer/dynamic_replaced_completely.png", c.Capture())
-}
-
 func TestTabContainer_Empty(t *testing.T) {
 	tabs := widget.NewTabContainer()
 	assert.Equal(t, 0, len(tabs.Items))
 	assert.Equal(t, -1, tabs.CurrentTabIndex())
 	assert.Nil(t, tabs.CurrentTab())
 	min := tabs.MinSize()
-	assert.Equal(t, 4, min.Height)
 	assert.Equal(t, 0, min.Width)
+	assert.Equal(t, theme.Padding(), min.Height)
 }
 
 func TestTabContainer_Hidden_AsChild(t *testing.T) {
@@ -228,134 +52,6 @@
 	assert.True(t, c2.Visible())
 }
 
-func TestTabContainer_HoverButtons(t *testing.T) {
-	test.NewApp()
-	defer test.NewApp()
-	test.ApplyTheme(t, theme.LightTheme())
-
-	item1 := &widget.TabItem{Text: "Test1", Content: widget.NewLabel("Text1")}
-	item2 := &widget.TabItem{Text: "Test2", Content: widget.NewLabel("Text2")}
-	tabs := widget.NewTabContainer(item1, item2)
-	w := test.NewWindow(tabs)
-	defer w.Close()
-	w.SetPadded(false)
-	w.Resize(fyne.NewSize(150, 150))
-	c := w.Canvas()
-
-	test.AssertImageMatches(t, "tabcontainer/two_initial.png", c.Capture())
-
-	test.MoveMouse(c, fyne.NewPos(10, 10))
-	test.AssertImageMatches(t, "tabcontainer/two_first_hovered.png", c.Capture())
-
-	test.MoveMouse(c, fyne.NewPos(75, 10))
-	test.AssertImageMatches(t, "tabcontainer/two_second_hovered.png", c.Capture())
-
-	test.MoveMouse(c, fyne.NewPos(10, 10))
-	test.AssertImageMatches(t, "tabcontainer/two_first_hovered.png", c.Capture())
-}
-
-<<<<<<< HEAD
-func TestTabContainer_Layout(t *testing.T) {
-	test.NewApp()
-	defer test.NewApp()
-	test.ApplyTheme(t, theme.LightTheme())
-
-	w := test.NewWindow(nil)
-	defer w.Close()
-	w.SetPadded(false)
-	c := w.Canvas()
-
-	tests := []struct {
-		name      string
-		item      *widget.TabItem
-		location  widget.TabLocation
-		wantImage string
-	}{
-		{
-			name:      "top: tab with icon and text",
-			item:      widget.NewTabItemWithIcon("Text1", theme.CancelIcon(), canvas.NewCircle(theme.BackgroundColor())),
-			location:  widget.TabLocationTop,
-			wantImage: "tabcontainer/layout_top_icon_and_text.png",
-		},
-		{
-			name:      "top: tab with text only",
-			item:      widget.NewTabItem("Text2", canvas.NewCircle(theme.BackgroundColor())),
-			location:  widget.TabLocationTop,
-			wantImage: "tabcontainer/layout_top_text.png",
-		},
-		{
-			name:      "top: tab with icon only",
-			item:      widget.NewTabItemWithIcon("", theme.InfoIcon(), canvas.NewCircle(theme.BackgroundColor())),
-			location:  widget.TabLocationTop,
-			wantImage: "tabcontainer/layout_top_icon.png",
-		},
-		{
-			name:      "bottom: tab with icon and text",
-			item:      widget.NewTabItemWithIcon("Text1", theme.CancelIcon(), canvas.NewCircle(theme.BackgroundColor())),
-			location:  widget.TabLocationBottom,
-			wantImage: "tabcontainer/layout_bottom_icon_and_text.png",
-		},
-		{
-			name:      "bottom: tab with text only",
-			item:      widget.NewTabItem("Text2", canvas.NewCircle(theme.BackgroundColor())),
-			location:  widget.TabLocationBottom,
-			wantImage: "tabcontainer/layout_bottom_text.png",
-		},
-		{
-			name:      "bottom: tab with icon only",
-			item:      widget.NewTabItemWithIcon("", theme.InfoIcon(), canvas.NewCircle(theme.BackgroundColor())),
-			location:  widget.TabLocationBottom,
-			wantImage: "tabcontainer/layout_bottom_icon.png",
-		},
-		{
-			name:      "leading: tab with icon and text",
-			item:      widget.NewTabItemWithIcon("Text1", theme.CancelIcon(), canvas.NewCircle(theme.BackgroundColor())),
-			location:  widget.TabLocationLeading,
-			wantImage: "tabcontainer/layout_leading_icon_and_text.png",
-		},
-		{
-			name:      "leading: tab with text only",
-			item:      widget.NewTabItem("Text2", canvas.NewCircle(theme.BackgroundColor())),
-			location:  widget.TabLocationLeading,
-			wantImage: "tabcontainer/layout_leading_text.png",
-		},
-		{
-			name:      "leading: tab with icon only",
-			item:      widget.NewTabItemWithIcon("", theme.InfoIcon(), canvas.NewCircle(theme.BackgroundColor())),
-			location:  widget.TabLocationLeading,
-			wantImage: "tabcontainer/layout_leading_icon.png",
-		},
-		{
-			name:      "trailing: tab with icon and text",
-			item:      widget.NewTabItemWithIcon("Text1", theme.CancelIcon(), canvas.NewCircle(theme.BackgroundColor())),
-			location:  widget.TabLocationTrailing,
-			wantImage: "tabcontainer/layout_trailing_icon_and_text.png",
-		},
-		{
-			name:      "trailing: tab with text only",
-			item:      widget.NewTabItem("Text2", canvas.NewCircle(theme.BackgroundColor())),
-			location:  widget.TabLocationTrailing,
-			wantImage: "tabcontainer/layout_trailing_text.png",
-		},
-		{
-			name:      "trailing: tab with icon only",
-			item:      widget.NewTabItemWithIcon("", theme.InfoIcon(), canvas.NewCircle(theme.BackgroundColor())),
-			location:  widget.TabLocationTrailing,
-			wantImage: "tabcontainer/layout_trailing_icon.png",
-		},
-	}
-	for _, tt := range tests {
-		t.Run(tt.name, func(t *testing.T) {
-			tabs := widget.NewTabContainer(tt.item)
-			tabs.SetTabLocation(tt.location)
-			w.SetContent(tabs)
-			w.Resize(fyne.NewSize(150, 150))
-
-			test.AssertImageMatches(t, tt.wantImage, c.Capture())
-		})
-	}
-}
-
 func TestTabContainer_Resize_Empty(t *testing.T) {
 	tabs := widget.NewTabContainer()
 	tabs.Resize(fyne.NewSize(10, 10))
@@ -363,12 +59,6 @@
 	assert.Equal(t, 10, size.Height)
 	assert.Equal(t, 10, size.Width)
 }
-=======
-func TestTabContainer_DynamicTabs(t *testing.T) {
-	item := NewTabItem("Text1", canvas.NewCircle(theme.BackgroundColor()))
-	tabs := NewTabContainer(item)
-	r := test.WidgetRenderer(tabs).(*tabContainerRenderer)
->>>>>>> 553c7a48
 
 func TestTabContainer_SelectTab(t *testing.T) {
 	tab1 := &widget.TabItem{Text: "Test1", Content: widget.NewLabel("Test1")}
@@ -407,69 +97,4 @@
 	tabs.SelectTabIndex(1)
 	assert.Equal(t, 1, tabs.CurrentTabIndex())
 	assert.Equal(t, tabs.Items[1], selectedTab)
-}
-
-func TestTabContainer_SetTabLocation(t *testing.T) {
-	test.NewApp()
-	defer test.NewApp()
-	test.ApplyTheme(t, theme.LightTheme())
-
-	item1 := &widget.TabItem{Text: "Test1", Content: widget.NewLabel("Text 1")}
-	item2 := &widget.TabItem{Text: "Test2", Content: widget.NewLabel("Text 2")}
-	item3 := &widget.TabItem{Text: "Test3", Content: widget.NewLabel("Text 3")}
-	tabs := widget.NewTabContainer(item1, item2, item3)
-	w := test.NewWindow(tabs)
-	defer w.Close()
-	w.SetPadded(false)
-	c := w.Canvas()
-
-	w.Resize(tabs.MinSize())
-	test.AssertImageMatches(t, "tabcontainer/tab_location_top.png", c.Capture())
-
-	tabs.SetTabLocation(widget.TabLocationLeading)
-	w.Resize(tabs.MinSize())
-	test.AssertImageMatches(t, "tabcontainer/tab_location_leading.png", c.Capture())
-
-	tabs.SetTabLocation(widget.TabLocationBottom)
-	w.Resize(tabs.MinSize())
-	test.AssertImageMatches(t, "tabcontainer/tab_location_bottom.png", c.Capture())
-
-	tabs.SetTabLocation(widget.TabLocationTrailing)
-	w.Resize(tabs.MinSize())
-	test.AssertImageMatches(t, "tabcontainer/tab_location_trailing.png", c.Capture())
-
-	tabs.SetTabLocation(widget.TabLocationTop)
-	w.Resize(tabs.MinSize())
-	test.AssertImageMatches(t, "tabcontainer/tab_location_top.png", c.Capture())
-}
-
-func TestTabContainer_Tapped(t *testing.T) {
-	test.NewApp()
-	defer test.NewApp()
-	test.ApplyTheme(t, theme.LightTheme())
-
-	item1 := &widget.TabItem{Text: "Test1", Content: widget.NewLabel("Text 1")}
-	item2 := &widget.TabItem{Text: "Test2", Content: widget.NewLabel("Text 2")}
-	item3 := &widget.TabItem{Text: "Test3", Content: widget.NewLabel("Text 3")}
-	tabs := widget.NewTabContainer(item1, item2, item3)
-	w := test.NewWindow(tabs)
-	defer w.Close()
-	w.SetPadded(false)
-	w.Resize(fyne.NewSize(200, 100))
-	c := w.Canvas()
-
-	require.Equal(t, 0, tabs.CurrentTabIndex())
-	test.AssertImageMatches(t, "tabcontainer/three_initial.png", c.Capture())
-
-	test.TapCanvas(c, fyne.NewPos(75, 10))
-	assert.Equal(t, 1, tabs.CurrentTabIndex())
-	test.AssertImageMatches(t, "tabcontainer/three_tapped_second.png", c.Capture())
-
-	test.TapCanvas(c, fyne.NewPos(150, 10))
-	assert.Equal(t, 2, tabs.CurrentTabIndex())
-	test.AssertImageMatches(t, "tabcontainer/three_tapped_third.png", c.Capture())
-
-	test.TapCanvas(c, fyne.NewPos(10, 10))
-	require.Equal(t, 0, tabs.CurrentTabIndex())
-	test.AssertImageMatches(t, "tabcontainer/three_initial.png", c.Capture())
 }