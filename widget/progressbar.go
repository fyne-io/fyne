--- conflicted
+++ resolved
@@ -110,10 +110,7 @@
 	}
 
 	p.Value = v
-<<<<<<< HEAD
 
-=======
->>>>>>> 488893fa
 	p.Refresh()
 }
 
