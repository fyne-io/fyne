--- conflicted
+++ resolved
@@ -652,6 +652,25 @@
 	e.selecting = false
 	e.propertyLock.Unlock()
 	e.updateText(provider.String())
+}
+
+func (e *Entry) getRowCol(ev *fyne.PointEvent) (int, int) {
+	e.propertyLock.RLock()
+	defer e.propertyLock.RUnlock()
+
+	rowHeight := e.textProvider().charMinSize().Height
+	row := int(math.Floor(float64(ev.Position.Y-theme.Padding()) / float64(rowHeight)))
+	col := 0
+	if row < 0 {
+		row = 0
+	} else if row >= e.textProvider().rows() {
+		row = e.textProvider().rows() - 1
+		col = 0
+	} else {
+		col = e.cursorColAt(e.textProvider().row(row), ev.Position)
+	}
+
+	return row, col
 }
 
 // object returns the root object of the widget so it can be referenced
@@ -890,59 +909,17 @@
 	return e.Wrapping
 }
 
-<<<<<<< HEAD
 func (e *Entry) updateMousePointer(ev *fyne.PointEvent, rightClick bool) {
 	if !e.Focused() && !e.Disabled() {
 		e.FocusGained()
 	}
 
+	row, col := e.getRowCol(ev)
 	e.setFieldsAndRefresh(func() {
-		rowHeight := e.textProvider().charMinSize().Height
-		row := int(math.Floor(float64(ev.Position.Y-theme.Padding()) / float64(rowHeight)))
-		col := 0
-		if row < 0 {
-			row = 0
-		} else if row >= e.textProvider().rows() {
-			row = e.textProvider().rows() - 1
-			col = 0
-		} else {
-			col = e.cursorColAt(e.textProvider().row(row), ev.Position)
-		}
-
 		if !rightClick || rightClick && !e.selecting {
 			e.CursorRow = row
 			e.CursorColumn = col
 		}
-=======
-func (e *Entry) getRowCol(ev *fyne.PointEvent) (int, int) {
-	rowHeight := e.textProvider().charMinSize().Height
-	row := int(math.Floor(float64(ev.Position.Y-theme.Padding()) / float64(rowHeight)))
-	col := 0
-	if row < 0 {
-		row = 0
-	} else if row >= e.textProvider().rows() {
-		row = e.textProvider().rows() - 1
-		col = 0
-	} else {
-		col = e.cursorColAt(e.textProvider().row(row), ev.Position)
-	}
-
-	return row, col
-}
-
-func (e *Entry) updateMousePointer(ev *fyne.PointEvent, rightClick bool) {
-	if !e.focused && !e.Disabled() {
-		e.FocusGained()
-	}
-
-	row, col := e.getRowCol(ev)
-
-	e.Lock()
-	if !rightClick || rightClick && !e.selecting {
-		e.CursorRow = row
-		e.CursorColumn = col
-	}
->>>>>>> 47bac8ec
 
 		if !e.selecting {
 			e.selectRow = row
@@ -1138,8 +1115,8 @@
 		r.selection = r.selection[:rowCount]
 	}
 
-	r.entry.Lock()
-	defer r.entry.Unlock()
+	r.entry.propertyLock.Lock()
+	defer r.entry.propertyLock.Unlock()
 	// build a rectangle for each row and add it to r.selection
 	for i := 0; i < rowCount; i++ {
 		if len(r.selection) <= i {
