package widget

import (
	"image/color"
	"math"
	"strings"
	"unicode"

	"fyne.io/fyne"
	"fyne.io/fyne/canvas"
	"fyne.io/fyne/driver/desktop"
	"fyne.io/fyne/driver/mobile"
	"fyne.io/fyne/theme"
)

const (
	multiLineRows            = 3
	doubleClickWordSeperator = "`~!@#$%^&*()-=+[{]}\\|;:'\",.<>/?"
)

// Declare conformity with interfaces
var _ fyne.Disableable = (*Entry)(nil)
var _ fyne.Draggable = (*Entry)(nil)
var _ fyne.Focusable = (*Entry)(nil)
var _ fyne.Tappable = (*Entry)(nil)
var _ fyne.Widget = (*Entry)(nil)
var _ desktop.Mouseable = (*Entry)(nil)
var _ desktop.Keyable = (*Entry)(nil)
var _ mobile.Keyboardable = (*Entry)(nil)

// Entry widget allows simple text to be input when focused.
type Entry struct {
	DisableableWidget
	shortcut    fyne.ShortcutHandler
	Text        string
	PlaceHolder string
	OnChanged   func(string) `json:"-"`
	Password    bool
	// Deprecated: Use Disable() instead
	ReadOnly  bool
	MultiLine bool
	Wrapping  fyne.TextWrap

	Validator        fyne.Validator
	validationStatus *validationStatus
	validationError  error

	CursorRow, CursorColumn int
	OnCursorChanged         func() `json:"-"`

	focused     bool
	text        *textProvider
	placeholder *textProvider

	// selectRow and selectColumn represent the selection start location
	// The selection will span from selectRow/Column to CursorRow/Column -- note that the cursor
	// position may occur before or after the select start position in the text.
	selectRow, selectColumn int

	// selectKeyDown indicates whether left shift or right shift is currently held down
	selectKeyDown bool

	// selecting indicates whether the cursor has moved since it was at the selection start location
	selecting bool
	popUp     *PopUpMenu
	// TODO: Add OnSelectChanged

	// ActionItem is a small item which is displayed at the outer right of the entry (like a password revealer)
	ActionItem fyne.CanvasObject
}

// NewEntry creates a new single line entry widget.
func NewEntry() *Entry {
	e := &Entry{}
	e.ExtendBaseWidget(e)
	return e
}

// NewMultiLineEntry creates a new entry that allows multiple lines
func NewMultiLineEntry() *Entry {
	e := &Entry{MultiLine: true}
	e.ExtendBaseWidget(e)
	return e
}

// NewPasswordEntry creates a new entry password widget
func NewPasswordEntry() *Entry {
	e := &Entry{Password: true}
	e.ExtendBaseWidget(e)
	e.ActionItem = newPasswordRevealer(e)
	return e
}

// CreateRenderer is a private method to Fyne which links this widget to its renderer
//
// Implements: fyne.Widget
func (e *Entry) CreateRenderer() fyne.WidgetRenderer {
	e.ExtendBaseWidget(e)

	line := canvas.NewRectangle(theme.ShadowColor())
	cursor := canvas.NewRectangle(theme.FocusColor())
	cursor.Hide()

	e.propertyLock.Lock()
	defer e.propertyLock.Unlock()
	provider := e.textProvider()
	placeholder := e.placeholderProvider()
	if provider.len() != 0 {
		placeholder.Hide()
	}
	objects := []fyne.CanvasObject{line, placeholder, provider, cursor}

	if e.Password && e.ActionItem == nil {
		// An entry widget has been created via struct setting manually
		// the Password field to true. Going to enable the password revealer.
		e.ActionItem = newPasswordRevealer(e)
	}

	if e.ActionItem != nil {
		objects = append(objects, e.ActionItem)
	}

	return &entryRenderer{line, cursor, []fyne.CanvasObject{}, objects, e}
}

// Cursor returns the cursor type of this widget
//
// Implements: desktop.Cursorable
func (e *Entry) Cursor() desktop.Cursor {
	return desktop.TextCursor
}

// Disable this widget so that it cannot be interacted with, updating any style appropriately.
//
// Implements: fyne.Disableable
func (e *Entry) Disable() { // TODO remove this override after ReadOnly is removed
	e.ReadOnly = true

	e.DisableableWidget.Disable()
}

// Disabled returns whether the entry is disabled or read-only.
//
// Implements: fyne.Disableable
func (e *Entry) Disabled() bool {
	return e.DisableableWidget.disabled || e.ReadOnly
}

// DoubleTapped is called when this entry has been double tapped so we should select text below the pointer
//
// Implements: fyne.DoubleTappable
func (e *Entry) DoubleTapped(_ *fyne.PointEvent) {
	row := e.textProvider().row(e.CursorRow)

	start, end := getTextWhitespaceRegion(row, e.CursorColumn)
	if start == -1 || end == -1 {
		return
	}

	e.setFieldsAndRefresh(func() {
		if !e.selectKeyDown {
			e.selectRow = e.CursorRow
			e.selectColumn = start
		}
		// Always aim to maximise the selected region
		if e.selectRow > e.CursorRow || (e.selectRow == e.CursorRow && e.selectColumn > e.CursorColumn) {
			e.CursorColumn = start
		} else {
			e.CursorColumn = end
		}
		e.selecting = true
	})
}

// DragEnd is called at end of a drag event. It does nothing.
//
// Implements: fyne.Draggable
func (e *Entry) DragEnd() {
}

// Dragged is called when the pointer moves while a button is held down.
// It updates the selection accordingly.
//
// Implements: fyne.Draggable
func (e *Entry) Dragged(d *fyne.DragEvent) {
	if !e.selecting {
		e.selectRow, e.selectColumn = e.getRowCol(&d.PointEvent)

		e.selecting = true
	}
	e.updateMousePointer(&d.PointEvent, false)
}

// Enable this widget, updating any style or features appropriately.
//
// Implements: fyne.Disableable
func (e *Entry) Enable() { // TODO remove this override after ReadOnly is removed
	e.ReadOnly = false

	e.DisableableWidget.Enable()
}

// ExtendBaseWidget is used by an extending widget to make use of BaseWidget functionality.
func (e *Entry) ExtendBaseWidget(wid fyne.Widget) {
	impl := e.getImpl()
	if impl != nil {
		return
	}

	e.propertyLock.Lock()
	defer e.propertyLock.Unlock()
	e.BaseWidget.impl = wid
	e.registerShortcut()
}

// Focused returns whether or not this Entry has focus.
//
// Implements: fyne.Focusable
//
// Deprecated: this method will be removed as it is no longer required, widgets do not expose their focus state.
func (e *Entry) Focused() bool {
	e.propertyLock.RLock()
	defer e.propertyLock.RUnlock()

	return e.focused
}

// FocusGained is called when the Entry has been given focus.
//
// Implements: fyne.Focusable
func (e *Entry) FocusGained() {
	if e.Disabled() {
		return
	}
	e.setFieldsAndRefresh(func() {
		e.focused = true
	})
}

// FocusLost is called when the Entry has had focus removed.
//
// Implements: fyne.Focusable
func (e *Entry) FocusLost() {
	e.setFieldsAndRefresh(func() {
		e.focused = false
	})
}

// Hide hides the entry.
//
// Implements: fyne.Widget
func (e *Entry) Hide() {
	if e.popUp != nil {
		e.popUp.Hide()
		e.popUp = nil
	}
	e.DisableableWidget.Hide()
}

// KeyDown handler for keypress events - used to store shift modifier state for text selection
//
// Implements: desktop.Keyable
func (e *Entry) KeyDown(key *fyne.KeyEvent) {
	// For keyboard cursor controlled selection we now need to store shift key state and selection "start"
	// Note: selection start is where the highlight started (if the user moves the selection up or left then
	// the selectRow/Column will not match SelectionStart)
	if key.Name == desktop.KeyShiftLeft || key.Name == desktop.KeyShiftRight {
		if !e.selecting {
			e.selectRow = e.CursorRow
			e.selectColumn = e.CursorColumn
		}
		e.selectKeyDown = true
	}
}

// KeyUp handler for key release events - used to reset shift modifier state for text selection
//
// Implements: desktop.Keyable
func (e *Entry) KeyUp(key *fyne.KeyEvent) {
	// Handle shift release for keyboard selection
	// Note: if shift is released then the user may repress it without moving to adjust their old selection
	if key.Name == desktop.KeyShiftLeft || key.Name == desktop.KeyShiftRight {
		e.selectKeyDown = false
	}
}

// MinSize returns the size that this widget should not shrink below.
//
// Implements: fyne.Widget
func (e *Entry) MinSize() fyne.Size {
	e.ExtendBaseWidget(e)

	min := e.BaseWidget.MinSize()
	if e.ActionItem != nil {
		min = min.Add(fyne.NewSize(theme.IconInlineSize()+theme.Padding(), 0))
	}
	if e.Validator != nil {
		min = min.Add(fyne.NewSize(theme.IconInlineSize()+theme.Padding(), 0))
	}

	return min
}

// MouseDown called on mouse click, this triggers a mouse click which can move the cursor,
// update the existing selection (if shift is held), or start a selection dragging operation.
//
// Implements: desktop.Mouseable
func (e *Entry) MouseDown(m *desktop.MouseEvent) {
	e.propertyLock.Lock()
	if e.selectKeyDown {
		e.selecting = true
	}
	if e.selecting && !e.selectKeyDown && m.Button == desktop.LeftMouseButton {
		e.selecting = false
	}
	e.propertyLock.Unlock()

	e.updateMousePointer(&m.PointEvent, m.Button == desktop.RightMouseButton)
}

// MouseUp called on mouse release
// If a mouse drag event has completed then check to see if it has resulted in an empty selection,
// if so, and if a text select key isn't held, then disable selecting
//
// Implements: desktop.Mouseable
func (e *Entry) MouseUp(_ *desktop.MouseEvent) {
	start, _ := e.selection()

	e.propertyLock.Lock()
	defer e.propertyLock.Unlock()
	if start == -1 && e.selecting && !e.selectKeyDown {
		e.selecting = false
	}
}

// SelectedText returns the text currently selected in this Entry.
// If there is no selection it will return the empty string.
func (e *Entry) SelectedText() string {
	e.propertyLock.RLock()
	selecting := e.selecting
	e.propertyLock.RUnlock()
	if !selecting {
		return ""
	}

	start, stop := e.selection()
	e.propertyLock.RLock()
	defer e.propertyLock.RUnlock()
	return string(e.textProvider().buffer[start:stop])
}

// SetPlaceHolder sets the text that will be displayed if the entry is otherwise empty
func (e *Entry) SetPlaceHolder(text string) {
	e.propertyLock.Lock()
	e.PlaceHolder = text
	e.propertyLock.Unlock()

	e.placeholderProvider().setText(text) // refreshes
}

// SetReadOnly sets whether or not the Entry should not be editable
//
// Deprecated: Use Disable() instead.
func (e *Entry) SetReadOnly(ro bool) {
	if ro {
		e.Disable()
	} else {
		e.Enable()
	}
}

// SetText manually sets the text of the Entry to the given text value.
func (e *Entry) SetText(text string) {
	e.textProvider().setText(text)
	e.updateText(text)

	if text == "" {
		e.setFieldsAndRefresh(func() {
			e.CursorColumn = 0
			e.CursorRow = 0
		})
		return
	}
	e.propertyLock.Lock()
	defer e.propertyLock.Unlock()
	if e.CursorRow >= e.textProvider().rows() {
		e.CursorRow = e.textProvider().rows() - 1
	}
	rowLength := e.textProvider().rowLength(e.CursorRow)
	if e.CursorColumn >= rowLength {
		e.CursorColumn = rowLength
	}
}

// Tapped is called when this entry has been tapped so we should update the cursor position.
//
// Implements: fyne.Tappable
func (e *Entry) Tapped(ev *fyne.PointEvent) {
	if fyne.CurrentDevice().IsMobile() && e.selecting {
		e.selecting = false
	}
	e.updateMousePointer(ev, false)
}

// TappedSecondary is called when right or alternative tap is invoked.
//
// Opens the PopUpMenu with `Paste` item to paste text from the clipboard.
//
// Implements: fyne.SecondaryTappable
func (e *Entry) TappedSecondary(pe *fyne.PointEvent) {
	cutItem := fyne.NewMenuItem("Cut", func() {
		clipboard := fyne.CurrentApp().Driver().AllWindows()[0].Clipboard()
		e.cutToClipboard(clipboard)
	})
	copyItem := fyne.NewMenuItem("Copy", func() {
		clipboard := fyne.CurrentApp().Driver().AllWindows()[0].Clipboard()
		e.copyToClipboard(clipboard)
	})
	pasteItem := fyne.NewMenuItem("Paste", func() {
		clipboard := fyne.CurrentApp().Driver().AllWindows()[0].Clipboard()
		e.pasteFromClipboard(clipboard)
	})
	selectAllItem := fyne.NewMenuItem("Select all", e.selectAll)

	super := e.super()
	entryPos := fyne.CurrentApp().Driver().AbsolutePositionForObject(super)
	popUpPos := entryPos.Add(fyne.NewPos(pe.Position.X, pe.Position.Y))
	c := fyne.CurrentApp().Driver().CanvasForObject(super)

	if e.Disabled() && e.concealed() {
		return // no popup options for a disabled concealed field
	}

	var menu *fyne.Menu
	if e.Disabled() {
		menu = fyne.NewMenu("", copyItem, selectAllItem)
	} else if e.concealed() {
		menu = fyne.NewMenu("", pasteItem, selectAllItem)
	} else {
		menu = fyne.NewMenu("", cutItem, copyItem, pasteItem, selectAllItem)
	}
	e.popUp = newPopUpMenu(menu, c)
	e.popUp.ShowAtPosition(popUpPos)
}

// TypedKey receives key input events when the Entry widget is focused.
//
// Implements: fyne.Focusable
func (e *Entry) TypedKey(key *fyne.KeyEvent) {
	if e.Disabled() {
		return
	}

	e.propertyLock.RLock()
	provider := e.textProvider()
	multiLine := e.MultiLine
	e.propertyLock.RUnlock()

	if e.selectKeyDown || e.selecting {
		if e.selectingKeyHandler(key) {
			e.Refresh()
			return
		}
	}

	switch key.Name {
	case fyne.KeyBackspace:
		e.propertyLock.RLock()
		isEmpty := provider.len() == 0 || (e.CursorColumn == 0 && e.CursorRow == 0)
		e.propertyLock.RUnlock()
		if isEmpty {
			return
		}

		e.propertyLock.Lock()
		pos := e.cursorTextPos()
		provider.deleteFromTo(pos-1, pos)
		e.CursorRow, e.CursorColumn = e.rowColFromTextPos(pos - 1)
		e.propertyLock.Unlock()
	case fyne.KeyDelete:
		pos := e.cursorTextPos()
		if provider.len() == 0 || pos == provider.len() {
			return
		}

		e.propertyLock.Lock()
		provider.deleteFromTo(pos, pos+1)
		e.propertyLock.Unlock()
	case fyne.KeyReturn, fyne.KeyEnter:
		if !multiLine {
			return
		}
		e.propertyLock.Lock()
		provider.insertAt(e.cursorTextPos(), []rune("\n"))
		e.CursorColumn = 0
		e.CursorRow++
		e.propertyLock.Unlock()
	case fyne.KeyUp:
		if !multiLine {
			return
		}

		e.propertyLock.Lock()
		if e.CursorRow > 0 {
			e.CursorRow--
		}

		rowLength := provider.rowLength(e.CursorRow)
		if e.CursorColumn > rowLength {
			e.CursorColumn = rowLength
		}
		e.propertyLock.Unlock()
	case fyne.KeyDown:
		if !multiLine {
			return
		}

		e.propertyLock.Lock()
		if e.CursorRow < provider.rows()-1 {
			e.CursorRow++
		}

		rowLength := provider.rowLength(e.CursorRow)
		if e.CursorColumn > rowLength {
			e.CursorColumn = rowLength
		}
		e.propertyLock.Unlock()
	case fyne.KeyLeft:
		e.propertyLock.Lock()
		if e.CursorColumn > 0 {
			e.CursorColumn--
		} else if e.MultiLine && e.CursorRow > 0 {
			e.CursorRow--
			e.CursorColumn = provider.rowLength(e.CursorRow)
		}
		e.propertyLock.Unlock()
	case fyne.KeyRight:
		e.propertyLock.Lock()
		if e.MultiLine {
			rowLength := provider.rowLength(e.CursorRow)
			if e.CursorColumn < rowLength {
				e.CursorColumn++
			} else if e.CursorRow < provider.rows()-1 {
				e.CursorRow++
				e.CursorColumn = 0
			}
		} else if e.CursorColumn < provider.len() {
			e.CursorColumn++
		}
		e.propertyLock.Unlock()
	case fyne.KeyEnd:
		e.propertyLock.Lock()
		if e.MultiLine {
			e.CursorColumn = provider.rowLength(e.CursorRow)
		} else {
			e.CursorColumn = provider.len()
		}
		e.propertyLock.Unlock()
	case fyne.KeyHome:
		e.propertyLock.Lock()
		e.CursorColumn = 0
		e.propertyLock.Unlock()
	case fyne.KeyPageUp:
		e.propertyLock.Lock()
		if e.MultiLine {
			e.CursorRow = 0
		}
		e.CursorColumn = 0
		e.propertyLock.Unlock()
	case fyne.KeyPageDown:
		e.propertyLock.Lock()
		if e.MultiLine {
			e.CursorRow = provider.rows() - 1
			e.CursorColumn = provider.rowLength(e.CursorRow)
		} else {
			e.CursorColumn = provider.len()
		}
		e.propertyLock.Unlock()
	default:
		return
	}

	e.propertyLock.Lock()
	if e.CursorRow == e.selectRow && e.CursorColumn == e.selectColumn {
		e.selecting = false
	}
	e.propertyLock.Unlock()
	e.updateText(provider.String())
}

// TypedRune receives text input events when the Entry widget is focused.
//
// Implements: fyne.Focusable
func (e *Entry) TypedRune(r rune) {
	if e.Disabled() {
		return
	}

	e.propertyLock.Lock()
	if e.popUp != nil {
		e.popUp.Hide()
	}

	selecting := e.selecting
	e.propertyLock.Unlock()

	// if we've typed a character and we're selecting then replace the selection with the character
	if selecting {
		e.eraseSelection()
	}

	e.propertyLock.Lock()
	provider := e.textProvider()
	e.selecting = false

	runes := []rune{r}
	pos := e.cursorTextPos()
	provider.insertAt(pos, runes)
	e.CursorRow, e.CursorColumn = e.rowColFromTextPos(pos + len(runes))

	content := provider.String()
	e.propertyLock.Unlock()
	e.updateText(content)
}

// TypedShortcut implements the Shortcutable interface
//
// Implements: fyne.Shortcutable
func (e *Entry) TypedShortcut(shortcut fyne.Shortcut) {
	e.shortcut.TypedShortcut(shortcut)
}

// Keyboard implements the Keyboardable interface
//
// Implements: mobile.Keyboardable
func (e *Entry) Keyboard() mobile.KeyboardType {
	e.propertyLock.RLock()
	defer e.propertyLock.RUnlock()

	if e.MultiLine {
		return mobile.DefaultKeyboard
	}

	return mobile.SingleLineKeyboard
}

// concealed tells the rendering textProvider if we are a concealed field
func (e *Entry) concealed() bool {
	return e.Password
}

// copyToClipboard copies the current selection to a given clipboard.
// This does nothing if it is a concealed entry.
func (e *Entry) copyToClipboard(clipboard fyne.Clipboard) {
	if !e.selecting || e.concealed() {
		return
	}

	clipboard.SetContent(e.SelectedText())
}

func (e *Entry) cursorColAt(text []rune, pos fyne.Position) int {
	for i := 0; i < len(text); i++ {
		str := string(text[0 : i+1])
		wid := fyne.MeasureText(str, theme.TextSize(), e.textStyle()).Width + theme.Padding()
		if wid > pos.X {
			return i
		}
	}
	return len(text)
}

func (e *Entry) cursorTextPos() (pos int) {
	return e.textPosFromRowCol(e.CursorRow, e.CursorColumn)
}

// copyToClipboard copies the current selection to a given clipboard and then removes the selected text.
// This does nothing if it is a concealed entry.
func (e *Entry) cutToClipboard(clipboard fyne.Clipboard) {
	if !e.selecting || e.concealed() {
		return
	}

	e.copyToClipboard(clipboard)
	e.eraseSelection()
}

// eraseSelection removes the current selected region and moves the cursor
func (e *Entry) eraseSelection() {
	if e.Disabled() {
		return
	}

	provider := e.textProvider()
	posA, posB := e.selection()

	if posA == posB {
		return
	}

	e.propertyLock.Lock()
	provider.deleteFromTo(posA, posB)
	e.CursorRow, e.CursorColumn = e.rowColFromTextPos(posA)
	e.selectRow, e.selectColumn = e.CursorRow, e.CursorColumn
	e.selecting = false
	e.propertyLock.Unlock()
	e.updateText(provider.String())
}

func (e *Entry) getRowCol(ev *fyne.PointEvent) (int, int) {
	e.propertyLock.RLock()
	defer e.propertyLock.RUnlock()

	rowHeight := e.textProvider().charMinSize().Height
	row := int(math.Floor(float64(ev.Position.Y-theme.Padding()) / float64(rowHeight)))
	col := 0
	if row < 0 {
		row = 0
	} else if row >= e.textProvider().rows() {
		row = e.textProvider().rows() - 1
		col = 0
	} else {
		col = e.cursorColAt(e.textProvider().row(row), ev.Position)
	}

	return row, col
}

// object returns the root object of the widget so it can be referenced
func (e *Entry) object() fyne.Widget {
	return nil
}

// pasteFromClipboard inserts text from the clipboard content,
// starting from the cursor position.
func (e *Entry) pasteFromClipboard(clipboard fyne.Clipboard) {
	if e.selecting {
		e.eraseSelection()
	}
	text := clipboard.Content()
	if !e.MultiLine {
		// format clipboard content to be compatible with single line entry
		text = strings.Replace(text, "\n", " ", -1)
	}
	provider := e.textProvider()
	runes := []rune(text)
	provider.insertAt(e.cursorTextPos(), runes)

	newlines := strings.Count(text, "\n")
	if newlines == 0 {
		e.CursorColumn += len(runes)
	} else {
		e.CursorRow += newlines
		lastNewlineIndex := 0
		for i, r := range runes {
			if r == '\n' {
				lastNewlineIndex = i
			}
		}
		e.CursorColumn = len(runes) - lastNewlineIndex - 1
	}
	e.updateText(provider.String())
	e.Refresh()
}

// placeholderProvider returns the placeholder text handler for this entry
func (e *Entry) placeholderProvider() *textProvider {
	if e.placeholder != nil {
		return e.placeholder
	}

	text := newTextProvider(e.PlaceHolder, &placeholderPresenter{e})
	text.ExtendBaseWidget(text)
	e.placeholder = text
	return e.placeholder
}

func (e *Entry) registerShortcut() {
	e.shortcut.AddShortcut(&fyne.ShortcutCut{}, func(se fyne.Shortcut) {
		cut := se.(*fyne.ShortcutCut)
		e.cutToClipboard(cut.Clipboard)
	})
	e.shortcut.AddShortcut(&fyne.ShortcutCopy{}, func(se fyne.Shortcut) {
		cpy := se.(*fyne.ShortcutCopy)
		e.copyToClipboard(cpy.Clipboard)
	})
	e.shortcut.AddShortcut(&fyne.ShortcutPaste{}, func(se fyne.Shortcut) {
		paste := se.(*fyne.ShortcutPaste)
		e.pasteFromClipboard(paste.Clipboard)
	})
	e.shortcut.AddShortcut(&fyne.ShortcutSelectAll{}, func(se fyne.Shortcut) {
		e.selectAll()
	})
}

// Obtains row,col from a given textual position
// expects a read or write lock to be held by the caller
func (e *Entry) rowColFromTextPos(pos int) (row int, col int) {
	provider := e.textProvider()
	for i := 0; i < provider.rows(); i++ {
		b := provider.rowBoundary(i)
		if b[0] <= pos {
			if b[1] < pos {
				row++
			}
			col = pos - b[0]
		} else {
			break
		}
	}
	return
}

// selectAll selects all text in entry
func (e *Entry) selectAll() {
	if e.textProvider().len() == 0 {
		return
	}
	e.setFieldsAndRefresh(func() {
		e.selectRow = 0
		e.selectColumn = 0

		lastRow := e.textProvider().rows() - 1
		e.CursorColumn = e.textProvider().rowLength(lastRow)
		e.CursorRow = lastRow
		e.selecting = true
	})
}

// selectingKeyHandler performs keypress action in the scenario that a selection
// is either a) in progress or b) about to start
// returns true if the keypress has been fully handled
func (e *Entry) selectingKeyHandler(key *fyne.KeyEvent) bool {

	if e.selectKeyDown && !e.selecting {
		switch key.Name {
		case fyne.KeyUp, fyne.KeyDown,
			fyne.KeyLeft, fyne.KeyRight,
			fyne.KeyEnd, fyne.KeyHome,
			fyne.KeyPageUp, fyne.KeyPageDown:
			e.selecting = true
		}
	}

	if !e.selecting {
		return false
	}

	switch key.Name {
	case fyne.KeyBackspace, fyne.KeyDelete:
		// clears the selection -- return handled
		e.eraseSelection()
		return true
	case fyne.KeyReturn, fyne.KeyEnter:
		// clear the selection -- return unhandled to add the newline
		e.eraseSelection()
		return false
	}

	if !e.selectKeyDown {
		switch key.Name {
		case fyne.KeyLeft:
			// seek to the start of the selection -- return handled
			selectStart, _ := e.selection()
			e.propertyLock.Lock()
			e.CursorRow, e.CursorColumn = e.rowColFromTextPos(selectStart)
			e.selecting = false
			e.propertyLock.Unlock()
			return true
		case fyne.KeyRight:
			// seek to the end of the selection -- return handled
			_, selectEnd := e.selection()
			e.propertyLock.Lock()
			e.CursorRow, e.CursorColumn = e.rowColFromTextPos(selectEnd)
			e.selecting = false
			e.propertyLock.Unlock()
			return true
		case fyne.KeyUp, fyne.KeyDown, fyne.KeyEnd, fyne.KeyHome, fyne.KeyPageUp, fyne.KeyPageDown:
			// cursor movement without left or right shift -- clear selection and return unhandled
			e.selecting = false
			return false
		}
	}

	return false
}

// selection returns the start and end text positions for the selected span of text
// Note: this functionality depends on the relationship between the selection start row/col and
// the current cursor row/column.
// eg: (whitespace for clarity, '_' denotes cursor)
//   "T  e  s [t  i]_n  g" == 3, 5
//   "T  e  s_[t  i] n  g" == 3, 5
//   "T  e_[s  t  i] n  g" == 2, 5
func (e *Entry) selection() (int, int) {
	e.propertyLock.RLock()
	noSelection := !e.selecting || (e.CursorRow == e.selectRow && e.CursorColumn == e.selectColumn)
	e.propertyLock.RUnlock()

	if noSelection {
		return -1, -1
	}

	e.propertyLock.Lock()
	defer e.propertyLock.Unlock()
	// Find the selection start
	rowA, colA := e.CursorRow, e.CursorColumn
	rowB, colB := e.selectRow, e.selectColumn
	// Reposition if the cursors row is more than select start row, or if the row is the same and
	// the cursors col is more that the select start column
	if rowA > e.selectRow || (rowA == e.selectRow && colA > e.selectColumn) {
		rowA, colA = e.selectRow, e.selectColumn
		rowB, colB = e.CursorRow, e.CursorColumn
	}

	return e.textPosFromRowCol(rowA, colA), e.textPosFromRowCol(rowB, colB)
}

// textAlign tells the rendering textProvider our alignment
func (e *Entry) textAlign() fyne.TextAlign {
	return fyne.TextAlignLeading
}

// textColor tells the rendering textProvider our color
func (e *Entry) textColor() color.Color {
	if e.Disabled() {
		return theme.DisabledTextColor()
	}
	return theme.TextColor()
}

// Obtains textual position from a given row and col
// expects a read or write lock to be held by the caller
func (e *Entry) textPosFromRowCol(row, col int) int {
	return e.textProvider().rowBoundary(row)[0] + col
}

// textProvider returns the text handler for this entry
func (e *Entry) textProvider() *textProvider {
	if e.text != nil {
		return e.text
	}

	text := newTextProvider(e.Text, e)
	text.ExtendBaseWidget(text)
	e.text = text
	return e.text
}

// textStyle tells the rendering textProvider our style
func (e *Entry) textStyle() fyne.TextStyle {
	return fyne.TextStyle{}
}

// textWrap tells the rendering textProvider our wrapping
func (e *Entry) textWrap() fyne.TextWrap {
	if e.Wrapping == fyne.TextTruncate {
		fyne.LogError("Entry does not allow Truncation", nil)
		e.Wrapping = fyne.TextWrapOff
	}
	if !e.MultiLine && e.Wrapping != fyne.TextWrapOff {
		fyne.LogError("Entry cannot wrap single line", nil)
		e.Wrapping = fyne.TextWrapOff
	}
	return e.Wrapping
}

func (e *Entry) updateMousePointer(ev *fyne.PointEvent, rightClick bool) {
	if !e.Focused() && !e.Disabled() {
		e.FocusGained()
	}

	row, col := e.getRowCol(ev)
	e.setFieldsAndRefresh(func() {
		if !rightClick || rightClick && !e.selecting {
			e.CursorRow = row
			e.CursorColumn = col
		}

		if !e.selecting {
			e.selectRow = row
			e.selectColumn = col
		}
	})
}

// updateText updates the internal text to the given value
func (e *Entry) updateText(text string) {
	var callback func(string)
	e.setFieldsAndRefresh(func() {
		changed := e.Text != text
		e.Text = text

		if changed {
			callback = e.OnChanged
		}
	})

<<<<<<< HEAD
	if e.Validator != nil {
		e.validationError = e.Validator(text)
		e.validationStatus.Refresh()
	}

=======
>>>>>>> 46c58309
	if callback != nil {
		callback(text)
	}
}

var _ fyne.WidgetRenderer = (*entryRenderer)(nil)

type entryRenderer struct {
	line, cursor *canvas.Rectangle
	selection    []fyne.CanvasObject

	objects []fyne.CanvasObject
	entry   *Entry
}

func (r *entryRenderer) BackgroundColor() color.Color {
	return theme.BackgroundColor()
}

func (r *entryRenderer) Destroy() {
}

func (r *entryRenderer) Layout(size fyne.Size) {
	r.line.Resize(fyne.NewSize(size.Width, theme.Padding()))
	r.line.Move(fyne.NewPos(0, size.Height-theme.Padding()))

	actionIconSize := fyne.NewSize(0, 0)
	if r.entry.ActionItem != nil {
		actionIconSize = fyne.NewSize(theme.IconInlineSize(), theme.IconInlineSize())
		r.entry.ActionItem.Resize(actionIconSize)
		r.entry.ActionItem.Move(fyne.NewPos(size.Width-actionIconSize.Width-2*theme.Padding(), theme.Padding()*2))
	}

	validatorIconSize := fyne.NewSize(0, 0)
	if r.entry.Validator != nil {
		validatorIconSize = fyne.NewSize(theme.IconInlineSize(), theme.IconInlineSize())

		r.ensureValidationSetup()
		r.entry.validationStatus.Resize(validatorIconSize)

		if r.entry.ActionItem == nil {
			r.entry.validationStatus.Move(fyne.NewPos(size.Width-validatorIconSize.Width-2*theme.Padding(), theme.Padding()*2))
		} else {
			r.entry.validationStatus.Move(fyne.NewPos(size.Width-validatorIconSize.Width-actionIconSize.Width-4*theme.Padding(), theme.Padding()*2))
		}
	}

	entrySize := size.Subtract(fyne.NewSize(theme.Padding()*2-actionIconSize.Width, theme.Padding()*2))
	entryPos := fyne.NewPos(theme.Padding(), theme.Padding())
	r.entry.text.Resize(entrySize)
	r.entry.text.Move(entryPos)
	r.entry.placeholder.Resize(entrySize)
	r.entry.placeholder.Move(entryPos)
}

// MinSize calculates the minimum size of an entry widget.
// This is based on the contained text with a standard amount of padding added.
// If MultiLine is true then we will reserve space for at leasts 3 lines
func (r *entryRenderer) MinSize() fyne.Size {
	minSize := r.entry.placeholderProvider().MinSize()

	if r.entry.textProvider().len() > 0 {
		minSize = r.entry.text.MinSize()
	}

	if r.entry.MultiLine {
		// ensure multiline height is at least charMinSize * multilineRows
		minSize.Height = fyne.Max(minSize.Height, r.entry.text.charMinSize().Height*multiLineRows)
	}

	return minSize.Add(fyne.NewSize(theme.Padding()*4, theme.Padding()*2))
}

func (r *entryRenderer) Objects() []fyne.CanvasObject {
	r.entry.propertyLock.RLock()
	defer r.entry.propertyLock.RUnlock()
	// Objects are generated dynamically force selection rectangles to appear underneath the text
	if r.entry.selecting {
		return append(r.selection, r.objects...)
	}
	return r.objects
}

func (r *entryRenderer) Refresh() {
	r.entry.propertyLock.RLock()
	provider := r.entry.textProvider()
	placeholder := r.entry.placeholderProvider()
	content := r.entry.Text
	focused := r.entry.focused
	selections := r.selection
	r.entry.propertyLock.RUnlock()

	if content != string(provider.buffer) {
		r.entry.SetText(content)
		return
	}

	if provider.len() == 0 {
		placeholder.Show()
	} else if placeholder.Visible() {
		placeholder.Hide()
	}

	r.cursor.FillColor = theme.FocusColor()
	if focused {
		r.cursor.Show()
		r.line.FillColor = theme.FocusColor()
	} else {
		r.cursor.Hide()
		if r.entry.Disabled() {
			r.line.FillColor = theme.DisabledTextColor()
		} else {
			r.line.FillColor = theme.ShadowColor()
		}
	}
	r.moveCursor()

	for _, selection := range selections {
		selection.(*canvas.Rectangle).Hidden = !r.entry.focused && !r.entry.disabled
		selection.(*canvas.Rectangle).FillColor = theme.FocusColor()
	}

	r.entry.text.propertyLock.Lock()
	r.entry.text.updateRowBounds()
	r.entry.text.propertyLock.Unlock()
	r.entry.placeholder.propertyLock.Lock()
	r.entry.placeholder.updateRowBounds()
	r.entry.placeholder.propertyLock.Unlock()

	r.entry.text.Refresh()
	r.entry.placeholder.Refresh()
	if r.entry.ActionItem != nil {
		r.entry.ActionItem.Refresh()
	}
	if r.entry.Validator != nil {
		r.entry.validationError = r.entry.Validator.Validate(content)
		if !r.entry.focused && r.entry.Text != "" && r.entry.validationError != nil {
			r.line.FillColor = &color.NRGBA{0xf4, 0x43, 0x36, 0xff} // TODO: Should be current().ErrorColor() in the future
		}

		r.ensureValidationSetup()
		r.entry.validationStatus.Refresh()
	} else if r.entry.validationStatus != nil {
		r.entry.validationStatus.Hide()
	}
	canvas.Refresh(r.entry.super())
}

// This process builds a slice of rectangles:
// - one entry per row of text
// - ordered by row order as they occur in multiline text
// This process could be optimized in the scenario where the user is selecting upwards:
// If the upwards case instead produces an order-reversed slice then only the newest rectangle would
// require movement and resizing. The existing solution creates a new rectangle and then moves/resizes
// all rectangles to comply with the occurrence order as stated above.
func (r *entryRenderer) buildSelection() {
	r.entry.propertyLock.RLock()
	cursorRow, cursorCol := r.entry.CursorRow, r.entry.CursorColumn
	selectRow, selectCol := -1, -1
	if r.entry.selecting {
		selectRow = r.entry.selectRow
		selectCol = r.entry.selectColumn
	}
	r.entry.propertyLock.RUnlock()

	if selectRow == -1 {
		r.selection = r.selection[:0]

		return
	}

	provider := r.entry.textProvider()
	// Convert column, row into x,y
	getCoordinates := func(column int, row int) (int, int) {
		sz := provider.lineSizeToColumn(column, row)
		return sz.Width + theme.Padding()*2, sz.Height*row + theme.Padding()*2
	}

	lineHeight := r.entry.text.charMinSize().Height

	minmax := func(a, b int) (int, int) {
		if a < b {
			return a, b
		}
		return b, a
	}

	// The remainder of the function calculates the set of boxes and add them to r.selection

	selectStartRow, selectEndRow := minmax(selectRow, cursorRow)
	selectStartCol, selectEndCol := minmax(selectCol, cursorCol)
	if selectRow < cursorRow {
		selectStartCol, selectEndCol = selectCol, cursorCol
	}
	if selectRow > cursorRow {
		selectStartCol, selectEndCol = cursorCol, selectCol
	}
	rowCount := selectEndRow - selectStartRow + 1

	// trim r.selection to remove unwanted old rectangles
	if len(r.selection) > rowCount {
		r.selection = r.selection[:rowCount]
	}

	r.entry.propertyLock.Lock()
	defer r.entry.propertyLock.Unlock()
	// build a rectangle for each row and add it to r.selection
	for i := 0; i < rowCount; i++ {
		if len(r.selection) <= i {
			box := canvas.NewRectangle(theme.FocusColor())
			r.selection = append(r.selection, box)
		}

		// determine starting/ending columns for this rectangle
		row := selectStartRow + i
		startCol, endCol := selectStartCol, selectEndCol
		if selectStartRow < row {
			startCol = 0
		}
		if selectEndRow > row {
			endCol = provider.rowLength(row)
		}

		// translate columns and row into draw coordinates
		x1, y1 := getCoordinates(startCol, row)
		x2, _ := getCoordinates(endCol, row)

		// resize and reposition each rectangle
		r.selection[i].Resize(fyne.NewSize(x2-x1+1, lineHeight))
		r.selection[i].Move(fyne.NewPos(x1-1, y1))
	}
}

func (r *entryRenderer) ensureValidationSetup() {
	if r.entry.validationStatus == nil {
		r.entry.validationStatus = newValidationStatus(r.entry)
		r.objects = append(r.objects, r.entry.validationStatus)
		r.Layout(r.entry.size)
		r.Refresh()
	}
}

func (r *entryRenderer) moveCursor() {
	// build r.selection[] if the user has made a selection
	r.buildSelection()
	r.entry.propertyLock.RLock()
	provider := r.entry.textProvider()
	provider.propertyLock.RLock()
	size := provider.lineSizeToColumn(r.entry.CursorColumn, r.entry.CursorRow)
	provider.propertyLock.RUnlock()
	xPos := size.Width
	yPos := size.Height * r.entry.CursorRow
	r.entry.propertyLock.RUnlock()

	r.entry.propertyLock.Lock()
	lineHeight := r.entry.text.charMinSize().Height
	r.cursor.Resize(fyne.NewSize(2, lineHeight))
	r.cursor.Move(fyne.NewPos(xPos-1+theme.Padding()*2, yPos+theme.Padding()*2))

	callback := r.entry.OnCursorChanged
	r.entry.propertyLock.Unlock()

	if callback != nil {
		callback()
	}
}

type placeholderPresenter struct {
	e *Entry
}

// concealed tells the rendering textProvider if we are a concealed field
// placeholder text is not obfuscated, returning false
func (p *placeholderPresenter) concealed() bool {
	return false
}

// object returns the root object of the widget so it can be referenced
func (p *placeholderPresenter) object() fyne.Widget {
	return nil
}

// textAlign tells the rendering textProvider our alignment
func (p *placeholderPresenter) textAlign() fyne.TextAlign {
	return fyne.TextAlignLeading
}

// textColor tells the rendering textProvider our color
func (p *placeholderPresenter) textColor() color.Color {
	return theme.PlaceHolderColor()
}

// textStyle tells the rendering textProvider our style
func (p *placeholderPresenter) textStyle() fyne.TextStyle {
	return fyne.TextStyle{}
}

// textWrap tells the rendering textProvider our wrapping
func (p *placeholderPresenter) textWrap() fyne.TextWrap {
	return p.e.Wrapping
}

// getTextWhitespaceRegion returns the start/end markers for selection highlight on starting from col
// and expanding to the start and end of the whitespace or text underneath the specified position.
func getTextWhitespaceRegion(row []rune, col int) (int, int) {

	if len(row) == 0 || col < 0 {
		return -1, -1
	}

	// If the click position exceeds the length of text then snap it to the end
	if col >= len(row) {
		col = len(row) - 1
	}

	// maps: " fi-sh 日本語本語日  \t "
	// into: " -- -- ------   "
	space := func(r rune) rune {
		if unicode.IsSpace(r) {
			return ' '
		}
		// If this rune is a typical word separator then classify it as whitespace
		if strings.ContainsRune(doubleClickWordSeperator, r) {
			return ' '
		}
		return '-'
	}
	toks := strings.Map(space, string(row))

	c := byte(' ')
	if toks[col] == ' ' {
		c = byte('-')
	}

	// LastIndexByte + 1 ensures that the position of the unwanted character 'c' is excluded
	// +1 also has the added side effect whereby if 'c' isn't found then -1 is snapped to 0
	start := strings.LastIndexByte(toks[:col], c) + 1

	// IndexByte will find the position of the next unwanted character, this is to be the end
	// marker for the selection
	end := strings.IndexByte(toks[col:], c)

	if end == -1 {
		end = len(toks) // snap end to len(toks) if it results in -1
	} else {
		end += col // otherwise include the text slice position
	}
	return start, end
}<|MERGE_RESOLUTION|>--- conflicted
+++ resolved
@@ -996,14 +996,6 @@
 		}
 	})
 
-<<<<<<< HEAD
-	if e.Validator != nil {
-		e.validationError = e.Validator(text)
-		e.validationStatus.Refresh()
-	}
-
-=======
->>>>>>> 46c58309
 	if callback != nil {
 		callback(text)
 	}
@@ -1139,7 +1131,7 @@
 		r.entry.ActionItem.Refresh()
 	}
 	if r.entry.Validator != nil {
-		r.entry.validationError = r.entry.Validator.Validate(content)
+		r.entry.validationError = r.entry.Validator(content)
 		if !r.entry.focused && r.entry.Text != "" && r.entry.validationError != nil {
 			r.line.FillColor = &color.NRGBA{0xf4, 0x43, 0x36, 0xff} // TODO: Should be current().ErrorColor() in the future
 		}
