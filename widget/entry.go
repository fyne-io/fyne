package widget

import (
	"image/color"
	"log"
	"strings"

	"fyne.io/fyne"
	"fyne.io/fyne/canvas"
	"fyne.io/fyne/theme"
)

const (
	multiLineRows = 3
)

type entryRenderer struct {
	text        *textProvider
	placeholder *textProvider
	box, cursor *canvas.Rectangle

	objects []fyne.CanvasObject
	entry   *Entry
}

// MinSize calculates the minimum size of an entry widget.
// This is based on the contained text with a standard amount of padding added.
// If MultiLine is true then we will reserve space for at leasts 3 lines
func (e *entryRenderer) MinSize() fyne.Size {

	minSize := e.placeholder.MinSize()

	if e.text.len() > 0 {
		minSize = e.text.MinSize()
	}

	if e.entry.MultiLine == true {
		// ensure multiline height is at least charMinSize * multilineRows
		minSize.Height = fyne.Max(minSize.Height, e.text.charMinSize().Height*multiLineRows)
	}

	return minSize.Add(fyne.NewSize(theme.Padding()*4, theme.Padding()*2))
}

func (e *entryRenderer) moveCursor() {
	textRenderer := Renderer(e.text).(*textRenderer)
	size := textRenderer.lineSize(e.entry.CursorColumn, e.entry.CursorRow)
	xPos := size.Width
	yPos := size.Height * e.entry.CursorRow

	lineHeight := e.text.charMinSize().Height
	e.cursor.Resize(fyne.NewSize(2, lineHeight))
	e.cursor.Move(fyne.NewPos(xPos+theme.Padding()*2, yPos+theme.Padding()*2))

	canvas.Refresh(e.cursor)
}

// Layout the components of the entry widget.
func (e *entryRenderer) Layout(size fyne.Size) {
	e.box.Resize(size.Subtract(fyne.NewSize(theme.Padding(), theme.Padding())))
	e.box.Move(fyne.NewPos(theme.Padding()/2, theme.Padding()/2))

	e.text.Resize(size.Subtract(fyne.NewSize(theme.Padding()*2, theme.Padding()*2)))
	e.text.Move(fyne.NewPos(theme.Padding(), theme.Padding()))

	e.placeholder.Resize(size.Subtract(fyne.NewSize(theme.Padding()*2, theme.Padding()*2)))
	e.placeholder.Move(fyne.NewPos(theme.Padding(), theme.Padding()))

	e.moveCursor()
}

// ApplyTheme is called when the Entry may need to update it's look.
func (e *entryRenderer) ApplyTheme() {
	Renderer(e.text).ApplyTheme()
	e.box.FillColor = theme.BackgroundColor()
	e.Refresh()
}

func (e *entryRenderer) BackgroundColor() color.Color {
	if e.entry.focused {
		return theme.FocusColor()
	}

	return theme.ButtonColor()
}

func (e *entryRenderer) Refresh() {
	e.placeholder.refreshTextRenderer()
	e.placeholder.Hide()
	if e.text.len() == 0 && e.entry.Visible() {
		e.placeholder.Show()
	}

	e.text.refreshTextRenderer()
	if e.entry.focused {
		e.cursor.FillColor = theme.FocusColor()
	} else {
		e.cursor.FillColor = color.RGBA{0, 0, 0, 0}
	}

	canvas.Refresh(e.entry)
}

func (e *entryRenderer) Objects() []fyne.CanvasObject {
	return e.objects
}

// Entry widget allows simple text to be input when focused.
type Entry struct {
	baseWidget

	Text        string
	PlaceHolder string
	OnChanged   func(string) `json:"-"`
	Password    bool
	ReadOnly    bool
	MultiLine   bool

	CursorRow, CursorColumn int

	focused bool
}

// Resize sets a new size for a widget.
// Note this should not be used if the widget is being managed by a Layout within a Container.
func (e *Entry) Resize(size fyne.Size) {
	e.resize(size, e)
}

// Move the widget to a new position, relative to it's parent.
// Note this should not be used if the widget is being managed by a Layout within a Container.
func (e *Entry) Move(pos fyne.Position) {
	e.move(pos, e)
}

// MinSize returns the smallest size this widget can shrink to
func (e *Entry) MinSize() fyne.Size {
	return e.minSize(e)
}

// Show this widget, if it was previously hidden
func (e *Entry) Show() {
	e.show(e)
	if len(e.Text) != 0 {
		e.placeholderProvider().Hide()
	}
}

// Hide this widget, if it was previously visible
func (e *Entry) Hide() {
	e.hide(e)
}

// SetText manually sets the text of the Entry to the given text value.
func (e *Entry) SetText(text string) {
	e.textProvider().SetText(text)
	e.updateText(text)
}

// SetPlaceHolder sets the text that will be displayed if the entry is otherwise empty
func (e *Entry) SetPlaceHolder(text string) {
	e.PlaceHolder = text
	e.placeholderProvider().SetText(text) // refreshes
}

// SetReadOnly sets whether or not the Entry should not be editable
func (e *Entry) SetReadOnly(ro bool) {
	e.ReadOnly = ro

	Refresh(e)
}

// updateText updates the internal text to the given value
func (e *Entry) updateText(text string) {
	e.Text = text
	if e.OnChanged != nil {
		e.OnChanged(text)
	}

	Refresh(e)
}

func (e *Entry) cursorTextPos() int {
	pos := 0
	provider := e.textProvider()
	for i := 0; i < e.CursorRow; i++ {
		rowLength := provider.rowLength(i)
		pos += rowLength + 1
	}
	pos += e.CursorColumn
	return pos
}

// FocusGained is called when the Entry has been given focus.
func (e *Entry) FocusGained() {
	if e.ReadOnly {
		return
	}
	e.focused = true

	Refresh(e)
}

// FocusLost is called when the Entry has had focus removed.
func (e *Entry) FocusLost() {
	e.focused = false

	Refresh(e)
}

// Focused returns whether or not this Entry has focus.
func (e *Entry) Focused() bool {
	return e.focused
}

<<<<<<< HEAD
// OnCopy handles the clipboard copy command
func (e *Entry) OnCopy(clipboard fyne.Clipboard) {
	log.Println("OnCopy not implemented yet")
}

// OnCut handles the clipboard cut command
func (e *Entry) OnCut(clipboard fyne.Clipboard) {
	log.Println("OnCut not implemented yet")
}

// OnPaste handles the clipboard paste command
func (e *Entry) OnPaste(clipboard fyne.Clipboard) {
	text := clipboard.Content()
	if !e.MultiLine {
		// format clipboard content to be compatible with single line entry
		text = strings.Replace(text, "\n", " ", -1)
	}
	provider := e.textProvider()
	runes := []rune(text)
	provider.insertAt(e.cursorTextPos(), runes)
	e.CursorColumn += len(runes)
=======
// TypedRune receives text input events when the Entry widget is focused.
func (e *Entry) TypedRune(r rune) {
	if e.ReadOnly {
		return
	}
	provider := e.textProvider()

	runes := []rune{r}
	provider.insertAt(e.cursorTextPos(), runes)
	e.CursorColumn += len(runes)

>>>>>>> 6559b563
	e.updateText(provider.String())
	Renderer(e).(*entryRenderer).moveCursor()
}

<<<<<<< HEAD
// OnKeyDown receives key input events when the Entry widget is focused.
func (e *Entry) OnKeyDown(key *fyne.KeyEvent) {
=======
// TypedKey receives key input events when the Entry widget is focused.
func (e *Entry) TypedKey(key *fyne.KeyEvent) {
>>>>>>> 6559b563
	if e.ReadOnly {
		return
	}
	provider := e.textProvider()
	switch key.Name {
	case fyne.KeyBackspace:
		if provider.len() == 0 || (e.CursorColumn == 0 && e.CursorRow == 0) {
			return
		}
		pos := e.cursorTextPos()
		deleted := provider.deleteFromTo(pos-1, pos)
		if deleted[0] == '\n' {
			e.CursorRow--
			rowLength := provider.rowLength(e.CursorRow)
			e.CursorColumn = rowLength
			break
		}
		e.CursorColumn--
	case fyne.KeyDelete:

		pos := e.cursorTextPos()
		if provider.len() == 0 || pos == provider.len() {
			return
		}

		provider.deleteFromTo(pos, pos+1)
	case fyne.KeyReturn, fyne.KeyEnter:
		if !e.MultiLine {
			return
		}
		provider.insertAt(e.cursorTextPos(), []rune("\n"))
		e.CursorColumn = 0
		e.CursorRow++
	case fyne.KeyUp:
		if !e.MultiLine {
			return
		}

		if e.CursorRow > 0 {
			e.CursorRow--
		}

		rowLength := provider.rowLength(e.CursorRow)
		if e.CursorColumn > rowLength {
			e.CursorColumn = rowLength
		}
	case fyne.KeyDown:
		if !e.MultiLine {
			return
		}

		if e.CursorRow < provider.rows()-1 {
			e.CursorRow++
		}

		rowLength := provider.rowLength(e.CursorRow)
		if e.CursorColumn > rowLength {
			e.CursorColumn = rowLength
		}
	case fyne.KeyLeft:
		if e.CursorColumn > 0 {
			e.CursorColumn--
			break
		}

		if e.MultiLine && e.CursorRow > 0 {
			e.CursorRow--
			rowLength := provider.rowLength(e.CursorRow)
			e.CursorColumn = rowLength
		}
	case fyne.KeyRight:
		if e.MultiLine {
			rowLength := provider.rowLength(e.CursorRow)
			if e.CursorColumn < rowLength {
				e.CursorColumn++
				break
			}
			if e.CursorRow < provider.rows()-1 {
				e.CursorRow++
				e.CursorColumn = 0
			}
			break
		}
		if e.CursorColumn < provider.len() {
			e.CursorColumn++
		}
	case fyne.KeyEnd:
		e.CursorColumn = provider.len()
	case fyne.KeyHome:
		e.CursorColumn = 0
	default:
		log.Println("Unhandled key press", key.Name)
		return
	}

	e.updateText(provider.String())
	Renderer(e).(*entryRenderer).moveCursor()
}

// textProvider returns the text handler for this entry
func (e *Entry) textProvider() *textProvider {
	return Renderer(e).(*entryRenderer).text
}

// placeholderProvider returns the placeholder text handler for this entry
func (e *Entry) placeholderProvider() *textProvider {
	return Renderer(e).(*entryRenderer).placeholder
}

// textAlign tells the rendering textProvider our alignment
func (e *Entry) textAlign() fyne.TextAlign {
	return fyne.TextAlignLeading
}

// textStyle tells the rendering textProvider our style
func (e *Entry) textStyle() fyne.TextStyle {
	return fyne.TextStyle{}
}

// textColor tells the rendering textProvider our color
func (e *Entry) textColor() color.Color {
	return theme.TextColor()
}

// password tells the rendering textProvider if we are a password field
func (e *Entry) password() bool {
	return e.Password
}

// object returns the root object of the widget so it can be referenced
func (e *Entry) object() fyne.Widget {
	return nil
}

type placeholderPresenter struct {
	e *Entry
}

// textAlign tells the rendering textProvider our alignment
func (p *placeholderPresenter) textAlign() fyne.TextAlign {
	return fyne.TextAlignLeading
}

// textStyle tells the rendering textProvider our style
func (p *placeholderPresenter) textStyle() fyne.TextStyle {
	return fyne.TextStyle{}
}

// textColor tells the rendering textProvider our color
func (p *placeholderPresenter) textColor() color.Color {
	return theme.PlaceHolderColor()
}

// password tells the rendering textProvider if we are a password field
func (p *placeholderPresenter) password() bool {
	return p.e.Password
}

// object returns the root object of the widget so it can be referenced
func (p *placeholderPresenter) object() fyne.Widget {
	return nil
}

// CreateRenderer is a private method to Fyne which links this widget to it's renderer
func (e *Entry) CreateRenderer() fyne.WidgetRenderer {
	text := &textProvider{buffer: []rune(e.Text), presenter: e}
	placeholder := &textProvider{presenter: &placeholderPresenter{e}, buffer: []rune(e.PlaceHolder)}

	box := canvas.NewRectangle(theme.BackgroundColor())
	cursor := canvas.NewRectangle(theme.BackgroundColor())

	return &entryRenderer{text, placeholder, box, cursor,
		[]fyne.CanvasObject{box, placeholder, text, cursor}, e}
}

// NewEntry creates a new single line entry widget.
func NewEntry() *Entry {
	e := &Entry{}

	Refresh(e)
	return e
}

// NewMultiLineEntry creates a new entry that allows multiple lines
func NewMultiLineEntry() *Entry {
	e := &Entry{MultiLine: true}

	Refresh(e)
	return e
}

// NewPasswordEntry creates a new entry password widget
func NewPasswordEntry() *Entry {
	e := &Entry{Password: true}

	Refresh(e)
	return e
}<|MERGE_RESOLUTION|>--- conflicted
+++ resolved
@@ -213,7 +213,6 @@
 	return e.focused
 }
 
-<<<<<<< HEAD
 // OnCopy handles the clipboard copy command
 func (e *Entry) OnCopy(clipboard fyne.Clipboard) {
 	log.Println("OnCopy not implemented yet")
@@ -235,7 +234,12 @@
 	runes := []rune(text)
 	provider.insertAt(e.cursorTextPos(), runes)
 	e.CursorColumn += len(runes)
-=======
+	e.updateText(provider.String())
+	Renderer(e).(*entryRenderer).moveCursor()
+}
+
+// OnKeyDown receives key input events when the Entry widget is focused.
+func (e *Entry) OnKeyDown(key *fyne.KeyEvent) {
 // TypedRune receives text input events when the Entry widget is focused.
 func (e *Entry) TypedRune(r rune) {
 	if e.ReadOnly {
@@ -247,18 +251,12 @@
 	provider.insertAt(e.cursorTextPos(), runes)
 	e.CursorColumn += len(runes)
 
->>>>>>> 6559b563
 	e.updateText(provider.String())
 	Renderer(e).(*entryRenderer).moveCursor()
 }
 
-<<<<<<< HEAD
-// OnKeyDown receives key input events when the Entry widget is focused.
-func (e *Entry) OnKeyDown(key *fyne.KeyEvent) {
-=======
 // TypedKey receives key input events when the Entry widget is focused.
 func (e *Entry) TypedKey(key *fyne.KeyEvent) {
->>>>>>> 6559b563
 	if e.ReadOnly {
 		return
 	}
