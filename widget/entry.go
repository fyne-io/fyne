--- conflicted
+++ resolved
@@ -215,11 +215,7 @@
 // DoubleTapped is called when this entry has been double tapped so we should select text below the pointer
 //
 // Implements: fyne.DoubleTappable
-<<<<<<< HEAD
-func (e *Entry) DoubleTapped(pe *fyne.PointEvent) {
-=======
 func (e *Entry) DoubleTapped(p *fyne.PointEvent) {
->>>>>>> 194cc445
 	row := e.textProvider().row(e.CursorRow)
 	start, end := getTextWhitespaceRegion(row, e.CursorColumn)
 	if start == -1 || end == -1 {
