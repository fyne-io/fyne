--- conflicted
+++ resolved
@@ -214,14 +214,9 @@
 	assert.Len(t, check.Options, 2)
 
 	removed = check.Remove("test1")
-<<<<<<< HEAD
 	assert.True(t, removed)
 	assert.Len(t, check.Options, 1)
 	assert.Empty(t, check.Selected)
-=======
-	assert.Equal(t, true, removed)
-	assert.Equal(t, 1, len(check.Options))
-	assert.Equal(t, 0, len(check.Selected))
 }
 
 func TestCheckGroup_LayoutColumns(t *testing.T) {
@@ -330,5 +325,4 @@
 			})
 		}
 	}
->>>>>>> afb7e946
 }