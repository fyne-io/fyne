package widget

import (
	"testing"

	"fyne.io/fyne"
	_ "fyne.io/fyne/test"
	"fyne.io/fyne/theme"
	"github.com/stretchr/testify/assert"
)

func TestRadio_MinSize(t *testing.T) {
	radio := NewRadio([]string{"Hi"}, nil)
	min := radio.MinSize()

	assert.True(t, min.Width > theme.Padding()*2)
	assert.True(t, min.Height > theme.Padding()*2)

	radio2 := NewRadio([]string{"Hi", "He"}, nil)
	min2 := radio2.MinSize()

	assert.Equal(t, min.Width, min2.Width)
	assert.True(t, min2.Height > min.Height)
}

func TestRadio_Selected(t *testing.T) {
	selected := ""
	radio := NewRadio([]string{"Hi"}, func(sel string) {
		selected = sel
	})
	radio.Tapped(&fyne.PointEvent{Position: fyne.NewPos(theme.Padding(), theme.Padding())})

	assert.Equal(t, "Hi", selected)
}

func TestRadio_Unselected(t *testing.T) {
	selected := "Hi"
	radio := NewRadio([]string{"Hi"}, func(sel string) {
		selected = sel
	})
	radio.Selected = selected
	radio.Tapped(&fyne.PointEvent{Position: fyne.NewPos(theme.Padding(), theme.Padding())})

	assert.Equal(t, "", selected)
}

func TestRadio_SelectedOther(t *testing.T) {
	selected := "Hi"
	radio := NewRadio([]string{"Hi", "Hi2"}, func(sel string) {
		selected = sel
	})
	radio.Tapped(&fyne.PointEvent{Position: fyne.NewPos(theme.Padding(), radio.MinSize().Height-theme.Padding())})

	assert.Equal(t, "Hi2", selected)
}

func TestRadio_SelectedNone(t *testing.T) {
	selected := ""
	radio := NewRadio([]string{"Hi"}, func(sel string) {
		selected = sel
	})

	radio.Tapped(&fyne.PointEvent{Position: fyne.NewPos(0, 2)})
	assert.Equal(t, "", selected)

	radio.Tapped(&fyne.PointEvent{Position: fyne.NewPos(0, 25)})
	assert.Equal(t, "", selected)
}

func TestRadio_Append(t *testing.T) {
	radio := NewRadio([]string{"Hi"}, nil)

	assert.Equal(t, 1, len(radio.Options))
	assert.Equal(t, 1, len(Renderer(radio).(*radioRenderer).items))

	radio.Options = append(radio.Options, "Another")
	Refresh(radio)

	assert.Equal(t, 2, len(radio.Options))
	assert.Equal(t, 2, len(Renderer(radio).(*radioRenderer).items))
}

func TestRadio_Remove(t *testing.T) {
	radio := NewRadio([]string{"Hi", "Another"}, nil)

	assert.Equal(t, 2, len(radio.Options))
	assert.Equal(t, 2, len(Renderer(radio).(*radioRenderer).items))

	radio.Options = radio.Options[:1]
	Refresh(radio)

	assert.Equal(t, 1, len(radio.Options))
	assert.Equal(t, 1, len(Renderer(radio).(*radioRenderer).items))
}

<<<<<<< HEAD
func TestRadio_DuplicatedOptions(t *testing.T) {
	radio := NewRadio([]string{"Hi", "Hi", "Hi", "Another", "Another"}, nil)

	assert.Equal(t, 2, len(radio.Options))
	assert.Equal(t, 2, len(Renderer(radio).(*radioRenderer).items))
}

func TestRadio_AppendDuplicate(t *testing.T) {
	radio := NewRadio([]string{"Hi"}, nil)

	radio.Append("Hi")

	assert.Equal(t, 1, len(radio.Options))
	assert.Equal(t, 1, len(Renderer(radio).(*radioRenderer).items))
=======
func TestRadio_SetSelected(t *testing.T) {
	radio := NewRadio([]string{"Hi", "Another"}, nil)

	radio.SetSelected("Another")

	assert.Equal(t, "Another", radio.Selected)
}

func TestRadio_SetSelectedWithSameOption(t *testing.T) {
	radio := NewRadio([]string{"Hi", "Another"}, nil)

	radio.Selected = "Another"
	Refresh(radio)

	radio.SetSelected("Another")

	assert.Equal(t, "Another", radio.Selected)
}

func TestRadio_SetSelectedEmpty(t *testing.T) {
	radio := NewRadio([]string{"Hi", "Another"}, nil)

	radio.Selected = "Another"
	Refresh(radio)

	radio.SetSelected("")

	assert.Equal(t, "", radio.Selected)
>>>>>>> 2ea5c706
}<|MERGE_RESOLUTION|>--- conflicted
+++ resolved
@@ -93,22 +93,6 @@
 	assert.Equal(t, 1, len(Renderer(radio).(*radioRenderer).items))
 }
 
-<<<<<<< HEAD
-func TestRadio_DuplicatedOptions(t *testing.T) {
-	radio := NewRadio([]string{"Hi", "Hi", "Hi", "Another", "Another"}, nil)
-
-	assert.Equal(t, 2, len(radio.Options))
-	assert.Equal(t, 2, len(Renderer(radio).(*radioRenderer).items))
-}
-
-func TestRadio_AppendDuplicate(t *testing.T) {
-	radio := NewRadio([]string{"Hi"}, nil)
-
-	radio.Append("Hi")
-
-	assert.Equal(t, 1, len(radio.Options))
-	assert.Equal(t, 1, len(Renderer(radio).(*radioRenderer).items))
-=======
 func TestRadio_SetSelected(t *testing.T) {
 	radio := NewRadio([]string{"Hi", "Another"}, nil)
 
@@ -137,5 +121,20 @@
 	radio.SetSelected("")
 
 	assert.Equal(t, "", radio.Selected)
->>>>>>> 2ea5c706
+}
+
+func TestRadio_DuplicatedOptions(t *testing.T) {
+	radio := NewRadio([]string{"Hi", "Hi", "Hi", "Another", "Another"}, nil)
+
+	assert.Equal(t, 2, len(radio.Options))
+	assert.Equal(t, 2, len(Renderer(radio).(*radioRenderer).items))
+}
+
+func TestRadio_AppendDuplicate(t *testing.T) {
+	radio := NewRadio([]string{"Hi"}, nil)
+
+	radio.Append("Hi")
+
+	assert.Equal(t, 1, len(radio.Options))
+	assert.Equal(t, 1, len(Renderer(radio).(*radioRenderer).items))
 }