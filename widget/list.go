package widget

import (
	"fmt"
	"math"
	"sort"
	"sync"

	"fyne.io/fyne/v2"
	"fyne.io/fyne/v2/canvas"
	"fyne.io/fyne/v2/data/binding"
	"fyne.io/fyne/v2/driver/desktop"
	"fyne.io/fyne/v2/internal/widget"
	"fyne.io/fyne/v2/theme"
)

// ListItemID uniquely identifies an item within a list.
type ListItemID = int

// Declare conformity with interfaces.
var _ fyne.Widget = (*List)(nil)
var _ fyne.Focusable = (*List)(nil)

// List is a widget that pools list items for performance and
// lays the items out in a vertical direction inside of a scroller.
// List requires that all items are the same size.
//
// Since: 1.4
type List struct {
	BaseWidget

	Length       func() int                                  `json:"-"`
	CreateItem   func() fyne.CanvasObject                    `json:"-"`
	UpdateItem   func(id ListItemID, item fyne.CanvasObject) `json:"-"`
	OnSelected   func(id ListItemID)                         `json:"-"`
	OnUnselected func(id ListItemID)                         `json:"-"`

	currentFocus  ListItemID
	focused       bool
	scroller      *widget.Scroll
	selected      []ListItemID
	itemMin       fyne.Size
	itemHeights   map[ListItemID]float32
	offsetY       float32
	offsetUpdated func(fyne.Position)
}

// NewList creates and returns a list widget for displaying items in
// a vertical layout with scrolling and caching for performance.
//
// Since: 1.4
func NewList(length func() int, createItem func() fyne.CanvasObject, updateItem func(ListItemID, fyne.CanvasObject)) *List {
	list := &List{Length: length, CreateItem: createItem, UpdateItem: updateItem}
	list.ExtendBaseWidget(list)
	return list
}

// NewListWithData creates a new list widget that will display the contents of the provided data.
//
// Since: 2.0
func NewListWithData(data binding.DataList, createItem func() fyne.CanvasObject, updateItem func(binding.DataItem, fyne.CanvasObject)) *List {
	l := NewList(
		data.Length,
		createItem,
		func(i ListItemID, o fyne.CanvasObject) {
			item, err := data.GetItem(i)
			if err != nil {
				fyne.LogError(fmt.Sprintf("Error getting data item %d", i), err)
				return
			}
			updateItem(item, o)
		})

	data.AddListener(binding.NewDataListener(l.Refresh))
	return l
}

// CreateRenderer is a private method to Fyne which links this widget to its renderer.
func (l *List) CreateRenderer() fyne.WidgetRenderer {
	l.ExtendBaseWidget(l)

	if f := l.CreateItem; f != nil && l.itemMin.IsZero() {
		l.itemMin = f().MinSize()
	}

	layout := &fyne.Container{Layout: newListLayout(l)}
	l.scroller = widget.NewVScroll(layout)
	layout.Resize(layout.MinSize())
	objects := []fyne.CanvasObject{l.scroller}
	return newListRenderer(objects, l, l.scroller, layout)
}

// FocusGained is called after this List has gained focus.
//
// Implements: fyne.Focusable
func (l *List) FocusGained() {
	l.focused = true
	l.scrollTo(l.currentFocus)
	l.RefreshItem(l.currentFocus)
}

// FocusLost is called after this List has lost focus.
//
// Implements: fyne.Focusable
func (l *List) FocusLost() {
	l.focused = false
	l.RefreshItem(l.currentFocus)
}

// MinSize returns the size that this widget should not shrink below.
func (l *List) MinSize() fyne.Size {
	l.ExtendBaseWidget(l)

	return l.BaseWidget.MinSize()
}

// RefreshItem refreshes a single item, specified by the item ID passed in.
//
// Since: 2.4
func (l *List) RefreshItem(id ListItemID) {
	if l.scroller == nil {
		return
	}
	l.BaseWidget.Refresh()
	lo := l.scroller.Content.(*fyne.Container).Layout.(*listLayout)
	lo.renderLock.RLock() // ensures we are not changing visible info in render code during the search
	item, ok := lo.searchVisible(lo.visible, id)
	lo.renderLock.RUnlock()
	if ok {
		lo.setupListItem(item, id, l.focused && l.currentFocus == id)
	}
}

// SetItemHeight supports changing the height of the specified list item. Items normally take the height of the template
// returned from the CreateItem callback. The height parameter uses the same units as a fyne.Size type and refers
// to the internal content height not including the divider size.
//
// Since: 2.3
func (l *List) SetItemHeight(id ListItemID, height float32) {
	l.propertyLock.Lock()

	if l.itemHeights == nil {
		l.itemHeights = make(map[ListItemID]float32)
	}

	refresh := l.itemHeights[id] != height
	l.itemHeights[id] = height
	l.propertyLock.Unlock()

	if refresh {
		l.RefreshItem(id)
	}
}

func (l *List) scrollTo(id ListItemID) {
	if l.scroller == nil {
		return
	}

	separatorThickness := theme.Padding()
	y := float32(0)
	lastItemHeight := l.itemMin.Height
	if l.itemHeights == nil || len(l.itemHeights) == 0 {
		y = (float32(id) * l.itemMin.Height) + (float32(id) * separatorThickness)
	} else {
		for i := 0; i < id; i++ {
			height := l.itemMin.Height
			if h, ok := l.itemHeights[i]; ok {
				height = h
			}

			y += height + separatorThickness
			lastItemHeight = height
		}
	}

	if y < l.scroller.Offset.Y {
		l.scroller.Offset.Y = y
	} else if y+l.itemMin.Height > l.scroller.Offset.Y+l.scroller.Size().Height {
		l.scroller.Offset.Y = y + lastItemHeight - l.scroller.Size().Height
	}
	l.offsetUpdated(l.scroller.Offset)
}

// Resize is called when this list should change size. We refresh to ensure invisible items are drawn.
func (l *List) Resize(s fyne.Size) {
	l.BaseWidget.Resize(s)
	if l.scroller == nil {
		return
	}

	l.offsetUpdated(l.scroller.Offset)
	l.scroller.Content.(*fyne.Container).Layout.(*listLayout).updateList(false)
}

// Select add the item identified by the given ID to the selection.
func (l *List) Select(id ListItemID) {
	if len(l.selected) > 0 && id == l.selected[0] {
		return
	}
	length := 0
	if f := l.Length; f != nil {
		length = f()
	}
	if id < 0 || id >= length {
		return
	}
	old := l.selected
	l.selected = []ListItemID{id}
	defer func() {
		if f := l.OnUnselected; f != nil && len(old) > 0 {
			f(old[0])
		}
		if f := l.OnSelected; f != nil {
			f(id)
		}
	}()
	l.scrollTo(id)
	l.Refresh()
}

// ScrollTo scrolls to the item represented by id
//
// Since: 2.1
func (l *List) ScrollTo(id ListItemID) {
	length := 0
	if f := l.Length; f != nil {
		length = f()
	}
	if id < 0 || id >= length {
		return
	}
	l.scrollTo(id)
	l.Refresh()
}

// ScrollToBottom scrolls to the end of the list
//
// Since: 2.1
func (l *List) ScrollToBottom() {
	length := 0
	if f := l.Length; f != nil {
		length = f()
	}
	if length > 0 {
		length--
	}
	l.scrollTo(length)
	l.Refresh()
}

// ScrollToTop scrolls to the start of the list
//
// Since: 2.1
func (l *List) ScrollToTop() {
	l.scrollTo(0)
	l.Refresh()
}

<<<<<<< HEAD
// scrollByOnePage scrolls down or up by list height
func (l *List) scrollByOnePage(down bool) {
	if l.scroller == nil {
		return
	}

	if down {
		l.scroller.Offset.Y += l.size.Height
	} else {
		l.scroller.Offset.Y -= l.size.Height
	}
=======
// ScrollToOffset scrolls the list to the given offset position.
//
// Since: 2.5
func (l *List) ScrollToOffset(offset float32) {
	if l.scroller == nil {
		return
	}
	if offset < 0 {
		offset = 0
	} else if h := l.contentMinSize().Height; offset > h {
		offset = h
	}
	l.scroller.Offset.Y = offset
>>>>>>> 45cca22d
	l.offsetUpdated(l.scroller.Offset)
	l.Refresh()
}

<<<<<<< HEAD
// ScrollUpOnePage scrolls up one page (table height)
func (l *List) ScrollUpOnePage() {
	l.scrollByOnePage(false)
}

// ScrollDownOnePage scrolls down one page (table height)
func (l *List) ScrollDownOnePage() {
	l.scrollByOnePage(true)
=======
// GetScrollOffset returns the current scroll offset position
//
// Since: 2.5
func (l *List) GetScrollOffset() float32 {
	return l.offsetY
>>>>>>> 45cca22d
}

// TypedKey is called if a key event happens while this List is focused.
//
// Implements: fyne.Focusable
func (l *List) TypedKey(event *fyne.KeyEvent) {
	switch event.Name {
	case fyne.KeyHome:
		l.ScrollToTop()
	case fyne.KeyPageUp:
		l.ScrollUpOnePage()
	case fyne.KeyPageDown:
		l.ScrollDownOnePage()
	case fyne.KeyEnd:
		l.ScrollToBottom()
	case fyne.KeySpace:
		l.Select(l.currentFocus)
	case fyne.KeyDown:
		if f := l.Length; f != nil && l.currentFocus >= f()-1 {
			return
		}
		l.RefreshItem(l.currentFocus)
		l.currentFocus++
		l.scrollTo(l.currentFocus)
		l.RefreshItem(l.currentFocus)
	case fyne.KeyUp:
		if l.currentFocus <= 0 {
			return
		}
		l.RefreshItem(l.currentFocus)
		l.currentFocus--
		l.scrollTo(l.currentFocus)
		l.RefreshItem(l.currentFocus)
	}
}

// TypedRune is called if a text event happens while this List is focused.
//
// Implements: fyne.Focusable
func (l *List) TypedRune(_ rune) {
	// intentionally left blank
}

// Unselect removes the item identified by the given ID from the selection.
func (l *List) Unselect(id ListItemID) {
	if len(l.selected) == 0 || l.selected[0] != id {
		return
	}

	l.selected = nil
	l.Refresh()
	if f := l.OnUnselected; f != nil {
		f(id)
	}
}

// UnselectAll removes all items from the selection.
//
// Since: 2.1
func (l *List) UnselectAll() {
	if len(l.selected) == 0 {
		return
	}

	selected := l.selected
	l.selected = nil
	l.Refresh()
	if f := l.OnUnselected; f != nil {
		for _, id := range selected {
			f(id)
		}
	}
}

func (l *List) contentMinSize() fyne.Size {
	l.propertyLock.Lock()
	defer l.propertyLock.Unlock()
	if l.Length == nil {
		return fyne.NewSize(0, 0)
	}
	items := l.Length()

	separatorThickness := theme.Padding()
	if l.itemHeights == nil || len(l.itemHeights) == 0 {
		return fyne.NewSize(l.itemMin.Width,
			(l.itemMin.Height+separatorThickness)*float32(items)-separatorThickness)
	}

	height := float32(0)
	templateHeight := l.itemMin.Height
	for item := 0; item < items; item++ {
		itemHeight, ok := l.itemHeights[item]
		if ok {
			height += itemHeight
		} else {
			height += templateHeight
		}
	}

	return fyne.NewSize(l.itemMin.Width, height+separatorThickness*float32(items-1))
}

// fills l.visibleRowHeights and also returns offY and minRow
func (l *listLayout) calculateVisibleRowHeights(itemHeight float32, length int) (offY float32, minRow int) {
	rowOffset := float32(0)
	isVisible := false
	l.visibleRowHeights = l.visibleRowHeights[:0]

	if l.list.scroller.Size().Height <= 0 {
		return
	}

	// theme.Padding is a slow call, so we cache it
	padding := theme.Padding()

	if len(l.list.itemHeights) == 0 {
		paddedItemHeight := itemHeight + padding

		offY = float32(math.Floor(float64(l.list.offsetY/paddedItemHeight))) * paddedItemHeight
		minRow = int(math.Floor(float64(offY / paddedItemHeight)))
		maxRow := int(math.Ceil(float64((offY + l.list.scroller.Size().Height) / paddedItemHeight)))

		if minRow > length-1 {
			minRow = length - 1
		}
		if minRow < 0 {
			minRow = 0
			offY = 0
		}

		if maxRow > length {
			maxRow = length
		}

		for i := 0; i < maxRow-minRow; i++ {
			l.visibleRowHeights = append(l.visibleRowHeights, itemHeight)
		}
		return
	}

	for i := 0; i < length; i++ {
		height := itemHeight
		if h, ok := l.list.itemHeights[i]; ok {
			height = h
		}

		if rowOffset <= l.list.offsetY-height-padding {
			// before scroll
		} else if rowOffset <= l.list.offsetY {
			minRow = i
			offY = rowOffset
			isVisible = true
		}
		if rowOffset >= l.list.offsetY+l.list.scroller.Size().Height {
			break
		}

		rowOffset += height + padding
		if isVisible {
			l.visibleRowHeights = append(l.visibleRowHeights, height)
		}
	}
	return
}

// Declare conformity with WidgetRenderer interface.
var _ fyne.WidgetRenderer = (*listRenderer)(nil)

type listRenderer struct {
	widget.BaseRenderer

	list     *List
	scroller *widget.Scroll
	layout   *fyne.Container
}

func newListRenderer(objects []fyne.CanvasObject, l *List, scroller *widget.Scroll, layout *fyne.Container) *listRenderer {
	lr := &listRenderer{BaseRenderer: widget.NewBaseRenderer(objects), list: l, scroller: scroller, layout: layout}
	lr.scroller.OnScrolled = l.offsetUpdated
	return lr
}

func (l *listRenderer) Layout(size fyne.Size) {
	l.scroller.Resize(size)
}

func (l *listRenderer) MinSize() fyne.Size {
	return l.scroller.MinSize().Max(l.list.itemMin)
}

func (l *listRenderer) Refresh() {
	if f := l.list.CreateItem; f != nil {
		l.list.itemMin = f().MinSize()
	}
	l.Layout(l.list.Size())
	l.scroller.Refresh()
	l.layout.Layout.(*listLayout).updateList(false)
	canvas.Refresh(l.list.super())
}

// Declare conformity with interfaces.
var _ fyne.Widget = (*listItem)(nil)
var _ fyne.Tappable = (*listItem)(nil)
var _ desktop.Hoverable = (*listItem)(nil)

type listItem struct {
	BaseWidget

	onTapped          func()
	background        *canvas.Rectangle
	child             fyne.CanvasObject
	hovered, selected bool
}

func newListItem(child fyne.CanvasObject, tapped func()) *listItem {
	li := &listItem{
		child:    child,
		onTapped: tapped,
	}

	li.ExtendBaseWidget(li)
	return li
}

// CreateRenderer is a private method to Fyne which links this widget to its renderer.
func (li *listItem) CreateRenderer() fyne.WidgetRenderer {
	li.ExtendBaseWidget(li)

	li.background = canvas.NewRectangle(theme.HoverColor())
	li.background.CornerRadius = theme.SelectionRadiusSize()
	li.background.Hide()

	objects := []fyne.CanvasObject{li.background, li.child}

	return &listItemRenderer{widget.NewBaseRenderer(objects), li}
}

// MinSize returns the size that this widget should not shrink below.
func (li *listItem) MinSize() fyne.Size {
	li.ExtendBaseWidget(li)
	return li.BaseWidget.MinSize()
}

// MouseIn is called when a desktop pointer enters the widget.
func (li *listItem) MouseIn(*desktop.MouseEvent) {
	li.hovered = true
	li.Refresh()
}

// MouseMoved is called when a desktop pointer hovers over the widget.
func (li *listItem) MouseMoved(*desktop.MouseEvent) {
}

// MouseOut is called when a desktop pointer exits the widget.
func (li *listItem) MouseOut() {
	li.hovered = false
	li.Refresh()
}

// Tapped is called when a pointer tapped event is captured and triggers any tap handler.
func (li *listItem) Tapped(*fyne.PointEvent) {
	if li.onTapped != nil {
		li.selected = true
		li.Refresh()
		li.onTapped()
	}
}

// Declare conformity with the WidgetRenderer interface.
var _ fyne.WidgetRenderer = (*listItemRenderer)(nil)

type listItemRenderer struct {
	widget.BaseRenderer

	item *listItem
}

// MinSize calculates the minimum size of a listItem.
// This is based on the size of the status indicator and the size of the child object.
func (li *listItemRenderer) MinSize() fyne.Size {
	return li.item.child.MinSize()
}

// Layout the components of the listItem widget.
func (li *listItemRenderer) Layout(size fyne.Size) {
	li.item.background.Resize(size)
	li.item.child.Resize(size)
}

func (li *listItemRenderer) Refresh() {
	li.item.background.CornerRadius = theme.SelectionRadiusSize()
	if li.item.selected {
		li.item.background.FillColor = theme.SelectionColor()
		li.item.background.Show()
	} else if li.item.hovered {
		li.item.background.FillColor = theme.HoverColor()
		li.item.background.Show()
	} else {
		li.item.background.Hide()
	}
	li.item.background.Refresh()
	canvas.Refresh(li.item.super())
}

// Declare conformity with Layout interface.
var _ fyne.Layout = (*listLayout)(nil)

type listItemAndID struct {
	item *listItem
	id   ListItemID
}

type listLayout struct {
	list       *List
	separators []fyne.CanvasObject
	children   []fyne.CanvasObject

	itemPool          syncPool
	visible           []listItemAndID
	slicePool         sync.Pool // *[]itemAndID
	visibleRowHeights []float32
	renderLock        sync.RWMutex
}

func newListLayout(list *List) fyne.Layout {
	l := &listLayout{list: list}
	l.slicePool.New = func() any {
		s := make([]listItemAndID, 0)
		return &s
	}
	list.offsetUpdated = l.offsetUpdated
	return l
}

func (l *listLayout) Layout([]fyne.CanvasObject, fyne.Size) {
	l.updateList(true)
}

func (l *listLayout) MinSize([]fyne.CanvasObject) fyne.Size {
	return l.list.contentMinSize()
}

func (l *listLayout) getItem() *listItem {
	item := l.itemPool.Obtain()
	if item == nil {
		if f := l.list.CreateItem; f != nil {
			item = newListItem(f(), nil)
		}
	}
	return item.(*listItem)
}

func (l *listLayout) offsetUpdated(pos fyne.Position) {
	if l.list.offsetY == pos.Y {
		return
	}
	l.list.offsetY = pos.Y
	l.updateList(true)
}

func (l *listLayout) setupListItem(li *listItem, id ListItemID, focus bool) {
	previousIndicator := li.selected
	li.selected = false
	for _, s := range l.list.selected {
		if id == s {
			li.selected = true
			break
		}
	}
	if focus {
		li.hovered = true
		li.Refresh()
	} else if previousIndicator != li.selected || li.hovered {
		li.hovered = false
		li.Refresh()
	}
	if f := l.list.UpdateItem; f != nil {
		f(id, li.child)
	}
	li.onTapped = func() {
		if !fyne.CurrentDevice().IsMobile() {
			canvas := fyne.CurrentApp().Driver().CanvasForObject(l.list)
			if canvas != nil {
				canvas.Focus(l.list)
			}

			l.list.currentFocus = id
		}

		l.list.Select(id)
	}
}

func (l *listLayout) updateList(newOnly bool) {
	l.renderLock.Lock()
	separatorThickness := theme.Padding()
	width := l.list.Size().Width
	length := 0
	if f := l.list.Length; f != nil {
		length = f()
	}
	if l.list.UpdateItem == nil {
		fyne.LogError("Missing UpdateCell callback required for List", nil)
	}

	// Keep pointer reference for copying slice header when returning to the pool
	// https://blog.mike.norgate.xyz/unlocking-go-slice-performance-navigating-sync-pool-for-enhanced-efficiency-7cb63b0b453e
	wasVisiblePtr := l.slicePool.Get().(*[]listItemAndID)
	wasVisible := (*wasVisiblePtr)[:0]
	wasVisible = append(wasVisible, l.visible...)

	l.list.propertyLock.Lock()
	offY, minRow := l.calculateVisibleRowHeights(l.list.itemMin.Height, length)
	l.list.propertyLock.Unlock()
	if len(l.visibleRowHeights) == 0 && length > 0 { // we can't show anything until we have some dimensions
		l.renderLock.Unlock() // user code should not be locked
		return
	}

	oldVisibleLen := len(l.visible)
	l.visible = l.visible[:0]
	oldChildrenLen := len(l.children)
	l.children = l.children[:0]

	y := offY
	for index, itemHeight := range l.visibleRowHeights {
		row := index + minRow
		size := fyne.NewSize(width, itemHeight)

		c, ok := l.searchVisible(wasVisible, row)
		if !ok {
			c = l.getItem()
			if c == nil {
				continue
			}
			c.Resize(size)
		}

		c.Move(fyne.NewPos(0, y))
		c.Resize(size)

		y += itemHeight + separatorThickness
		l.visible = append(l.visible, listItemAndID{id: row, item: c})
		l.children = append(l.children, c)
	}
	l.nilOldSliceData(l.children, len(l.children), oldChildrenLen)
	l.nilOldVisibleSliceData(l.visible, len(l.visible), oldVisibleLen)

	for _, wasVis := range wasVisible {
		if _, ok := l.searchVisible(l.visible, wasVis.id); !ok {
			l.itemPool.Release(wasVis.item)
		}
	}

	l.updateSeparators()

	c := l.list.scroller.Content.(*fyne.Container)
	oldObjLen := len(c.Objects)
	c.Objects = c.Objects[:0]
	c.Objects = append(c.Objects, l.children...)
	c.Objects = append(c.Objects, l.separators...)
	l.nilOldSliceData(c.Objects, len(c.Objects), oldObjLen)

	// make a local deep copy of l.visible since rest of this function is unlocked
	// and cannot safely access l.visible
	visiblePtr := l.slicePool.Get().(*[]listItemAndID)
	visible := (*visiblePtr)[:0]
	visible = append(visible, l.visible...)
	l.renderLock.Unlock() // user code should not be locked

	if newOnly {
		for _, vis := range visible {
			if _, ok := l.searchVisible(wasVisible, vis.id); !ok {
				l.setupListItem(vis.item, vis.id, l.list.focused && l.list.currentFocus == vis.id)
			}
		}
	} else {
		for _, vis := range visible {
			l.setupListItem(vis.item, vis.id, l.list.focused && l.list.currentFocus == vis.id)
		}
	}

	// nil out all references before returning slices to pool
	for i := 0; i < len(wasVisible); i++ {
		wasVisible[i].item = nil
	}
	for i := 0; i < len(visible); i++ {
		visible[i].item = nil
	}
	*wasVisiblePtr = wasVisible // Copy the stack header over to the heap
	*visiblePtr = visible
	l.slicePool.Put(wasVisiblePtr)
	l.slicePool.Put(visiblePtr)
}

func (l *listLayout) updateSeparators() {
	if lenChildren := len(l.children); lenChildren > 1 {
		if lenSep := len(l.separators); lenSep > lenChildren {
			l.separators = l.separators[:lenChildren]
		} else {
			for i := lenSep; i < lenChildren; i++ {
				l.separators = append(l.separators, NewSeparator())
			}
		}
	} else {
		l.separators = nil
	}

	separatorThickness := theme.SeparatorThicknessSize()
	dividerOff := (theme.Padding() + separatorThickness) / 2
	for i, child := range l.children {
		if i == 0 {
			continue
		}
		l.separators[i].Move(fyne.NewPos(0, child.Position().Y-dividerOff))
		l.separators[i].Resize(fyne.NewSize(l.list.Size().Width, separatorThickness))
		l.separators[i].Show()
	}
}

// invariant: visible is in ascending order of IDs
func (l *listLayout) searchVisible(visible []listItemAndID, id ListItemID) (*listItem, bool) {
	ln := len(visible)
	idx := sort.Search(ln, func(i int) bool { return visible[i].id >= id })
	if idx < ln && visible[idx].id == id {
		return visible[idx].item, true
	}
	return nil, false
}

func (l *listLayout) nilOldSliceData(objs []fyne.CanvasObject, len, oldLen int) {
	if oldLen > len {
		objs = objs[:oldLen] // gain view into old data
		for i := len; i < oldLen; i++ {
			objs[i] = nil
		}
	}
}

func (l *listLayout) nilOldVisibleSliceData(objs []listItemAndID, len, oldLen int) {
	if oldLen > len {
		objs = objs[:oldLen] // gain view into old data
		for i := len; i < oldLen; i++ {
			objs[i].item = nil
		}
	}
}<|MERGE_RESOLUTION|>--- conflicted
+++ resolved
@@ -257,7 +257,6 @@
 	l.Refresh()
 }
 
-<<<<<<< HEAD
 // scrollByOnePage scrolls down or up by list height
 func (l *List) scrollByOnePage(down bool) {
 	if l.scroller == nil {
@@ -269,7 +268,10 @@
 	} else {
 		l.scroller.Offset.Y -= l.size.Height
 	}
-=======
+	l.offsetUpdated(l.scroller.Offset)
+	l.Refresh()
+}
+
 // ScrollToOffset scrolls the list to the given offset position.
 //
 // Since: 2.5
@@ -283,12 +285,10 @@
 		offset = h
 	}
 	l.scroller.Offset.Y = offset
->>>>>>> 45cca22d
 	l.offsetUpdated(l.scroller.Offset)
 	l.Refresh()
 }
 
-<<<<<<< HEAD
 // ScrollUpOnePage scrolls up one page (table height)
 func (l *List) ScrollUpOnePage() {
 	l.scrollByOnePage(false)
@@ -297,13 +297,13 @@
 // ScrollDownOnePage scrolls down one page (table height)
 func (l *List) ScrollDownOnePage() {
 	l.scrollByOnePage(true)
-=======
+}
+
 // GetScrollOffset returns the current scroll offset position
 //
 // Since: 2.5
 func (l *List) GetScrollOffset() float32 {
 	return l.offsetY
->>>>>>> 45cca22d
 }
 
 // TypedKey is called if a key event happens while this List is focused.
