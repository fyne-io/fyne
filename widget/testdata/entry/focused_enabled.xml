<canvas padded size="150x200">
	<content>
		<widget pos="10,10" size="120x37" type="*widget.Entry">
			<rectangle fillColor="rgba(102,102,102,255)" pos="0,2" size="120x33"/>
			<rectangle fillColor="primary" pos="0,35" size="120x2"/>
			<widget pos="0,2" size="120x33" type="*widget.entryContent">
				<widget size="120x33" type="*widget.textProvider">
<<<<<<< HEAD
					<text color="placeholder" pos="8,6" size="112x21"></text>
				</widget>
				<widget size="120x33" type="*widget.textProvider">
					<text pos="8,6" size="112x21"></text>
=======
					<text color="placeholder" pos="8,6" size="108x21"></text>
				</widget>
				<widget size="120x33" type="*widget.textProvider">
					<text pos="8,6" size="108x21"></text>
>>>>>>> 622d3efe
				</widget>
				<rectangle fillColor="primary" pos="7,6" size="2x21"/>
			</widget>
		</widget>
	</content>
</canvas><|MERGE_RESOLUTION|>--- conflicted
+++ resolved
@@ -5,17 +5,10 @@
 			<rectangle fillColor="primary" pos="0,35" size="120x2"/>
 			<widget pos="0,2" size="120x33" type="*widget.entryContent">
 				<widget size="120x33" type="*widget.textProvider">
-<<<<<<< HEAD
-					<text color="placeholder" pos="8,6" size="112x21"></text>
-				</widget>
-				<widget size="120x33" type="*widget.textProvider">
-					<text pos="8,6" size="112x21"></text>
-=======
 					<text color="placeholder" pos="8,6" size="108x21"></text>
 				</widget>
 				<widget size="120x33" type="*widget.textProvider">
 					<text pos="8,6" size="108x21"></text>
->>>>>>> 622d3efe
 				</widget>
 				<rectangle fillColor="primary" pos="7,6" size="2x21"/>
 			</widget>
