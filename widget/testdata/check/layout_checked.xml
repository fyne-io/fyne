--- conflicted
+++ resolved
@@ -1,17 +1,10 @@
 <canvas padded size="150x200">
 	<content>
 		<container pos="4,4" size="142x192">
-<<<<<<< HEAD
-			<widget pos="36,77" size="69x36" type="*widget.Check">
+			<widget pos="38,77" size="65x36" type="*widget.Check">
 				<circle fillColor="background" pos="2,4" size="28x28"/>
 				<image pos="6,8" rsc="checkButtonCheckedIcon" size="iconInlineSize"/>
-				<text pos="32,0" size="41x36">Test</text>
-=======
-			<widget pos="38,77" size="66x37" type="*widget.Check">
-				<circle fillColor="background" pos="2,4" size="28x28"/>
-				<image pos="6,8" rsc="checkButtonCheckedIcon" size="iconInlineSize"/>
-				<text pos="32,0" size="38x37">Test</text>
->>>>>>> 67cac776
+				<text pos="32,0" size="37x36">Test</text>
 			</widget>
 		</container>
 	</content>
