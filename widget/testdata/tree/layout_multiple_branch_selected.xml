<canvas padded size="200x300">
	<content>
		<widget pos="4,4" size="192x292" type="*widget.Tree">
			<widget size="192x292" type="*widget.Scroll">
				<widget size="192x292" type="*widget.treeContent">
					<widget size="192x45" type="*widget.branch">
						<widget pos="28,4" size="160x37" type="*widget.Label">
							<text pos="4,8" size="152x21">A</text>
						</widget>
						<widget pos="4,4" size="20x37" type="*widget.branchIcon">
							<image fillMode="contain" rsc="navigateNextIcon" size="20x37"/>
						</widget>
<<<<<<< HEAD
=======
						<rectangle fillColor="background" size="4x45"/>
>>>>>>> 73e3659e
					</widget>
					<widget pos="4,45" size="184x1" type="*widget.Separator">
						<rectangle fillColor="disabled" size="184x1"/>
					</widget>
					<widget pos="0,46" size="192x45" type="*widget.branch">
						<widget pos="28,4" size="160x37" type="*widget.Label">
							<text pos="4,8" size="152x21">B</text>
						</widget>
						<widget pos="4,4" size="20x37" type="*widget.branchIcon">
							<image fillMode="contain" rsc="navigateNextIcon" size="20x37"/>
						</widget>
						<rectangle fillColor="primary" size="4x45"/>
					</widget>
				</widget>
			</widget>
		</widget>
	</content>
</canvas><|MERGE_RESOLUTION|>--- conflicted
+++ resolved
@@ -10,10 +10,7 @@
 						<widget pos="4,4" size="20x37" type="*widget.branchIcon">
 							<image fillMode="contain" rsc="navigateNextIcon" size="20x37"/>
 						</widget>
-<<<<<<< HEAD
-=======
 						<rectangle fillColor="background" size="4x45"/>
->>>>>>> 73e3659e
 					</widget>
 					<widget pos="4,45" size="184x1" type="*widget.Separator">
 						<rectangle fillColor="disabled" size="184x1"/>
