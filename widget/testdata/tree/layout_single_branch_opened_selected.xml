--- conflicted
+++ resolved
@@ -3,17 +3,10 @@
 		<widget pos="4,4" size="192x292" type="*widget.Tree">
 			<widget size="192x292" type="*widget.Scroll">
 				<widget size="192x292" type="*widget.treeContent">
-<<<<<<< HEAD
 					<widget size="192x36" type="*widget.branch">
-						<rectangle fillColor="focus" size="192x36"/>
+						<rectangle fillColor="selection" size="192x36"/>
 						<widget pos="28,0" size="164x36" type="*widget.Label">
 							<text pos="8,8" size="148x20">A</text>
-=======
-					<widget size="192x37" type="*widget.branch">
-						<rectangle fillColor="selection" size="192x37"/>
-						<widget pos="28,0" size="164x37" type="*widget.Label">
-							<text pos="8,8" size="148x21">A</text>
->>>>>>> e2231953
 						</widget>
 						<widget pos="4,0" size="20x36" type="*widget.branchIcon">
 							<image fillMode="contain" rsc="moveDownIcon" size="20x36"/>
