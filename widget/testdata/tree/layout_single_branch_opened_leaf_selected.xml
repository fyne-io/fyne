<canvas padded size="200x300">
	<content>
		<widget pos="4,4" size="192x292" type="*widget.Tree">
			<widget size="192x292" type="*widget.Scroll">
				<widget size="192x292" type="*widget.treeContent">
					<widget size="192x36" type="*widget.branch">
						<widget pos="28,0" size="164x36" type="*widget.Label">
							<text pos="8,8" size="148x20">A</text>
						</widget>
						<widget pos="4,0" size="20x36" type="*widget.branchIcon">
							<image fillMode="contain" rsc="moveDownIcon" size="20x36"/>
						</widget>
					</widget>
					<widget pos="0,36" size="192x1" type="*widget.Separator">
						<rectangle fillColor="disabled" size="192x1"/>
					</widget>
<<<<<<< HEAD
					<widget pos="0,37" size="192x36" type="*widget.leaf">
						<rectangle fillColor="focus" size="192x36"/>
						<widget pos="52,0" size="140x36" type="*widget.Label">
							<text pos="8,8" size="124x20">11111</text>
=======
					<widget pos="0,38" size="192x37" type="*widget.leaf">
						<rectangle fillColor="selection" size="192x37"/>
						<widget pos="52,0" size="140x37" type="*widget.Label">
							<text pos="8,8" size="124x21">11111</text>
>>>>>>> e2231953
						</widget>
					</widget>
				</widget>
			</widget>
		</widget>
	</content>
</canvas><|MERGE_RESOLUTION|>--- conflicted
+++ resolved
@@ -14,17 +14,10 @@
 					<widget pos="0,36" size="192x1" type="*widget.Separator">
 						<rectangle fillColor="disabled" size="192x1"/>
 					</widget>
-<<<<<<< HEAD
 					<widget pos="0,37" size="192x36" type="*widget.leaf">
-						<rectangle fillColor="focus" size="192x36"/>
+						<rectangle fillColor="selection" size="192x36"/>
 						<widget pos="52,0" size="140x36" type="*widget.Label">
 							<text pos="8,8" size="124x20">11111</text>
-=======
-					<widget pos="0,38" size="192x37" type="*widget.leaf">
-						<rectangle fillColor="selection" size="192x37"/>
-						<widget pos="52,0" size="140x37" type="*widget.Label">
-							<text pos="8,8" size="124x21">11111</text>
->>>>>>> e2231953
 						</widget>
 					</widget>
 				</widget>
