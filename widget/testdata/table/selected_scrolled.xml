<canvas padded size="180x180">
	<content>
		<widget pos="4,4" size="172x172" type="*widget.Table">
			<widget pos="4,4" size="168x168" type="*widget.Scroll">
				<widget pos="-239,-61" size="509x229" type="*widget.tableCells">
					<widget pos="208,50" size="93x37" type="*widget.Label">
						<text pos="4,8" size="85x21">Cell 1, 2</text>
					</widget>
					<widget pos="310,50" size="93x37" type="*widget.Label">
						<text pos="4,8" size="85x21">Cell 1, 3</text>
					</widget>
					<widget pos="208,96" size="93x37" type="*widget.Label">
						<text pos="4,8" size="85x21">Cell 2, 2</text>
					</widget>
					<widget pos="310,96" size="93x37" type="*widget.Label">
						<text pos="4,8" size="85x21">Cell 2, 3</text>
					</widget>
					<widget pos="208,142" size="93x37" type="*widget.Label">
						<text pos="4,8" size="85x21">Cell 3, 2</text>
					</widget>
					<widget pos="310,142" size="93x37" type="*widget.Label">
						<text pos="4,8" size="85x21">Cell 3, 3</text>
					</widget>
					<widget pos="208,188" size="93x37" type="*widget.Label">
						<text pos="4,8" size="85x21">Cell 4, 2</text>
					</widget>
					<widget pos="310,188" size="93x37" type="*widget.Label">
						<text pos="4,8" size="85x21">Cell 4, 3</text>
					</widget>
				</widget>
				<widget pos="162,0" size="6x168" type="*widget.scrollBarArea">
<<<<<<< HEAD
					<widget pos="3,18" size="3x149" type="*widget.scrollBar">
						<rectangle fillColor="scrollbar" size="3x149"/>
=======
					<widget backgroundColor="scrollbar" pos="3,44" size="3x123" type="*widget.scrollBar">
>>>>>>> 73e3659e
					</widget>
				</widget>
				<widget size="168x0" type="*widget.Shadow">
					<linearGradient size="168x8" startColor="shadow"/>
				</widget>
				<widget pos="0,162" size="168x6" type="*widget.scrollBarArea">
					<widget pos="78,3" size="55x3" type="*widget.scrollBar">
						<rectangle fillColor="scrollbar" size="55x3"/>
					</widget>
				</widget>
				<widget size="0x168" type="*widget.Shadow">
					<linearGradient angle="270" size="8x168" startColor="shadow"/>
				</widget>
				<widget pos="168,0" size="0x168" type="*widget.Shadow">
					<linearGradient angle="270" endColor="shadow" pos="-8,0" size="8x168"/>
				</widget>
			</widget>
			<rectangle fillColor="primary" pos="71,0" size="101x4"/>
			<rectangle fillColor="primary" pos="0,127" size="4x45"/>
			<widget pos="70,4" size="1x168" type="*widget.Separator">
				<rectangle fillColor="disabled" size="1x168"/>
			</widget>
			<widget pos="4,34" size="168x1" type="*widget.Separator">
				<rectangle fillColor="disabled" size="168x1"/>
			</widget>
			<widget pos="4,80" size="168x1" type="*widget.Separator">
				<rectangle fillColor="disabled" size="168x1"/>
			</widget>
			<widget pos="4,126" size="168x1" type="*widget.Separator">
				<rectangle fillColor="disabled" size="168x1"/>
			</widget>
		</widget>
	</content>
</canvas><|MERGE_RESOLUTION|>--- conflicted
+++ resolved
@@ -29,20 +29,14 @@
 					</widget>
 				</widget>
 				<widget pos="162,0" size="6x168" type="*widget.scrollBarArea">
-<<<<<<< HEAD
-					<widget pos="3,18" size="3x149" type="*widget.scrollBar">
-						<rectangle fillColor="scrollbar" size="3x149"/>
-=======
 					<widget backgroundColor="scrollbar" pos="3,44" size="3x123" type="*widget.scrollBar">
->>>>>>> 73e3659e
 					</widget>
 				</widget>
 				<widget size="168x0" type="*widget.Shadow">
 					<linearGradient size="168x8" startColor="shadow"/>
 				</widget>
 				<widget pos="0,162" size="168x6" type="*widget.scrollBarArea">
-					<widget pos="78,3" size="55x3" type="*widget.scrollBar">
-						<rectangle fillColor="scrollbar" size="55x3"/>
+					<widget backgroundColor="scrollbar" pos="78,3" size="55x3" type="*widget.scrollBar">
 					</widget>
 				</widget>
 				<widget size="0x168" type="*widget.Shadow">
