--- conflicted
+++ resolved
@@ -5,30 +5,18 @@
 				<widget size="47x59" type="*widget.Label">
 					<text alignment="trailing" bold pos="4,4" size="39x21">test1</text>
 				</widget>
-<<<<<<< HEAD
 				<container pos="51,0" size="155x59">
 					<widget size="155x37" type="*widget.Entry">
-						<rectangle fillColor="shadow" pos="0,33" size="155x4"/>
+						<rectangle fillColor="focus" size="155x37"/>
+						<rectangle fillColor="shadow" pos="0,35" size="155x2"/>
 						<widget pos="4,4" size="147x29" type="*widget.Scroll">
-							<widget size="147x29" type="*widget.entryContent">
+							<widget backgroundColor="focus" size="147x29" type="*widget.entryContent">
 								<widget size="147x29" type="*widget.textProvider">
 									<text color="placeholder" pos="4,4" size="139x21"></text>
 								</widget>
 								<widget size="147x29" type="*widget.textProvider">
 									<text pos="4,4" size="139x21"></text>
 								</widget>
-=======
-				<widget pos="51,0" size="155x37" type="*widget.Entry">
-					<rectangle fillColor="focus" size="155x37"/>
-					<rectangle fillColor="shadow" pos="0,35" size="155x2"/>
-					<widget pos="4,4" size="147x29" type="*widget.Scroll">
-						<widget backgroundColor="focus" size="147x29" type="*widget.entryContent">
-							<widget size="147x29" type="*widget.textProvider">
-								<text color="placeholder" pos="4,4" size="139x21"></text>
-							</widget>
-							<widget size="147x29" type="*widget.textProvider">
-								<text pos="4,4" size="139x21"></text>
->>>>>>> 3061a550
 							</widget>
 						</widget>
 					</widget>
@@ -39,30 +27,18 @@
 				<widget pos="0,63" size="47x59" type="*widget.Label">
 					<text alignment="trailing" bold pos="4,4" size="39x21">test2</text>
 				</widget>
-<<<<<<< HEAD
 				<container pos="51,63" size="155x59">
 					<widget size="155x37" type="*widget.Entry">
-						<rectangle fillColor="shadow" pos="0,33" size="155x4"/>
+						<rectangle fillColor="focus" size="155x37"/>
+						<rectangle fillColor="shadow" pos="0,35" size="155x2"/>
 						<widget pos="4,4" size="147x29" type="*widget.Scroll">
-							<widget size="147x29" type="*widget.entryContent">
+							<widget backgroundColor="focus" size="147x29" type="*widget.entryContent">
 								<widget size="147x29" type="*widget.textProvider">
 									<text color="placeholder" pos="4,4" size="139x21"></text>
 								</widget>
 								<widget size="147x29" type="*widget.textProvider">
 									<text pos="4,4" size="139x21"></text>
 								</widget>
-=======
-				<widget pos="51,41" size="155x37" type="*widget.Entry">
-					<rectangle fillColor="focus" size="155x37"/>
-					<rectangle fillColor="shadow" pos="0,35" size="155x2"/>
-					<widget pos="4,4" size="147x29" type="*widget.Scroll">
-						<widget backgroundColor="focus" size="147x29" type="*widget.entryContent">
-							<widget size="147x29" type="*widget.textProvider">
-								<text color="placeholder" pos="4,4" size="139x21"></text>
-							</widget>
-							<widget size="147x29" type="*widget.textProvider">
-								<text pos="4,4" size="139x21"></text>
->>>>>>> 3061a550
 							</widget>
 						</widget>
 					</widget>
