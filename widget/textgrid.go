--- conflicted
+++ resolved
@@ -116,9 +116,6 @@
 
 	row = int(y / t.content.cellSize.Height)
 	col = int(x / t.content.cellSize.Width)
-<<<<<<< HEAD
-	return
-=======
 	return row, col
 }
 
@@ -136,7 +133,6 @@
 func (t *TextGrid) ScrollToBottom() {
 	t.scroll.ScrollToBottom()
 	t.Refresh()
->>>>>>> c5aab182
 }
 
 // PositionForCursorLocation returns the relative position in this TextGrid for the cell at position row, col.
@@ -689,11 +685,7 @@
 		return
 	}
 
-<<<<<<< HEAD
-	row := t.obj.text.text.Rows[t.obj.row]
-=======
 	row := t.text.text.Rows[t.row]
->>>>>>> c5aab182
 
 	if len(row.Cells) > col {
 		cell := row.Cells[col]
@@ -771,11 +763,7 @@
 
 func (t *textGridRow) refreshCells() {
 	x := 0
-<<<<<<< HEAD
-	if t.obj.row >= len(t.obj.text.text.Rows) {
-=======
 	if t.row >= len(t.text.text.Rows) {
->>>>>>> c5aab182
 		for ; x < len(t.objects)/3; x++ {
 			t.setCellRune(' ', x, TextGridStyleDefault, nil) // blank rows no longer needed
 		}
@@ -855,15 +843,9 @@
 	return len(strconv.Itoa(t.text.rows + 1))
 }
 
-<<<<<<< HEAD
-func (t *textGridRowRenderer) updateGridSize(size fyne.Size) {
-	bufCols := int(size.Width / t.obj.text.cellSize.Width)
-	for _, row := range t.obj.text.text.Rows {
-=======
 func (t *textGridRow) updateGridSize(size fyne.Size) {
 	bufCols := int(size.Width / t.text.cellSize.Width)
 	for _, row := range t.text.text.Rows {
->>>>>>> c5aab182
 		lenCells := len(row.Cells)
 		if lenCells > bufCols {
 			bufCols = lenCells
