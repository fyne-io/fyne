package widget

import (
	"fmt"
	"testing"
	"time"

	"fyne.io/fyne"
<<<<<<< HEAD
	"fyne.io/fyne/binding"
=======
	"fyne.io/fyne/driver/desktop"
>>>>>>> 488893fa
	"fyne.io/fyne/test"
	"fyne.io/fyne/theme"

	"github.com/stretchr/testify/assert"
)

func TestButton_MinSize(t *testing.T) {
	button := NewButton("Hi", nil)
	min := button.MinSize()

	assert.True(t, min.Width > theme.Padding()*2)
	assert.True(t, min.Height > theme.Padding()*2)
}

func TestButton_SetText(t *testing.T) {
	button := NewButton("Hi", nil)
	min1 := button.MinSize()

	button.SetText("Longer")
	min2 := button.MinSize()

	assert.True(t, min2.Width > min1.Width)
	assert.Equal(t, min2.Height, min1.Height)
}

func TestButton_MinSize_Icon(t *testing.T) {
	button := NewButton("Hi", nil)
	min1 := button.MinSize()

	button.SetIcon(theme.CancelIcon())
	min2 := button.MinSize()

	assert.True(t, min2.Width > min1.Width)
	assert.Equal(t, min2.Height, min1.Height)
}

func TestButton_Cursor(t *testing.T) {
	button := NewButton("Test", nil)
	assert.Equal(t, desktop.DefaultCursor, button.Cursor())
}

func TestButton_Style(t *testing.T) {
	button := NewButton("Test", nil)
	bg := test.WidgetRenderer(button).BackgroundColor()

	button.Style = PrimaryButton
	assert.NotEqual(t, bg, test.WidgetRenderer(button).BackgroundColor())
}

func TestButton_DisabledColor(t *testing.T) {
	button := NewButton("Test", nil)
	bg := test.WidgetRenderer(button).BackgroundColor()
	button.Style = DefaultButton
	assert.Equal(t, bg, theme.ButtonColor())

	button.Disable()
	bg = test.WidgetRenderer(button).BackgroundColor()
	assert.Equal(t, bg, theme.DisabledButtonColor())
}

func TestButton_DisabledIcon(t *testing.T) {
	button := NewButtonWithIcon("Test", theme.CancelIcon(), nil)
	render := test.WidgetRenderer(button).(*buttonRenderer)
	assert.Equal(t, render.icon.Resource.Name(), theme.CancelIcon().Name())

	button.Disable()
	assert.Equal(t, render.icon.Resource.Name(), fmt.Sprintf("disabled_%v", theme.CancelIcon().Name()))

	button.Enable()
	assert.Equal(t, render.icon.Resource.Name(), theme.CancelIcon().Name())
}

func TestButton_DisabledIconChangeUsingSetIcon(t *testing.T) {
	button := NewButtonWithIcon("Test", theme.CancelIcon(), nil)
	render := test.WidgetRenderer(button).(*buttonRenderer)
	assert.Equal(t, render.icon.Resource.Name(), theme.CancelIcon().Name())

	// assert we are using the disabled original icon
	button.Disable()
	assert.Equal(t, render.icon.Resource.Name(), fmt.Sprintf("disabled_%v", theme.CancelIcon().Name()))

	// re-enable, then change the icon
	button.Enable()
	button.SetIcon(theme.SearchIcon())
	assert.Equal(t, render.icon.Resource.Name(), theme.SearchIcon().Name())

	// assert we are using the disabled new icon
	button.Disable()
	assert.Equal(t, render.icon.Resource.Name(), fmt.Sprintf("disabled_%v", theme.SearchIcon().Name()))

}

func TestButton_DisabledIconChangedDirectly(t *testing.T) {
	button := NewButtonWithIcon("Test", theme.CancelIcon(), nil)
	render := test.WidgetRenderer(button).(*buttonRenderer)
	assert.Equal(t, render.icon.Resource.Name(), theme.CancelIcon().Name())

	// assert we are using the disabled original icon
	button.Disable()
	assert.Equal(t, render.icon.Resource.Name(), fmt.Sprintf("disabled_%v", theme.CancelIcon().Name()))

	// re-enable, then change the icon
	button.Enable()
	button.Icon = theme.SearchIcon()
	render.Refresh()
	assert.Equal(t, render.icon.Resource.Name(), theme.SearchIcon().Name())

	// assert we are using the disabled new icon
	button.Disable()
	assert.Equal(t, render.icon.Resource.Name(), fmt.Sprintf("disabled_%v", theme.SearchIcon().Name()))

}

func TestButton_Tapped(t *testing.T) {
	tapped := make(chan bool)
	button := NewButton("Hi", func() {
		tapped <- true
	})

	go test.Tap(button)
	func() {
		select {
		case <-tapped:
		case <-time.After(1 * time.Second):
			assert.Fail(t, "Timed out waiting for button tap")
		}
	}()
}

func TestButton_BindTapped(t *testing.T) {
	a := test.NewApp()
	defer a.Quit()
	done := make(chan bool)
	button := NewButton("button", nil)
	data := &binding.BoolBinding{}
	button.BindTapped(data)
	tapped := false
	data.AddBoolListener(func(b bool) {
		tapped = b
		done <- true
	})
	test.Tap(button)
	select {
	case <-done:
		time.Sleep(time.Millisecond) // Powernap in case our listener runs first
	case <-time.After(time.Second):
		assert.Fail(t, "Timeout")
	}
	assert.True(t, tapped)
}

func TestButton_BindText(t *testing.T) {
	a := test.NewApp()
	defer a.Quit()
	done := make(chan bool)
	button := NewButton("button", nil)
	data := &binding.StringBinding{}
	button.BindText(data)
	data.AddListenerFunction(func(binding.Binding) {
		done <- true
	})
	data.Set("foobar")
	select {
	case <-done:
		time.Sleep(time.Millisecond) // Powernap in case our listener runs first
	case <-time.After(time.Second):
		assert.Fail(t, "Timeout")
	}
	assert.Equal(t, "foobar", button.Text)
}

func TestButton_BindIcon(t *testing.T) {
	a := test.NewApp()
	defer a.Quit()
	done := make(chan bool)
	button := NewButtonWithIcon("button", theme.WarningIcon(), nil)
	data := &binding.ResourceBinding{}
	button.BindIcon(data)
	data.AddListenerFunction(func(binding.Binding) {
		done <- true
	})
	data.Set(theme.InfoIcon())
	select {
	case <-done:
		time.Sleep(time.Millisecond) // Powernap in case our listener runs first
	case <-time.After(time.Second):
		assert.Fail(t, "Timeout")
	}
	assert.Equal(t, theme.InfoIcon(), button.Icon)
}

func TestButtonRenderer_Layout(t *testing.T) {
	button := NewButtonWithIcon("Test", theme.CancelIcon(), nil)
	render := test.WidgetRenderer(button).(*buttonRenderer)
	render.Layout(render.MinSize())

	assert.True(t, render.icon.Position().X < render.label.Position().X)
	assert.Equal(t, theme.Padding()*2, render.icon.Position().X)
	assert.Equal(t, theme.Padding()*2, render.MinSize().Width-render.label.Position().X-render.label.Size().Width)
}

func TestButtonRenderer_Layout_Stretch(t *testing.T) {
	button := NewButtonWithIcon("Test", theme.CancelIcon(), nil)
	button.Resize(button.MinSize().Add(fyne.NewSize(100, 100)))
	render := test.WidgetRenderer(button).(*buttonRenderer)

	iconYOffset, labelYOffset := 0, 0
	textHeight := render.label.MinSize().Height
	if theme.IconInlineSize() > textHeight {
		labelYOffset = (theme.IconInlineSize() - textHeight) / 2
	} else {
		iconYOffset = (textHeight - theme.IconInlineSize()) / 2
	}
	assert.Equal(t, fyne.NewPos(50+theme.Padding()*2, 50+theme.Padding()+iconYOffset), render.icon.Position(), "icon position")
	assert.Equal(t, fyne.NewSize(theme.IconInlineSize(), theme.IconInlineSize()), render.icon.Size(), "icon size")
	assert.Equal(t, fyne.NewPos(50+theme.Padding()*3+theme.IconInlineSize(), 50+theme.Padding()+labelYOffset), render.label.Position(), "label position")
	assert.Equal(t, render.label.MinSize(), render.label.Size(), "label size")
}

func TestButtonRenderer_Layout_NoText(t *testing.T) {
	button := NewButtonWithIcon("", theme.CancelIcon(), nil)
	render := test.WidgetRenderer(button).(*buttonRenderer)

	button.Resize(fyne.NewSize(100, 100))

	assert.Equal(t, 50-theme.IconInlineSize()/2, render.icon.Position().X)
	assert.Equal(t, 50-theme.IconInlineSize()/2, render.icon.Position().Y)
}

func TestButton_Disable(t *testing.T) {
	tapped := make(chan bool)
	button := NewButton("Test", func() {
		tapped <- true
	})

	button.Disable()
	go test.Tap(button)
	func() {
		select {
		case <-tapped:
			assert.Fail(t, "Button should have been disabled")
		case <-time.After(1 * time.Second):
		}
	}()
}

func TestButton_Enable(t *testing.T) {
	tapped := make(chan bool)
	button := NewButton("Test", func() {
		tapped <- true
	})

	button.Disable()
	go test.Tap(button)
	func() {
		select {
		case <-tapped:
			assert.Fail(t, "Button should have been disabled")
		case <-time.After(1 * time.Second):
		}
	}()

	button.Enable()
	go test.Tap(button)
	func() {
		select {
		case <-tapped:
		case <-time.After(1 * time.Second):
			assert.Fail(t, "Button should have been re-enabled")
		}
	}()
}

func TestButton_Disabled(t *testing.T) {
	button := NewButton("Test", func() {})
	assert.False(t, button.Disabled())
	button.Disable()
	assert.True(t, button.Disabled())
	button.Enable()
	assert.False(t, button.Disabled())
}

func TestButton_Shadow(t *testing.T) {
	{
		button := NewButton("Test", func() {})
		shadowFound := false
		for _, o := range test.LaidOutObjects(button) {
			if s, ok := o.(*shadow); ok {
				shadowFound = true
				assert.Equal(t, elevationLevel(2), s.level)
			}
		}
		if !shadowFound {
			assert.Fail(t, "button should cast a shadow")
		}
	}
	{
		button := NewButton("Test", func() {})
		button.HideShadow = true
		for _, o := range test.LaidOutObjects(button) {
			if _, ok := o.(*shadow); ok {
				assert.Fail(t, "button with HideShadow == true should not create a shadow")
			}
		}
	}
}

func TestButtonRenderer_ApplyTheme(t *testing.T) {
	button := &Button{}
	render := test.WidgetRenderer(button).(*buttonRenderer)

	textSize := render.label.TextSize
	customTextSize := textSize
	withTestTheme(func() {
		render.applyTheme()
		customTextSize = render.label.TextSize
	})

	assert.NotEqual(t, textSize, customTextSize)
}<|MERGE_RESOLUTION|>--- conflicted
+++ resolved
@@ -6,11 +6,8 @@
 	"time"
 
 	"fyne.io/fyne"
-<<<<<<< HEAD
 	"fyne.io/fyne/binding"
-=======
 	"fyne.io/fyne/driver/desktop"
->>>>>>> 488893fa
 	"fyne.io/fyne/test"
 	"fyne.io/fyne/theme"
 
