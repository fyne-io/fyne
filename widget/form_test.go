package widget

import (
	"errors"
	"testing"

	"fyne.io/fyne/v2"
	"fyne.io/fyne/v2/canvas"
	"fyne.io/fyne/v2/data/validation"
	"fyne.io/fyne/v2/test"
	"fyne.io/fyne/v2/theme"

	"github.com/stretchr/testify/assert"
)

func TestFormSize(t *testing.T) {
	form := &Form{Items: []*FormItem{
		{Text: "test1", Widget: NewEntry()},
		{Text: "test2", Widget: NewEntry()},
	}}

	assert.Len(t, form.Items, 2)
}

func TestForm_CreateRenderer(t *testing.T) {
	form := &Form{Items: []*FormItem{{Text: "test1", Widget: NewEntry()}}}
	assert.NotNil(t, test.TempWidgetRenderer(t, form))
	assert.Len(t, form.itemGrid.Objects, 2)

	form.Append("test2", NewEntry())
	assert.Len(t, form.itemGrid.Objects, 4)
}

func TestForm_Append(t *testing.T) {
	form := &Form{Items: []*FormItem{{Text: "test1", Widget: NewEntry()}}}
	assert.Len(t, form.Items, 1)

	form.Append("test2", NewEntry())
	assert.Len(t, form.Items, 2)

	item := &FormItem{Text: "test3", Widget: NewEntry()}
	form.AppendItem(item)
	assert.Len(t, form.Items, 3)
	assert.Equal(t, item, form.Items[2])
}

func TestForm_Append_Items(t *testing.T) {
	form := &Form{Items: []*FormItem{{Text: "test1", Widget: NewEntry()}}}
	assert.Len(t, form.Items, 1)
	renderer := test.TempWidgetRenderer(t, form)

	form.Items = append(form.Items, NewFormItem("test2", NewEntry()))
	assert.Len(t, form.Items, 2)

	form.Refresh()
	c := renderer.Objects()[0].(*fyne.Container).Objects[0].(*fyne.Container)
	assert.Equal(t, "test2", c.Objects[2].(*fyne.Container).Objects[0].(*canvas.Text).Text)
}

func TestForm_CustomButtonsText(t *testing.T) {
	form := &Form{OnSubmit: func() {}, OnCancel: func() {}}
	form.Append("test", NewEntry())
	assert.Equal(t, "Submit", form.submitButton.Text)
	assert.Equal(t, "Cancel", form.cancelButton.Text)

	form.SubmitText = "Apply"
	form.CancelText = "Close"
	form.Refresh()
	assert.Equal(t, "Apply", form.submitButton.Text)
	assert.Equal(t, "Close", form.cancelButton.Text)
}

func TestForm_AddRemoveButton(t *testing.T) {
	scount := 0
	ccount := 0
	sscount := 10
	form := &Form{OnSubmit: func() {}, OnCancel: func() {}}
	form.Append("test", NewEntry())
	form.OnSubmit = func() { scount++ }
	form.OnCancel = func() { ccount++ }
	form.Refresh()

	test.Tap(form.submitButton)
	assert.Equal(t, 1, scount, "tapping submit should incr scount")

	test.Tap(form.cancelButton)
	assert.Equal(t, 1, ccount, "tapping cancel should incr ccount")

	form.OnSubmit = func() { sscount++ }
	form.Refresh()
	test.Tap(form.submitButton)
	assert.Equal(t, 11, sscount, "tapping new submit should incr sscount from 10 to 11")

	form.OnCancel = func() { sscount = sscount - 6 }
	form.Refresh()
	test.Tap(form.cancelButton)
	assert.Equal(t, 5, sscount, "tapping new cancel should decr ssount from 11 down to 5")
}

func TestForm_Renderer(t *testing.T) {
	test.NewTempApp(t)

	form := &Form{
		Items: []*FormItem{
			{Text: "test1", Widget: NewEntry()},
			{Text: "test2", Widget: NewEntry()},
		},
		OnSubmit: func() {}, OnCancel: func() {},
	}
	w := test.NewWindow(form)
	defer w.Close()

	test.AssertRendersToMarkup(t, "form/layout.xml", w.Canvas())
}

func TestForm_ChangeText(t *testing.T) {
	item := NewFormItem("Test", NewEntry())
	form := NewForm(item)

	renderer := test.TempWidgetRenderer(t, form)
	c := renderer.Objects()[0].(*fyne.Container).Objects[0].(*fyne.Container)
	assert.Equal(t, "Test", c.Objects[0].(*fyne.Container).Objects[0].(*canvas.Text).Text)

	item.Text = "Changed"
	form.Refresh()
	assert.Equal(t, "Changed", c.Objects[0].(*fyne.Container).Objects[0].(*canvas.Text).Text)
}

func TestForm_ChangeTheme(t *testing.T) {
	test.NewTempApp(t)

	form := &Form{
		Items: []*FormItem{
			{Text: "test1", Widget: NewEntry()},
			{Text: "test2", Widget: NewLabel("static")},
		},
		OnSubmit: func() {}, OnCancel: func() {},
	}
	w := test.NewWindow(form)
	defer w.Close()

	test.AssertImageMatches(t, "form/theme_initial.png", w.Canvas().Capture())

	test.WithTestTheme(t, func() {
		form.Refresh()
		w.Resize(form.MinSize().Add(fyne.NewSize(theme.InnerPadding(), theme.InnerPadding())))
		test.AssertImageMatches(t, "form/theme_changed.png", w.Canvas().Capture())
	})
}

func TestForm_Disabled(t *testing.T) {
	test.NewTempApp(t)
	test.ApplyTheme(t, test.Theme())

	disabled := NewEntry()
	disabled.Disable()
	f := NewForm(
		NewFormItem("Form Item 1", NewEntry()),
		NewFormItem("Form Item 2", disabled))

	w := test.NewWindow(f)
	defer w.Close()

	test.AssertImageMatches(t, "form/disabled.png", w.Canvas().Capture())
}

func TestForm_Hints(t *testing.T) {
	test.NewTempApp(t)
	test.ApplyTheme(t, test.Theme())

	entry1 := &Entry{}
	entry2 := &Entry{Validator: validation.NewRegexp(`^\w{3}-\w{5}$`, "Input is not valid"), Text: "wrong"}
	items := []*FormItem{
		{Text: "First", Widget: entry1, HintText: "An entry hint"},
		{Text: "Second", Widget: entry2},
	}

	form := &Form{Items: items, OnSubmit: func() {}, OnCancel: func() {}}
	w := test.NewWindow(form)
	defer w.Close()

	w.Resize(form.MinSize().Add(fyne.NewSquareSize(theme.Padding() * 2)))
	test.AssertImageMatches(t, "form/hint_initial.png", w.Canvas().Capture())

	test.Type(entry2, "n")
	w.Resize(form.MinSize().Add(fyne.NewSquareSize(theme.Padding() * 2)))
	test.AssertImageMatches(t, "form/hint_invalid.png", w.Canvas().Capture())

	test.Type(entry2, "ot-")
	w.Resize(form.MinSize().Add(fyne.NewSquareSize(theme.Padding() * 2)))
	test.AssertImageMatches(t, "form/hint_valid.png", w.Canvas().Capture())
}

func TestForm_Validation(t *testing.T) {
	test.NewTempApp(t)
	test.ApplyTheme(t, test.Theme())

	entry1 := &Entry{Validator: validation.NewRegexp(`^\d{2}-\w{4}$`, "Input is not valid"), Text: "15-true"}
	entry2 := &Entry{Validator: validation.NewRegexp(`^\w{3}-\w{5}$`, "Input is not valid"), Text: "wrong"}
	entry3 := &Entry{}
	items := []*FormItem{
		{Text: "First", Widget: entry1},
		{Text: "Second", Widget: entry2},
		{Text: "Third", Widget: entry3},
	}

	form := &Form{Items: items, OnSubmit: func() {}, OnCancel: func() {}}
	w := test.NewWindow(form)
	defer w.Close()

	test.AssertImageMatches(t, "form/validation_initial.png", w.Canvas().Capture())

	test.Type(entry2, "not-")
	entry1.SetText("incorrect")
	w = test.NewTempWindow(t, form)

	test.AssertImageMatches(t, "form/validation_invalid.png", w.Canvas().Capture())

	entry1.SetText("15-true")
	w = test.NewTempWindow(t, form)

	test.AssertImageMatches(t, "form/validation_valid.png", w.Canvas().Capture())
}

func TestForm_EntryValidation_FirstTypeValid(t *testing.T) {
	test.NewTempApp(t)
	test.ApplyTheme(t, test.Theme())

	notEmptyValidator := func(s string) error {
		if s == "" {
			return errors.New("can't be empty")
		}
		return nil
	}

	entry1 := &Entry{Validator: notEmptyValidator, Text: ""}
	entry2 := &Entry{Validator: notEmptyValidator, Text: ""}
	items := []*FormItem{
		{Text: "First", Widget: entry1},
		{Text: "Second", Widget: entry2},
	}

	form := &Form{Items: items, OnSubmit: func() {}, OnCancel: func() {}}
	w := test.NewWindow(form)
	defer w.Close()

	test.AssertImageMatches(t, "form/validation_entry_first_type_initial.png", w.Canvas().Capture())

	test.Type(entry1, "H")
	test.Type(entry2, "L")
	entry1.focused = false
	entry1.Refresh()
	w = test.NewTempWindow(t, form)

	test.AssertImageMatches(t, "form/validation_entry_first_type_valid.png", w.Canvas().Capture())

	entry1.SetText("")
	entry2.SetText("")
	w = test.NewTempWindow(t, form)

	test.AssertImageMatches(t, "form/validation_entry_first_type_invalid.png", w.Canvas().Capture())
}

func TestForm_DisableEnable(t *testing.T) {
	test.NewTempApp(t)
	test.ApplyTheme(t, test.Theme())

	form := &Form{
		Items: []*FormItem{
			{Text: "test1", Widget: NewEntry()},
		},
		OnSubmit: func() {}, OnCancel: func() {},
	}
	w := test.NewWindow(form)
	defer w.Close()

	if form.Disabled() {
		t.Error("form.Disabled() returned true when it should have been false")
	}

	test.AssertImageMatches(t, "form/disable_initial.png", w.Canvas().Capture())

	form.Disable()

	if !form.Disabled() {
		t.Error("form.Disabled() returned false when it should have been true")
	}

	test.AssertImageMatches(t, "form/disable_disabled.png", w.Canvas().Capture())

	form.Enable()

	if form.Disabled() {
		t.Error("form.Disabled() returned true when it should have been false")
	}

	test.AssertImageMatches(t, "form/disable_re_enabled.png", w.Canvas().Capture())
}

func TestForm_Disable_Validation(t *testing.T) {
	test.NewTempApp(t)
	test.ApplyTheme(t, test.Theme())

	entry := &Entry{Validator: validation.NewRegexp(`^\d{2}-\w{4}$`, "Input is not valid"), Text: "wrong"}

	form := &Form{Items: []*FormItem{{Text: "test", Widget: entry}}, OnSubmit: func() {}, OnCancel: func() {}}
	w := test.NewWindow(form)
	defer w.Close()

	w.Resize(form.MinSize().Add(fyne.NewSquareSize(theme.Padding() * 2)))
	test.AssertImageMatches(t, "form/disable_validation_initial.png", w.Canvas().Capture())

	form.Disable()

	w.Resize(form.MinSize().Add(fyne.NewSquareSize(theme.Padding() * 2)))
	test.AssertImageMatches(t, "form/disable_validation_disabled_invalid.png", w.Canvas().Capture())

	form.Enable()

	w.Resize(form.MinSize().Add(fyne.NewSquareSize(theme.Padding() * 2)))
	test.AssertImageMatches(t, "form/disable_validation_enabled_invalid.png", w.Canvas().Capture())

	entry.SetText("15-true")
	w.Resize(form.MinSize().Add(fyne.NewSquareSize(theme.Padding() * 2)))
	test.AssertImageMatches(t, "form/disable_validation_enabled_valid.png", w.Canvas().Capture())

	// ensure we don't re-enable the form when entering something valid
	entry.SetText("invalid")
	form.Disable()
	entry.SetText("15-true")

	w.Resize(form.MinSize().Add(fyne.NewSquareSize(theme.Padding() * 2)))
	test.AssertImageMatches(t, "form/disable_validation_disabled_valid.png", w.Canvas().Capture())
}

func TestForm_HintsRendered(t *testing.T) {
	test.NewTempApp(t)
	test.ApplyTheme(t, test.Theme())

	f := NewForm()

	fi1 := NewFormItem("Form Item 1", NewEntry())
	fi1.HintText = "HT1"
	f.AppendItem(fi1)

	fi2 := NewFormItem("Form Item 2", NewEntry())
	fi2.HintText = "HT2"

	f.AppendItem(fi2)

	fi3 := NewFormItem("Form Item 3", NewEntry())
	fi3.HintText = "HT3"

	f.AppendItem(fi3)

	w := test.NewWindow(f)
	defer w.Close()

	test.AssertImageMatches(t, "form/hints_rendered.png", w.Canvas().Capture())
}

func TestForm_Validate(t *testing.T) {
	entry1 := &Entry{Validator: validation.NewRegexp(`^\d{2}-\w{4}$`, "Input is not valid 1"), Text: "15-true"}
	entry2 := &Entry{Validator: validation.NewRegexp(`^\w{3}-\w{5}$`, "Input is not valid 2"), Text: "wrong"}

	form := &Form{
		Items: []*FormItem{
			{Text: "First", Widget: entry1},
			{Text: "Second", Widget: entry2},
		},
	}

	err := form.Validate()
	if assert.Error(t, err) {
		assert.Equal(t, "Input is not valid 2", err.Error())
	}

	entry1.SetText("incorrect")
	err = form.Validate()
	if assert.Error(t, err) {
		assert.Equal(t, "Input is not valid 1", err.Error())
	}

	entry1.SetText("15-true")
	err = form.Validate()
	if assert.Error(t, err) {
		assert.Equal(t, "Input is not valid 2", err.Error())
	}

	entry2.SetText("not-wrong")
	err = form.Validate()
	assert.NoError(t, err)
}

func TestForm_SetOnValidationChanged(t *testing.T) {
	entry1 := &Entry{Validator: validation.NewRegexp(`^\d{2}-\w{4}$`, "Input is not valid"), Text: "15-true"}

	form := &Form{
		Items: []*FormItem{
			{Text: "First", Widget: entry1},
		},
	}

	validationError := false

	form.SetOnValidationChanged(func(err error) {
		validationError = err != nil
	})

	form.CreateRenderer()

	entry1.SetText("incorrect")
	assert.Error(t, form.Validate())
	assert.True(t, validationError)

	entry1.SetText("15-true")
	assert.NoError(t, form.Validate())
	assert.False(t, validationError)
}

func TestForm_ExtendedEntry(t *testing.T) {
	extendedEntry := NewSelectEntry([]string{""})

	test.NewTempApp(t)

	form := &Form{
		Items: []*FormItem{
			{Text: "Extended entry", Widget: extendedEntry},
		},
	}
	w := test.NewWindow(form)
	defer w.Close()

	test.AssertRendersToMarkup(t, "form/extended_entry.xml", w.Canvas())
}

func TestForm_RefreshFromStructInit(t *testing.T) {
	form := &Form{
		Items: []*FormItem{
			{Text: "Entry", Widget: NewEntry()},
		},
	}

	assert.NotPanics(t, func() {
		form.Refresh()
	})
<<<<<<< HEAD
=======

}

func TestEnsureRenderItemsCapacity(t *testing.T) {
	form := &Form{
		Items: []*FormItem{
			{Text: "Label1", Widget: NewEntry()},
			{Text: "Label2", Widget: NewCheck("Check", nil)},
		},
		itemGrid: &fyne.Container{
			Objects: []fyne.CanvasObject{},
		},
	}

	// Call ensureRenderItems
	form.ensureRenderItems()

	// Check that the capacity is sufficient
	if cap(form.itemGrid.Objects) < len(form.Items)*2 {
		t.Errorf("Expected capacity >= %d, got %d", len(form.Items)*2, cap(form.itemGrid.Objects))
	}

	// Check that objects are updated correctly
	if len(form.itemGrid.Objects) != len(form.Items)*2 {
		t.Errorf("Expected %d objects, got %d", len(form.Items)*2, len(form.itemGrid.Objects))
	}
>>>>>>> 77640b01
}<|MERGE_RESOLUTION|>--- conflicted
+++ resolved
@@ -444,9 +444,6 @@
 	assert.NotPanics(t, func() {
 		form.Refresh()
 	})
-<<<<<<< HEAD
-=======
-
 }
 
 func TestEnsureRenderItemsCapacity(t *testing.T) {
@@ -472,5 +469,4 @@
 	if len(form.itemGrid.Objects) != len(form.Items)*2 {
 		t.Errorf("Expected %d objects, got %d", len(form.Items)*2, len(form.itemGrid.Objects))
 	}
->>>>>>> 77640b01
 }