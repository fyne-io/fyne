--- conflicted
+++ resolved
@@ -5,11 +5,8 @@
 	"net/url"
 
 	"fyne.io/fyne"
-<<<<<<< HEAD
 	"fyne.io/fyne/binding"
-=======
 	"fyne.io/fyne/driver/desktop"
->>>>>>> 488893fa
 	"fyne.io/fyne/theme"
 )
 
@@ -22,15 +19,13 @@
 	Alignment fyne.TextAlign // The alignment of the Text
 	Wrapping  fyne.TextWrap  // The wrapping of the Text
 	TextStyle fyne.TextStyle // The style of the hyperlink text
-<<<<<<< HEAD
+
+	provider textProvider
 
 	textBinding *binding.StringBinding
 	urlBinding  *binding.URLBinding
 	textNotify  *binding.NotifyFunction
 	urlNotify   *binding.NotifyFunction
-=======
-	provider  textProvider
->>>>>>> 488893fa
 }
 
 // NewHyperlink creates a new hyperlink widget with the set text content
@@ -57,15 +52,11 @@
 
 // SetText sets the text of the hyperlink
 func (hl *Hyperlink) SetText(text string) {
-<<<<<<< HEAD
-	if hl.Text != text {
-		hl.Text = text
-		hl.textProvider.SetText(text) // calls refresh
+	if hl.Text == text {
+		return
 	}
-=======
 	hl.Text = text
 	hl.provider.SetText(text) // calls refresh
->>>>>>> 488893fa
 }
 
 // SetURL sets the URL of the hyperlink, taking in a URL type
