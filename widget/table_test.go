--- conflicted
+++ resolved
@@ -5,17 +5,12 @@
 	"image/color"
 	"testing"
 
-	"github.com/stretchr/testify/assert"
-
 	"fyne.io/fyne"
 	"fyne.io/fyne/canvas"
 	"fyne.io/fyne/test"
-<<<<<<< HEAD
+	"fyne.io/fyne/theme"
 
 	"github.com/stretchr/testify/assert"
-=======
-	"fyne.io/fyne/theme"
->>>>>>> 15ee8da3
 )
 
 func TestTable_Empty(t *testing.T) {
@@ -192,50 +187,35 @@
 				<widget pos="4,4" size="172x172" type="*widget.Table">
 					<widget pos="4,4" size="168x168" type="*widget.ScrollContainer">
 						<widget size="509x189" type="*widget.tableCells">
-							<widget pos="3,3" size="101x37" type="*widget.Label">
-								<text pos="4,4" size="93x21">Cell 0, 0</text>
-							</widget>
-							<widget pos="105,3" size="101x37" type="*widget.Label">
-								<text pos="4,4" size="93x21">Cell 0, 1</text>
-							</widget>
-							<widget pos="207,3" size="101x37" type="*widget.Label">
-								<text pos="4,4" size="93x21">Cell 0, 2</text>
-							</widget>
-							<widget pos="3,41" size="101x37" type="*widget.Label">
-								<text pos="4,4" size="93x21">Cell 1, 0</text>
-							</widget>
-							<widget pos="105,41" size="101x37" type="*widget.Label">
-								<text pos="4,4" size="93x21">Cell 1, 1</text>
-							</widget>
-							<widget pos="207,41" size="101x37" type="*widget.Label">
-								<text pos="4,4" size="93x21">Cell 1, 2</text>
-							</widget>
-							<widget pos="3,79" size="101x37" type="*widget.Label">
-								<text pos="4,4" size="93x21">Cell 2, 0</text>
-							</widget>
-							<widget pos="105,79" size="101x37" type="*widget.Label">
-								<text pos="4,4" size="93x21">Cell 2, 1</text>
-							</widget>
-							<widget pos="207,79" size="101x37" type="*widget.Label">
-								<text pos="4,4" size="93x21">Cell 2, 2</text>
-							</widget>
-							<widget pos="3,117" size="101x37" type="*widget.Label">
-								<text pos="4,4" size="93x21">Cell 3, 0</text>
-							</widget>
-							<widget pos="105,117" size="101x37" type="*widget.Label">
-								<text pos="4,4" size="93x21">Cell 3, 1</text>
-							</widget>
-							<widget pos="207,117" size="101x37" type="*widget.Label">
-								<text pos="4,4" size="93x21">Cell 3, 2</text>
-							</widget>
-							<widget pos="3,155" size="101x37" type="*widget.Label">
-								<text pos="4,4" size="93x21">Cell 4, 0</text>
-							</widget>
-							<widget pos="105,155" size="101x37" type="*widget.Label">
-								<text pos="4,4" size="93x21">Cell 4, 1</text>
-							</widget>
-							<widget pos="207,155" size="101x37" type="*widget.Label">
-								<text pos="4,4" size="93x21">Cell 4, 2</text>
+							<widget pos="4,4" size="93x29" type="*widget.Label">
+								<text pos="4,4" size="85x21">Cell 0, 0</text>
+							</widget>
+							<widget pos="106,4" size="93x29" type="*widget.Label">
+								<text pos="4,4" size="85x21">Cell 0, 1</text>
+							</widget>
+							<widget pos="4,42" size="93x29" type="*widget.Label">
+								<text pos="4,4" size="85x21">Cell 1, 0</text>
+							</widget>
+							<widget pos="106,42" size="93x29" type="*widget.Label">
+								<text pos="4,4" size="85x21">Cell 1, 1</text>
+							</widget>
+							<widget pos="4,80" size="93x29" type="*widget.Label">
+								<text pos="4,4" size="85x21">Cell 2, 0</text>
+							</widget>
+							<widget pos="106,80" size="93x29" type="*widget.Label">
+								<text pos="4,4" size="85x21">Cell 2, 1</text>
+							</widget>
+							<widget pos="4,118" size="93x29" type="*widget.Label">
+								<text pos="4,4" size="85x21">Cell 3, 0</text>
+							</widget>
+							<widget pos="106,118" size="93x29" type="*widget.Label">
+								<text pos="4,4" size="85x21">Cell 3, 1</text>
+							</widget>
+							<widget pos="4,156" size="93x29" type="*widget.Label">
+								<text pos="4,4" size="85x21">Cell 4, 0</text>
+							</widget>
+							<widget pos="106,156" size="93x29" type="*widget.Label">
+								<text pos="4,4" size="85x21">Cell 4, 1</text>
 							</widget>
 						</widget>
 						<widget pos="162,0" size="6x168" type="*widget.scrollBarArea">
@@ -269,9 +249,6 @@
 					</widget>
 					<widget pos="4,155" size="168x1" type="*widget.Separator">
 						<rectangle fillColor="disabled text" size="168x1"/>
-					</widget>
-					<widget size="0x0" type="*widget.Separator">
-						<rectangle fillColor="disabled text" size="0x0"/>
 					</widget>
 				</widget>
 			</content>
@@ -313,50 +290,35 @@
 				<widget pos="4,4" size="172x172" type="*widget.Table">
 					<widget pos="4,4" size="168x168" type="*widget.ScrollContainer">
 						<widget size="509x189" type="*widget.tableCells">
-							<widget pos="3,3" size="101x37" type="*widget.Label">
-								<text pos="4,4" size="93x21">Cell 0, 0</text>
-							</widget>
-							<widget pos="105,3" size="101x37" type="*widget.Label">
-								<text pos="4,4" size="93x21">Cell 0, 1</text>
-							</widget>
-							<widget pos="207,3" size="101x37" type="*widget.Label">
-								<text pos="4,4" size="93x21">Cell 0, 2</text>
-							</widget>
-							<widget pos="3,41" size="101x37" type="*widget.Label">
-								<text pos="4,4" size="93x21">Cell 1, 0</text>
-							</widget>
-							<widget pos="105,41" size="101x37" type="*widget.Label">
-								<text pos="4,4" size="93x21">Cell 1, 1</text>
-							</widget>
-							<widget pos="207,41" size="101x37" type="*widget.Label">
-								<text pos="4,4" size="93x21">Cell 1, 2</text>
-							</widget>
-							<widget pos="3,79" size="101x37" type="*widget.Label">
-								<text pos="4,4" size="93x21">Cell 2, 0</text>
-							</widget>
-							<widget pos="105,79" size="101x37" type="*widget.Label">
-								<text pos="4,4" size="93x21">Cell 2, 1</text>
-							</widget>
-							<widget pos="207,79" size="101x37" type="*widget.Label">
-								<text pos="4,4" size="93x21">Cell 2, 2</text>
-							</widget>
-							<widget pos="3,117" size="101x37" type="*widget.Label">
-								<text pos="4,4" size="93x21">Cell 3, 0</text>
-							</widget>
-							<widget pos="105,117" size="101x37" type="*widget.Label">
-								<text pos="4,4" size="93x21">Cell 3, 1</text>
-							</widget>
-							<widget pos="207,117" size="101x37" type="*widget.Label">
-								<text pos="4,4" size="93x21">Cell 3, 2</text>
-							</widget>
-							<widget pos="3,155" size="101x37" type="*widget.Label">
-								<text pos="4,4" size="93x21">Cell 4, 0</text>
-							</widget>
-							<widget pos="105,155" size="101x37" type="*widget.Label">
-								<text pos="4,4" size="93x21">Cell 4, 1</text>
-							</widget>
-							<widget pos="207,155" size="101x37" type="*widget.Label">
-								<text pos="4,4" size="93x21">Cell 4, 2</text>
+							<widget pos="4,4" size="93x29" type="*widget.Label">
+								<text pos="4,4" size="85x21">Cell 0, 0</text>
+							</widget>
+							<widget pos="106,4" size="93x29" type="*widget.Label">
+								<text pos="4,4" size="85x21">Cell 0, 1</text>
+							</widget>
+							<widget pos="4,42" size="93x29" type="*widget.Label">
+								<text pos="4,4" size="85x21">Cell 1, 0</text>
+							</widget>
+							<widget pos="106,42" size="93x29" type="*widget.Label">
+								<text pos="4,4" size="85x21">Cell 1, 1</text>
+							</widget>
+							<widget pos="4,80" size="93x29" type="*widget.Label">
+								<text pos="4,4" size="85x21">Cell 2, 0</text>
+							</widget>
+							<widget pos="106,80" size="93x29" type="*widget.Label">
+								<text pos="4,4" size="85x21">Cell 2, 1</text>
+							</widget>
+							<widget pos="4,118" size="93x29" type="*widget.Label">
+								<text pos="4,4" size="85x21">Cell 3, 0</text>
+							</widget>
+							<widget pos="106,118" size="93x29" type="*widget.Label">
+								<text pos="4,4" size="85x21">Cell 3, 1</text>
+							</widget>
+							<widget pos="4,156" size="93x29" type="*widget.Label">
+								<text pos="4,4" size="85x21">Cell 4, 0</text>
+							</widget>
+							<widget pos="106,156" size="93x29" type="*widget.Label">
+								<text pos="4,4" size="85x21">Cell 4, 1</text>
 							</widget>
 						</widget>
 						<widget pos="162,0" size="6x168" type="*widget.scrollBarArea">
@@ -390,9 +352,6 @@
 					</widget>
 					<widget pos="4,155" size="168x1" type="*widget.Separator">
 						<rectangle fillColor="disabled text" size="168x1"/>
-					</widget>
-					<widget size="0x0" type="*widget.Separator">
-						<rectangle fillColor="disabled text" size="0x0"/>
 					</widget>
 				</widget>
 			</content>
@@ -410,50 +369,35 @@
 				<widget pos="4,4" size="172x172" type="*widget.Table">
 					<widget pos="4,4" size="168x168" type="*widget.ScrollContainer">
 						<widget pos="-239,-21" size="509x189" type="*widget.tableCells">
-							<widget pos="207,3" size="101x37" type="*widget.Label">
-								<text pos="4,4" size="93x21">Cell 0, 2</text>
-							</widget>
-							<widget pos="309,3" size="101x37" type="*widget.Label">
-								<text pos="4,4" size="93x21">Cell 0, 3</text>
-							</widget>
-							<widget pos="411,3" size="101x37" type="*widget.Label">
-								<text pos="4,4" size="93x21">Cell 0, 4</text>
-							</widget>
-							<widget pos="207,41" size="101x37" type="*widget.Label">
-								<text pos="4,4" size="93x21">Cell 1, 2</text>
-							</widget>
-							<widget pos="309,41" size="101x37" type="*widget.Label">
-								<text pos="4,4" size="93x21">Cell 1, 3</text>
-							</widget>
-							<widget pos="411,41" size="101x37" type="*widget.Label">
-								<text pos="4,4" size="93x21">Cell 1, 4</text>
-							</widget>
-							<widget pos="207,79" size="101x37" type="*widget.Label">
-								<text pos="4,4" size="93x21">Cell 2, 2</text>
-							</widget>
-							<widget pos="309,79" size="101x37" type="*widget.Label">
-								<text pos="4,4" size="93x21">Cell 2, 3</text>
-							</widget>
-							<widget pos="411,79" size="101x37" type="*widget.Label">
-								<text pos="4,4" size="93x21">Cell 2, 4</text>
-							</widget>
-							<widget pos="207,117" size="101x37" type="*widget.Label">
-								<text pos="4,4" size="93x21">Cell 3, 2</text>
-							</widget>
-							<widget pos="309,117" size="101x37" type="*widget.Label">
-								<text pos="4,4" size="93x21">Cell 3, 3</text>
-							</widget>
-							<widget pos="411,117" size="101x37" type="*widget.Label">
-								<text pos="4,4" size="93x21">Cell 3, 4</text>
-							</widget>
-							<widget pos="207,155" size="101x37" type="*widget.Label">
-								<text pos="4,4" size="93x21">Cell 4, 2</text>
-							</widget>
-							<widget pos="309,155" size="101x37" type="*widget.Label">
-								<text pos="4,4" size="93x21">Cell 4, 3</text>
-							</widget>
-							<widget pos="411,155" size="101x37" type="*widget.Label">
-								<text pos="4,4" size="93x21">Cell 4, 4</text>
+							<widget pos="208,4" size="93x29" type="*widget.Label">
+								<text pos="4,4" size="85x21">Cell 0, 2</text>
+							</widget>
+							<widget pos="310,4" size="93x29" type="*widget.Label">
+								<text pos="4,4" size="85x21">Cell 0, 3</text>
+							</widget>
+							<widget pos="208,42" size="93x29" type="*widget.Label">
+								<text pos="4,4" size="85x21">Cell 1, 2</text>
+							</widget>
+							<widget pos="310,42" size="93x29" type="*widget.Label">
+								<text pos="4,4" size="85x21">Cell 1, 3</text>
+							</widget>
+							<widget pos="208,80" size="93x29" type="*widget.Label">
+								<text pos="4,4" size="85x21">Cell 2, 2</text>
+							</widget>
+							<widget pos="310,80" size="93x29" type="*widget.Label">
+								<text pos="4,4" size="85x21">Cell 2, 3</text>
+							</widget>
+							<widget pos="208,118" size="93x29" type="*widget.Label">
+								<text pos="4,4" size="85x21">Cell 3, 2</text>
+							</widget>
+							<widget pos="310,118" size="93x29" type="*widget.Label">
+								<text pos="4,4" size="85x21">Cell 3, 3</text>
+							</widget>
+							<widget pos="208,156" size="93x29" type="*widget.Label">
+								<text pos="4,4" size="85x21">Cell 4, 2</text>
+							</widget>
+							<widget pos="310,156" size="93x29" type="*widget.Label">
+								<text pos="4,4" size="85x21">Cell 4, 3</text>
 							</widget>
 						</widget>
 						<widget pos="162,0" size="6x168" type="*widget.scrollBarArea">
@@ -490,9 +434,6 @@
 					</widget>
 					<widget pos="4,134" size="168x1" type="*widget.Separator">
 						<rectangle fillColor="disabled text" size="168x1"/>
-					</widget>
-					<widget size="0x0" type="*widget.Separator">
-						<rectangle fillColor="disabled text" size="0x0"/>
 					</widget>
 				</widget>
 			</content>
