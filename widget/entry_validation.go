package widget

import (
	"errors"
<<<<<<< HEAD
=======

>>>>>>> 934cdf21
	"fyne.io/fyne/v2"
	"fyne.io/fyne/v2/canvas"
	"fyne.io/fyne/v2/theme"
)

var _ fyne.Validatable = (*Entry)(nil)

// Validate validates the current text in the widget
func (e *Entry) Validate() error {
	if e.Validator == nil {
		return nil
	}

	err := e.Validator(e.Text)
	if e.Disabled() {
		err = nil
	}
	e.setValidationError(err)
	return err
}

// SetOnValidationChanged is intended for parent widgets or containers to hook into the validation.
// The function might be overwritten by a parent that cares about child validation (e.g. widget.Form).
func (e *Entry) SetOnValidationChanged(callback func(error)) {
	e.onValidationChanged = callback
}

// setValidationError manually updates the validation status until the next input change
func (e *Entry) setValidationError(err error) {
	if e.Validator == nil {
		return
	}
	if err == nil && e.validationError == nil {
		return
	}

<<<<<<< HEAD
	oldErr := e.validationError
	e.validationError = err
=======
	if !errors.Is(err, e.validationError) {
		e.validationError = err
>>>>>>> 934cdf21

	if e.onValidationChanged != nil {
		e.onValidationChanged(err)
	}

	if !errors.Is(err, oldErr) {
		e.Refresh()
	}
}

var _ fyne.Widget = (*validationStatus)(nil)

type validationStatus struct {
	BaseWidget
	entry *Entry
}

func newValidationStatus(e *Entry) *validationStatus {
	rs := &validationStatus{
		entry: e,
	}

	rs.ExtendBaseWidget(rs)
	return rs
}

func (r *validationStatus) CreateRenderer() fyne.WidgetRenderer {
	icon := &canvas.Image{}
	icon.Hide()
	return &validationStatusRenderer{
		WidgetRenderer: NewSimpleRenderer(icon),
		icon:           icon,
		entry:          r.entry,
	}
}

var _ fyne.WidgetRenderer = (*validationStatusRenderer)(nil)

type validationStatusRenderer struct {
	fyne.WidgetRenderer
	entry *Entry
	icon  *canvas.Image
}

func (r *validationStatusRenderer) Layout(size fyne.Size) {
	r.icon.Resize(fyne.NewSize(theme.IconInlineSize(), theme.IconInlineSize()))
	r.icon.Move(fyne.NewPos((size.Width-theme.IconInlineSize())/2, (size.Height-theme.IconInlineSize())/2))
}

func (r *validationStatusRenderer) MinSize() fyne.Size {
	return fyne.NewSize(theme.IconInlineSize(), theme.IconInlineSize())
}

func (r *validationStatusRenderer) Refresh() {
	r.entry.propertyLock.RLock()
	defer r.entry.propertyLock.RUnlock()
	if r.entry.disabled {
		r.icon.Hide()
		return
	}

	if r.entry.validationError == nil && r.entry.Text != "" {
		r.icon.Resource = theme.ConfirmIcon()
		r.icon.Show()
	} else if r.entry.validationError != nil && !r.entry.focused && r.entry.dirty {
		r.icon.Resource = theme.NewErrorThemedResource(theme.ErrorIcon())
		r.icon.Show()
	} else {
		r.icon.Hide()
	}

	canvas.Refresh(r.icon)
}<|MERGE_RESOLUTION|>--- conflicted
+++ resolved
@@ -2,10 +2,7 @@
 
 import (
 	"errors"
-<<<<<<< HEAD
-=======
-
->>>>>>> 934cdf21
+  
 	"fyne.io/fyne/v2"
 	"fyne.io/fyne/v2/canvas"
 	"fyne.io/fyne/v2/theme"
@@ -42,13 +39,8 @@
 		return
 	}
 
-<<<<<<< HEAD
 	oldErr := e.validationError
 	e.validationError = err
-=======
-	if !errors.Is(err, e.validationError) {
-		e.validationError = err
->>>>>>> 934cdf21
 
 	if e.onValidationChanged != nil {
 		e.onValidationChanged(err)
