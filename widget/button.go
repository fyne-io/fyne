package widget

import (
	"image/color"
	"strings"

	"fyne.io/fyne"
	"fyne.io/fyne/canvas"
	"fyne.io/fyne/dataapi"
	"fyne.io/fyne/driver/desktop"
	"fyne.io/fyne/theme"
)

type buttonRenderer struct {
	icon   *canvas.Image
	label  *canvas.Text
	shadow *shadow

	objects []fyne.CanvasObject
	button  *Button
}

func (b *buttonRenderer) padding() fyne.Size {
	if b.button.Text == "" {
		return fyne.NewSize(theme.Padding()*2, theme.Padding()*2)
	}
	return fyne.NewSize(theme.Padding()*4, theme.Padding()*2)
}

// MinSize calculates the minimum size of a button.
// This is based on the contained text, any icon that is set and a standard
// amount of padding added.
func (b *buttonRenderer) MinSize() fyne.Size {
	labelSize := b.label.MinSize()
	contentHeight := fyne.Max(labelSize.Height, theme.IconInlineSize())
	contentWidth := 0
	if b.icon != nil {
		contentWidth += theme.IconInlineSize()
	}
	if b.button.Text != "" {
		if b.icon != nil {
			contentWidth += theme.Padding()
		}
		contentWidth += labelSize.Width
	}
	return fyne.NewSize(contentWidth, contentHeight).Add(b.padding())
}

// Layout the components of the button widget
func (b *buttonRenderer) Layout(size fyne.Size) {
	if b.shadow != nil {
		if b.button.HideShadow {
			b.shadow.Hide()
		} else {
			b.shadow.Resize(size)
		}
	}
	if b.button.Text != "" {
		padding := b.padding()
		innerSize := size.Subtract(padding)
		innerOffset := fyne.NewPos(padding.Width/2, padding.Height/2)

		labelSize := b.label.MinSize()
		contentWidth := labelSize.Width

		if b.icon != nil {
			contentWidth += theme.Padding() + theme.IconInlineSize()
			iconOffset := fyne.NewPos((innerSize.Width-contentWidth)/2, (innerSize.Height-theme.IconInlineSize())/2)
			b.icon.Resize(fyne.NewSize(theme.IconInlineSize(), theme.IconInlineSize()))
			b.icon.Move(innerOffset.Add(iconOffset))
		}
		labelOffset := fyne.NewPos((innerSize.Width+contentWidth)/2-labelSize.Width, (innerSize.Height-labelSize.Height)/2)
		b.label.Resize(labelSize)
		b.label.Move(innerOffset.Add(labelOffset))
	} else if b.icon != nil {
		b.icon.Resize(fyne.NewSize(theme.IconInlineSize(), theme.IconInlineSize()))
		b.icon.Move(fyne.NewPos((size.Width-theme.IconInlineSize())/2, (size.Height-theme.IconInlineSize())/2))
	}
}

// applyTheme updates this button to match the current theme
func (b *buttonRenderer) applyTheme() {
	b.label.TextSize = theme.TextSize()
	b.label.Color = theme.TextColor()
	if b.button.Disabled() {
		b.label.Color = theme.DisabledTextColor()
	}
}

func (b *buttonRenderer) BackgroundColor() color.Color {
	switch {
	case b.button.Disabled():
		return theme.DisabledButtonColor()
	case b.button.Style == PrimaryButton:
		return theme.PrimaryColor()
	case b.button.hovered:
		return theme.HoverColor()
	default:
		return theme.ButtonColor()
	}
}

func (b *buttonRenderer) Refresh() {
	b.applyTheme()
	b.label.Text = b.button.Text

	if b.button.Icon != nil && b.button.Visible() {
		if b.icon == nil {
			b.icon = canvas.NewImageFromResource(b.button.Icon)
			b.objects = append(b.objects, b.icon)
		} else {
			if b.button.Disabled() {
				// if the icon has changed, create a new disabled version
				// if we could be sure that button.Icon is only ever set through the button.SetIcon method, we could remove this
				if !strings.HasSuffix(b.button.disabledIcon.Name(), b.button.Icon.Name()) {
					b.icon.Resource = theme.NewDisabledResource(b.button.Icon)
				} else {
					b.icon.Resource = b.button.disabledIcon
				}
			} else {
				b.icon.Resource = b.button.Icon
			}
		}
		b.icon.Show()
	} else if b.icon != nil {
		b.icon.Hide()
	}

	if b.shadow != nil {
		b.shadow.depth = theme.Padding() / 2
	}

	b.Layout(b.button.Size())
	canvas.Refresh(b.button.super())
}

func (b *buttonRenderer) Objects() []fyne.CanvasObject {
	return b.objects
}

func (b *buttonRenderer) Destroy() {
}

// Button widget has a text label and triggers an event func when clicked
type Button struct {
	DisableableWidget
	DataListener
	Text         string
	Style        ButtonStyle
	Icon         fyne.Resource
	disabledIcon fyne.Resource

	OnTapped   func() `json:"-"`
	hovered    bool
	HideShadow bool
}

// ButtonStyle determines the behaviour and rendering of a button.
type ButtonStyle int

const (
	// DefaultButton is the standard button style
	DefaultButton ButtonStyle = iota
	// PrimaryButton that should be more prominent to the user
	PrimaryButton
)

// Tapped is called when a pointer tapped event is captured and triggers any tap handler
func (b *Button) Tapped(*fyne.PointEvent) {
	if b.OnTapped != nil && !b.Disabled() {
		b.OnTapped()
	}
}

// TappedSecondary is called when a secondary pointer tapped event is captured
func (b *Button) TappedSecondary(*fyne.PointEvent) {
}

// MouseIn is called when a desktop pointer enters the widget
func (b *Button) MouseIn(*desktop.MouseEvent) {
	b.hovered = true
	b.Refresh()
}

// MouseOut is called when a desktop pointer exits the widget
func (b *Button) MouseOut() {
	b.hovered = false
	b.Refresh()
}

// MouseMoved is called when a desktop pointer hovers over the widget
func (b *Button) MouseMoved(*desktop.MouseEvent) {
}

// MinSize returns the size that this widget should not shrink below
func (b *Button) MinSize() fyne.Size {
	b.ExtendBaseWidget(b)
	return b.BaseWidget.MinSize()
}

// CreateRenderer is a private method to Fyne which links this widget to its renderer
func (b *Button) CreateRenderer() fyne.WidgetRenderer {
	b.ExtendBaseWidget(b)
	var icon *canvas.Image
	if b.Icon != nil {
		icon = canvas.NewImageFromResource(b.Icon)
	}

	text := canvas.NewText(b.Text, theme.TextColor())
	text.Alignment = fyne.TextAlignCenter

	objects := []fyne.CanvasObject{
		text,
	}
	var shadow *shadow
	if !b.HideShadow {
		shadow = newShadow(shadowAround, theme.Padding()/2)
		objects = append(objects, shadow)
	}
	if icon != nil {
		objects = append(objects, icon)
	}

	return &buttonRenderer{icon, text, shadow, objects, b}
}

// SetText allows the button label to be changed
func (b *Button) SetText(text string) {
	b.Text = text

<<<<<<< HEAD
	b.Refresh()
=======
	Refresh(b.super())
>>>>>>> 31a5d7f1
}

// SetIcon updates the icon on a label - pass nil to hide an icon
func (b *Button) SetIcon(icon fyne.Resource) {
	b.Icon = icon

	if icon != nil {
		b.disabledIcon = theme.NewDisabledResource(icon)
	} else {
		b.disabledIcon = nil
	}

<<<<<<< HEAD
	b.Refresh()
=======
	Refresh(b.super())
>>>>>>> 31a5d7f1
}

// NewButton creates a new button widget with the set label and tap handler
func NewButton(label string, tapped func()) *Button {
	button := &Button{DisableableWidget{}, DataListener{}, label, DefaultButton, nil, nil,
		tapped, false, false}

	button.ExtendBaseWidget(button)
	return button
}

// Bind will Bind this widget to the given DataItem
func (b *Button) Bind(data dataapi.DataItem) *Button {
	b.DataListener.Bind(data, b)
	return b
}

// SetFromData is called when the bound data changes
func (b *Button) SetFromData(data dataapi.DataItem) {
	b.SetText(data.String())
}

// NewButtonWithIcon creates a new button widget with the specified label, themed icon and tap handler
func NewButtonWithIcon(label string, icon fyne.Resource, tapped func()) *Button {
	button := &Button{DisableableWidget{}, DataListener{}, label, DefaultButton, icon, theme.NewDisabledResource(icon),
		tapped, false, false}

	button.ExtendBaseWidget(button)
	return button
}

// TODO - Bind the button to a string, update the button view when the string changes<|MERGE_RESOLUTION|>--- conflicted
+++ resolved
@@ -228,11 +228,7 @@
 func (b *Button) SetText(text string) {
 	b.Text = text
 
-<<<<<<< HEAD
-	b.Refresh()
-=======
-	Refresh(b.super())
->>>>>>> 31a5d7f1
+	b.Refresh()
 }
 
 // SetIcon updates the icon on a label - pass nil to hide an icon
@@ -245,11 +241,7 @@
 		b.disabledIcon = nil
 	}
 
-<<<<<<< HEAD
-	b.Refresh()
-=======
-	Refresh(b.super())
->>>>>>> 31a5d7f1
+	b.Refresh()
 }
 
 // NewButton creates a new button widget with the set label and tap handler
