package widget

import (
	"image/color"

	"fyne.io/fyne/v2"
	"fyne.io/fyne/v2/canvas"
	"fyne.io/fyne/v2/driver/desktop"
	col "fyne.io/fyne/v2/internal/color"
	"fyne.io/fyne/v2/internal/widget"
	"fyne.io/fyne/v2/layout"
	"fyne.io/fyne/v2/theme"
)

// ButtonAlign represents the horizontal alignment of a button.
type ButtonAlign int

// ButtonIconPlacement represents the ordering of icon & text within a button.
type ButtonIconPlacement int

// ButtonImportance represents how prominent the button should appear
//
// Since: 1.4
type ButtonImportance int

// ButtonStyle determines the behaviour and rendering of a button.
type ButtonStyle int

const (
	// ButtonAlignCenter aligns the icon and the text centrally.
	ButtonAlignCenter ButtonAlign = iota
	// ButtonAlignLeading aligns the icon and the text with the leading edge.
	ButtonAlignLeading
	// ButtonAlignTrailing aligns the icon and the text with the trailing edge.
	ButtonAlignTrailing
)

const (
	// ButtonIconLeadingText aligns the icon on the leading edge of the text.
	ButtonIconLeadingText ButtonIconPlacement = iota
	// ButtonIconTrailingText aligns the icon on the trailing edge of the text.
	ButtonIconTrailingText
)

const (
	// MediumImportance applies a standard appearance.
	MediumImportance ButtonImportance = iota
	// HighImportance applies a prominent appearance.
	HighImportance
	// LowImportance applies a subtle appearance.
	LowImportance

	// DangerImportance applies an error theme to the button.
	//
	// Since 2.3
	DangerImportance
	// WarningImportance applies an error theme to the button.
	//
	// Since 2.3
	WarningImportance
)

var _ fyne.Focusable = (*Button)(nil)

// Button widget has a text label and triggers an event func when clicked
type Button struct {
	DisableableWidget
	Text string
	Icon fyne.Resource
	// Specify how prominent the button should be, High will highlight the button and Low will remove some decoration.
	//
	// Since: 1.4
	Importance    ButtonImportance
	Alignment     ButtonAlign
	IconPlacement ButtonIconPlacement

	OnTapped func() `json:"-"`

	BorderColor     color.Color         // border color
	BackgroundColor color.Color         // background color
	TextColorName   fyne.ThemeColorName // text color name

	hovered, focused bool
	tapAnim          *fyne.Animation
	background       *canvas.Rectangle
}

// NewButton creates a new button widget with the set label and tap handler
func NewButton(label string, tapped func()) *Button {
	button := &Button{
		Text:     label,
		OnTapped: tapped,
	}

	button.ExtendBaseWidget(button)
	return button
}

// NewButtonWithIcon creates a new button widget with the specified label, themed icon and tap handler
func NewButtonWithIcon(label string, icon fyne.Resource, tapped func()) *Button {
	button := &Button{
		Text:     label,
		Icon:     icon,
		OnTapped: tapped,
	}

	button.ExtendBaseWidget(button)
	return button
}

// CreateRenderer is a private method to Fyne which links this widget to its renderer
func (b *Button) CreateRenderer() fyne.WidgetRenderer {
	b.ExtendBaseWidget(b)
	seg := &TextSegment{Text: b.Text, Style: RichTextStyleStrong}
	seg.Style.Alignment = fyne.TextAlignCenter
	text := NewRichText(seg)
	text.inset = fyne.NewSize(theme.InnerPadding(), theme.InnerPadding())

	b.background = canvas.NewRectangle(theme.ButtonColor())
	if b.BorderColor != nil {
		b.background.StrokeColor = b.BorderColor
	} else {
		b.background.StrokeColor = theme.ButtonBorderColor()
	}
	b.background.StrokeWidth = 1

	tapBG := canvas.NewRectangle(color.Transparent)
	b.tapAnim = newButtonTapAnimation(tapBG, b)
	b.tapAnim.Curve = fyne.AnimationEaseOut
	objects := []fyne.CanvasObject{
		b.background,
		tapBG,
		text,
	}
	r := &buttonRenderer{
		BaseRenderer: widget.NewBaseRenderer(objects),
		background:   b.background,
		tapBG:        tapBG,
		button:       b,
		label:        text,
		layout:       layout.NewHBoxLayout(),
	}
	r.updateIconAndText()
	r.applyTheme()
	return r
}

// Cursor returns the cursor type of this widget
func (b *Button) Cursor() desktop.Cursor {
	return desktop.DefaultCursor
}

// FocusGained is a hook called by the focus handling logic after this object gained the focus.
func (b *Button) FocusGained() {
	b.focused = true
	b.background.StrokeColor = theme.ButtonFocusedBorderColor()
	b.Refresh()
}

// FocusLost is a hook called by the focus handling logic after this object lost the focus.
func (b *Button) FocusLost() {
	b.focused = false
	if b.BorderColor != nil {
		b.background.StrokeColor = b.BorderColor
	} else {
		b.background.StrokeColor = theme.ButtonBorderColor()
	}
	b.Refresh()
}

// MinSize returns the size that this widget should not shrink below
func (b *Button) MinSize() fyne.Size {
	b.ExtendBaseWidget(b)
	return b.BaseWidget.MinSize()
}

// MouseIn is called when a desktop pointer enters the widget
func (b *Button) MouseIn(*desktop.MouseEvent) {
	b.hovered = true

	b.applyButtonTheme()
}

// MouseMoved is called when a desktop pointer hovers over the widget
func (b *Button) MouseMoved(*desktop.MouseEvent) {
}

// MouseOut is called when a desktop pointer exits the widget
func (b *Button) MouseOut() {
	b.hovered = false

	b.applyButtonTheme()
}

// SetIcon updates the icon on a label - pass nil to hide an icon
func (b *Button) SetIcon(icon fyne.Resource) {
	b.Icon = icon

	b.Refresh()
}

// SetText allows the button label to be changed
func (b *Button) SetText(text string) {
	b.Text = text

	b.Refresh()
}

// Tapped is called when a pointer tapped event is captured and triggers any tap handler
func (b *Button) Tapped(*fyne.PointEvent) {
	if b.Disabled() {
		return
	}

	b.tapAnimation()
	b.applyButtonTheme()

	if b.OnTapped != nil {
		b.OnTapped()
	}
}

// TypedRune is a hook called by the input handling logic on text input events if this object is focused.
func (b *Button) TypedRune(rune) {
}

// TypedKey is a hook called by the input handling logic on key events if this object is focused.
func (b *Button) TypedKey(ev *fyne.KeyEvent) {
	if ev.Name == fyne.KeySpace {
		b.Tapped(nil)
	}
}

func (b *Button) applyButtonTheme() {
	if b.background == nil {
		return
	}

	b.background.FillColor = b.buttonColor()
	b.background.Refresh()
}

func (b *Button) buttonColor() color.Color {
	switch {
	case b.Disabled():
		if b.Importance == LowImportance {
			return color.Transparent
		}
		return theme.DisabledButtonColor()
	case b.focused:
		bg := theme.ButtonColor()
		if b.Importance == HighImportance {
			bg = theme.PrimaryColor()
		} else if b.Importance == DangerImportance {
			bg = theme.ErrorColor()
		} else if b.Importance == WarningImportance {
			bg = theme.WarningColor()
<<<<<<< HEAD
		} else if b.BackgroundColor != nil {
			bg = b.BackgroundColor
=======
>>>>>>> 1834d704
		}

		return blendColor(bg, theme.FocusColor())
	case b.hovered:
		bg := theme.ButtonColor()
		if b.Importance == HighImportance {
			bg = theme.PrimaryColor()
		} else if b.Importance == DangerImportance {
			bg = theme.ErrorColor()
		} else if b.Importance == WarningImportance {
			bg = theme.WarningColor()
		} else if b.BackgroundColor != nil {
			bg = b.BackgroundColor
		}

		return blendColor(bg, theme.HoverColor())
	case b.Importance == HighImportance:
		return theme.PrimaryColor()
	case b.Importance == LowImportance:
		return color.Transparent
	case b.Importance == DangerImportance:
		return theme.ErrorColor()
	case b.Importance == WarningImportance:
		return theme.WarningColor()
	default:
		if b.BackgroundColor != nil {
			return b.BackgroundColor
		}
		return theme.ButtonColor()
	}
}

func (b *Button) tapAnimation() {
	if b.tapAnim == nil {
		return
	}
	b.tapAnim.Stop()
	b.tapAnim.Start()
}

type buttonRenderer struct {
	widget.BaseRenderer

	icon       *canvas.Image
	label      *RichText
	background *canvas.Rectangle
	tapBG      *canvas.Rectangle
	button     *Button
	layout     fyne.Layout
}

// Layout the components of the button widget
func (r *buttonRenderer) Layout(size fyne.Size) {
	r.background.Resize(size)

	hasIcon := r.icon != nil
	hasLabel := r.label.Segments[0].(*TextSegment).Text != ""
	if !hasIcon && !hasLabel {
		// Nothing to layout
		return
	}
	iconSize := fyne.NewSize(theme.IconInlineSize(), theme.IconInlineSize())
	labelSize := r.label.MinSize()
	padding := r.padding()
	if hasLabel {
		if hasIcon {
			// Both
			var objects []fyne.CanvasObject
			if r.button.IconPlacement == ButtonIconLeadingText {
				objects = append(objects, r.icon, r.label)
			} else {
				objects = append(objects, r.label, r.icon)
			}
			r.icon.SetMinSize(iconSize)
			min := r.layout.MinSize(objects)
			r.layout.Layout(objects, min)
			pos := alignedPosition(r.button.Alignment, padding, min, size)
			labelOff := (min.Height - labelSize.Height) / 2
			r.label.Move(r.label.Position().Add(pos).AddXY(0, labelOff))
			r.icon.Move(r.icon.Position().Add(pos))
		} else {
			// Label Only
			r.label.Move(alignedPosition(r.button.Alignment, padding, labelSize, size))
			r.label.Resize(labelSize)
		}
	} else {
		// Icon Only
		r.icon.Move(alignedPosition(r.button.Alignment, padding, iconSize, size))
		r.icon.Resize(iconSize)
	}
}

// MinSize calculates the minimum size of a button.
// This is based on the contained text, any icon that is set and a standard
// amount of padding added.
func (r *buttonRenderer) MinSize() (size fyne.Size) {
	hasIcon := r.icon != nil
	hasLabel := r.label.Segments[0].(*TextSegment).Text != ""
	iconSize := fyne.NewSize(theme.IconInlineSize(), theme.IconInlineSize())
	labelSize := r.label.MinSize()
	if hasLabel {
		size.Width = labelSize.Width
	}
	if hasIcon {
		if hasLabel {
			size.Width += theme.Padding()
		}
		size.Width += iconSize.Width
	}
	size.Height = fyne.Max(labelSize.Height, iconSize.Height)
	size = size.Add(r.padding())
	return
}

func (r *buttonRenderer) Refresh() {
	r.label.inset = fyne.NewSize(theme.InnerPadding(), theme.InnerPadding())
	r.label.Segments[0].(*TextSegment).Text = r.button.Text
	r.updateIconAndText()
	r.applyTheme()
	r.background.Refresh()
	r.Layout(r.button.Size())
	canvas.Refresh(r.button.super())
}

// applyTheme updates this button to match the current theme
func (r *buttonRenderer) applyTheme() {
	r.button.applyButtonTheme()
	labelColorName := theme.ColorNameForeground
	switch {
	case r.button.disabled:
<<<<<<< HEAD
		labelColorName = theme.ColorNameDisabled
	case r.button.Importance == HighImportance || r.button.Importance == DangerImportance || r.button.Importance == WarningImportance ||
		r.button.BackgroundColor != nil:
		labelColorName = theme.ColorNameBackground
	}

	// customize text color
	if r.button.TextColorName != "" {
		labelColorName = r.button.TextColorName
=======
		r.label.Segments[0].(*TextSegment).Style.ColorName = theme.ColorNameDisabled
	case r.button.Importance == HighImportance || r.button.Importance == DangerImportance || r.button.Importance == WarningImportance:
		if r.button.focused {
			r.label.Segments[0].(*TextSegment).Style.ColorName = theme.ColorNameForeground
		} else {
			r.label.Segments[0].(*TextSegment).Style.ColorName = theme.ColorNameBackground
		}
>>>>>>> 1834d704
	}
	r.label.Segments[0].(*TextSegment).Style.ColorName = labelColorName

	r.label.Refresh()
	if r.icon != nil && r.icon.Resource != nil {
		switch res := r.icon.Resource.(type) {
		case *theme.ThemedResource:
			if labelColorName == theme.ColorNameBackground {
				r.icon.Resource = theme.NewInvertedThemedResource(res)
				r.icon.Refresh()
			}
		case *theme.InvertedThemedResource:
			if labelColorName != theme.ColorNameBackground {
				r.icon.Resource = res.Original()
				r.icon.Refresh()
			}
		}
	}
}

func (r *buttonRenderer) padding() fyne.Size {
	return fyne.NewSize(theme.InnerPadding()*2, theme.InnerPadding()*2)
}

func (r *buttonRenderer) updateIconAndText() {
	if r.button.Icon != nil && r.button.Visible() {
		if r.icon == nil {
			r.icon = canvas.NewImageFromResource(r.button.Icon)
			r.icon.FillMode = canvas.ImageFillContain
			r.SetObjects([]fyne.CanvasObject{r.background, r.tapBG, r.label, r.icon})
		}
		if r.button.Disabled() {
			r.icon.Resource = theme.NewDisabledResource(r.button.Icon)
		} else {
			r.icon.Resource = r.button.Icon
		}
		r.icon.Refresh()
		r.icon.Show()
	} else if r.icon != nil {
		r.icon.Hide()
	}
	if r.button.Text == "" {
		r.label.Hide()
	} else {
		r.label.Show()
	}
	r.label.Refresh()
}

func alignedPosition(align ButtonAlign, padding, objectSize, layoutSize fyne.Size) (pos fyne.Position) {
	pos.Y = (layoutSize.Height - objectSize.Height) / 2
	switch align {
	case ButtonAlignCenter:
		pos.X = (layoutSize.Width - objectSize.Width) / 2
	case ButtonAlignLeading:
		pos.X = padding.Width / 2
	case ButtonAlignTrailing:
		pos.X = layoutSize.Width - objectSize.Width - padding.Width/2
	}
	return
}

func blendColor(under, over color.Color) color.Color {
	// This alpha blends with the over operator, and accounts for RGBA() returning alpha-premultiplied values
	dstR, dstG, dstB, dstA := under.RGBA()
	srcR, srcG, srcB, srcA := over.RGBA()

	srcAlpha := float32(srcA) / 0xFFFF
	dstAlpha := float32(dstA) / 0xFFFF

	outAlpha := srcAlpha + dstAlpha*(1-srcAlpha)
	outR := srcR + uint32(float32(dstR)*(1-srcAlpha))
	outG := srcG + uint32(float32(dstG)*(1-srcAlpha))
	outB := srcB + uint32(float32(dstB)*(1-srcAlpha))
	// We create an RGBA64 here because the color components are already alpha-premultiplied 16-bit values (they're just stored in uint32s).
	return color.RGBA64{R: uint16(outR), G: uint16(outG), B: uint16(outB), A: uint16(outAlpha * 0xFFFF)}

}

func newButtonTapAnimation(bg *canvas.Rectangle, w fyne.Widget) *fyne.Animation {
	return fyne.NewAnimation(canvas.DurationStandard, func(done float32) {
		mid := w.Size().Width / 2
		size := mid * done
		bg.Resize(fyne.NewSize(size*2, w.Size().Height))
		bg.Move(fyne.NewPos(mid-size, 0))

		r, g, bb, a := col.ToNRGBA(theme.PressedColor())
		aa := uint8(a)
		fade := aa - uint8(float32(aa)*done)
		bg.FillColor = &color.NRGBA{R: uint8(r), G: uint8(g), B: uint8(bb), A: fade}
		canvas.Refresh(bg)
	})
}<|MERGE_RESOLUTION|>--- conflicted
+++ resolved
@@ -255,11 +255,8 @@
 			bg = theme.ErrorColor()
 		} else if b.Importance == WarningImportance {
 			bg = theme.WarningColor()
-<<<<<<< HEAD
 		} else if b.BackgroundColor != nil {
 			bg = b.BackgroundColor
-=======
->>>>>>> 1834d704
 		}
 
 		return blendColor(bg, theme.FocusColor())
@@ -390,25 +387,18 @@
 	labelColorName := theme.ColorNameForeground
 	switch {
 	case r.button.disabled:
-<<<<<<< HEAD
 		labelColorName = theme.ColorNameDisabled
-	case r.button.Importance == HighImportance || r.button.Importance == DangerImportance || r.button.Importance == WarningImportance ||
-		r.button.BackgroundColor != nil:
-		labelColorName = theme.ColorNameBackground
+	case r.button.Importance == HighImportance || r.button.Importance == DangerImportance || r.button.Importance == WarningImportance || r.button.BackgroundColor != nil:
+		if r.button.focused {
+			labelColorName = theme.ColorNameForeground
+		} else {
+			labelColorName = theme.ColorNameBackground
+		}
 	}
 
 	// customize text color
 	if r.button.TextColorName != "" {
 		labelColorName = r.button.TextColorName
-=======
-		r.label.Segments[0].(*TextSegment).Style.ColorName = theme.ColorNameDisabled
-	case r.button.Importance == HighImportance || r.button.Importance == DangerImportance || r.button.Importance == WarningImportance:
-		if r.button.focused {
-			r.label.Segments[0].(*TextSegment).Style.ColorName = theme.ColorNameForeground
-		} else {
-			r.label.Segments[0].(*TextSegment).Style.ColorName = theme.ColorNameBackground
-		}
->>>>>>> 1834d704
 	}
 	r.label.Segments[0].(*TextSegment).Style.ColorName = labelColorName
 
