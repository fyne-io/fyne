--- conflicted
+++ resolved
@@ -59,14 +59,10 @@
 }
 
 func (s *selectRenderer) BackgroundColor() color.Color {
-<<<<<<< HEAD
 	if s.combo.focused {
 		return theme.FocusColor	()
 	}
-	if s.combo.hovered {
-=======
 	if s.combo.hovered || s.combo.tapped { // TODO tapped will be different to hovered when we have animation
->>>>>>> 59d01088
 		return theme.HoverColor()
 	}
 	return theme.ButtonColor()
@@ -114,15 +110,11 @@
 	PlaceHolder string
 	OnChanged   func(string) `json:"-"`
 
-<<<<<<< HEAD
 	hovered bool
 	focused bool
+	tapped  bool
 	popUp   *PopUpMenu
 	Parent  fyne.CanvasObject
-=======
-	hovered, tapped bool
-	popUp           *PopUpMenu
->>>>>>> 59d01088
 }
 
 var _ fyne.Widget = (*Select)(nil)
@@ -310,11 +302,7 @@
 
 // NewSelect creates a new select widget with the set list of options and changes handler
 func NewSelect(options []string, changed func(string)) *Select {
-<<<<<<< HEAD
-	s := &Select{BaseWidget{}, "", options, defaultPlaceHolder, changed, false, false, nil, nil}
-=======
-	s := &Select{BaseWidget{}, "", options, defaultPlaceHolder, changed, false, false, nil}
->>>>>>> 59d01088
+	s := &Select{BaseWidget{}, "", options, defaultPlaceHolder, changed, false, false, false, nil, nil}
 	s.ExtendBaseWidget(s)
 	return s
 }