package widget

import (
	"image/color"

	"fyne.io/fyne/dataapi"

	"fyne.io/fyne"
	"fyne.io/fyne/canvas"
	"fyne.io/fyne/driver/desktop"
	"fyne.io/fyne/internal/cache"
	"fyne.io/fyne/theme"
)

const defaultPlaceHolder string = "(Select one)"

type selectRenderer struct {
	icon   *Icon
	label  *canvas.Text
	shadow fyne.CanvasObject

	objects []fyne.CanvasObject
	combo   *Select
}

// MinSize calculates the minimum size of a select button.
// This is based on the selected text, the drop icon and a standard amount of padding added.
func (s *selectRenderer) MinSize() fyne.Size {
	min := textMinSize(s.combo.PlaceHolder, s.label.TextSize, s.label.TextStyle)

	for _, option := range s.combo.Options {
		optionMin := textMinSize(option, s.label.TextSize, s.label.TextStyle)
		min = min.Union(optionMin)
	}

	min = min.Add(fyne.NewSize(theme.Padding()*4, theme.Padding()*2))
	return min.Add(fyne.NewSize(theme.IconInlineSize()+theme.Padding(), 0))
}

// Layout the components of the button widget
func (s *selectRenderer) Layout(size fyne.Size) {
	s.shadow.Resize(size)
	inner := size.Subtract(fyne.NewSize(theme.Padding()*4, theme.Padding()*2))

	offset := fyne.NewSize(theme.IconInlineSize(), 0)
	labelSize := inner.Subtract(offset)
	s.label.Resize(labelSize)
	s.label.Move(fyne.NewPos(theme.Padding()*2, theme.Padding()))

	s.icon.Resize(fyne.NewSize(theme.IconInlineSize(), theme.IconInlineSize()))
	s.icon.Move(fyne.NewPos(
		size.Width-theme.IconInlineSize()-theme.Padding()*2,
		(size.Height-theme.IconInlineSize())/2))
}

func (s *selectRenderer) BackgroundColor() color.Color {
	if s.combo.hovered {
		return theme.HoverColor()
	}
	return theme.ButtonColor()
}

func (s *selectRenderer) Refresh() {
	s.label.Color = theme.TextColor()
	s.label.TextSize = theme.TextSize()

	if s.combo.PlaceHolder == "" {
		s.combo.PlaceHolder = defaultPlaceHolder
	}

	if s.combo.Selected == "" {
		s.label.Text = s.combo.PlaceHolder
	} else {
		s.label.Text = s.combo.Selected
	}

	if false { // s.combo.down {
		s.icon.Resource = theme.MenuDropUpIcon()
	} else {
		s.icon.Resource = theme.MenuDropDownIcon()
	}

	s.Layout(s.combo.Size())
	canvas.Refresh(s.combo.super())
}

func (s *selectRenderer) Objects() []fyne.CanvasObject {
	return s.objects
}

func (s *selectRenderer) Destroy() {
	if s.combo.popUp != nil {
		c := fyne.CurrentApp().Driver().CanvasForObject(s.combo)
		c.SetOverlay(nil)
		cache.Renderer(s.combo.popUp).Destroy()
		s.combo.popUp = nil
	}
}

// Select widget has a list of options, with the current one shown, and triggers an event func when clicked
type Select struct {
	BaseWidget
	DataListener              // the selected item goes in here
	source       DataListener // the options to select from come from here

	Selected        string
	Options         []string
	PlaceHolder     string
	OnChanged       func(string)             `json:"-"`
	UpdateBinding   func(string)             `json:"-"`
	OnSourceChanged func(dataapi.DataSource) `json:"-"`
	hovered         bool
	popUp           *PopUp
}

// Resize sets a new size for a widget.
// Note this should not be used if the widget is being managed by a Layout within a Container.
func (s *Select) Resize(size fyne.Size) {
	s.BaseWidget.Resize(size)

	if s.popUp != nil {
		s.popUp.Content.Resize(fyne.NewSize(size.Width, s.popUp.MinSize().Height))
	}
}

func (s *Select) optionTapped(text string) {
	s.SetSelected(text)
	s.popUp = nil
}

// Tapped is called when a pointer tapped event is captured and triggers any tap handler
func (s *Select) Tapped(*fyne.PointEvent) {
	c := fyne.CurrentApp().Driver().CanvasForObject(s.super())

	var items []*fyne.MenuItem
	for _, option := range s.Options {
		text := option // capture
		item := fyne.NewMenuItem(option, func() {
			s.optionTapped(text)
		})
		items = append(items, item)
	}

	buttonPos := fyne.CurrentApp().Driver().AbsolutePositionForObject(s.super())
	popUpPos := buttonPos.Add(fyne.NewPos(0, s.Size().Height))

	s.popUp = NewPopUpMenuAtPosition(fyne.NewMenu("", items...), c, popUpPos)
	s.popUp.Resize(fyne.NewSize(s.Size().Width, s.popUp.Content.MinSize().Height))
}

// TappedSecondary is called when a secondary pointer tapped event is captured
func (s *Select) TappedSecondary(*fyne.PointEvent) {
}

// MouseIn is called when a desktop pointer enters the widget
func (s *Select) MouseIn(*desktop.MouseEvent) {
	s.hovered = true
	s.Refresh()
}

// MouseOut is called when a desktop pointer exits the widget
func (s *Select) MouseOut() {
	s.hovered = false
	s.Refresh()
}

// MouseMoved is called when a desktop pointer hovers over the widget
func (s *Select) MouseMoved(*desktop.MouseEvent) {
}

// MinSize returns the size that this widget should not shrink below
func (s *Select) MinSize() fyne.Size {
	s.ExtendBaseWidget(s)
	return s.BaseWidget.MinSize()
}

// CreateRenderer is a private method to Fyne which links this widget to its renderer
func (s *Select) CreateRenderer() fyne.WidgetRenderer {
	s.ExtendBaseWidget(s)
	icon := NewIcon(theme.MenuDropDownIcon())
	text := canvas.NewText(s.Selected, theme.TextColor())

	if s.PlaceHolder == "" {
		s.PlaceHolder = defaultPlaceHolder
	}
	if s.Selected == "" {
		text.Text = s.PlaceHolder
	}
	text.Alignment = fyne.TextAlignLeading

	shadow := newShadow(shadowAround, theme.Padding()/2)
	objects := []fyne.CanvasObject{
		text, icon, shadow,
	}

	return &selectRenderer{icon, text, shadow, objects, s}
}

// SetSelected sets the current option of the select widget
func (s *Select) SetSelected(text string) {
	for _, option := range s.Options {
		if text == option {
			s.Selected = text
		}
	}

	if s.UpdateBinding != nil {
		s.UpdateBinding(text)
	}
	if s.OnChanged != nil {
		s.OnChanged(text)
	}

	s.Refresh()
}

// NewSelect creates a new select widget with the set list of options and changes handler
func NewSelect(options []string, changed func(string)) *Select {
<<<<<<< HEAD
	combo := &Select{
		BaseWidget:  BaseWidget{},
		Selected:    "",
		Options:     options,
		PlaceHolder: defaultPlaceHolder,
		OnChanged:   changed,
	}

	Renderer(combo).Layout(combo.MinSize())
	return combo
}

// SetOnChanged to set the onChanged handler using chaining
func (s *Select) SetOnChanged(f func(string)) *Select {
	s.OnChanged = f
	return s
}

// Source sets the dataSource for the select widget
func (s *Select) Source(source dataapi.DataSource) *Select {
	s.source.Source(source, s)
	return s
}

// Bind will Bind this widget to the given DataItem
func (s *Select) Bind(data dataapi.DataItem) *Select {
	s.DataListener.Bind(data, s)
	return s
}

// SetFromData is called when the data that denotes the selected item is changed
func (s *Select) SetFromData(data dataapi.DataItem) {
	defer s.Refresh()

	// confirm that selected exists
	str := data.String()
	s.Selected = ""
	for _, v := range s.Options {
		if str == v {
			s.Selected = v
			return
		}
	}
}

// SetFromSource is called when the source of the options is changed
func (s *Select) SetFromSource(src dataapi.DataSource) {
	count := src.Count()
	s.Options = make([]string, 0, count)
	for i := 0; i < count; i++ {
		if data, ok := src.Get(i); ok {
			s.Options = append(s.Options, data.String())
		}
	}
	s.Refresh()
=======
	return &Select{BaseWidget{}, "", options, defaultPlaceHolder, changed, false, nil}
>>>>>>> 690037b7
}<|MERGE_RESOLUTION|>--- conflicted
+++ resolved
@@ -216,17 +216,7 @@
 
 // NewSelect creates a new select widget with the set list of options and changes handler
 func NewSelect(options []string, changed func(string)) *Select {
-<<<<<<< HEAD
-	combo := &Select{
-		BaseWidget:  BaseWidget{},
-		Selected:    "",
-		Options:     options,
-		PlaceHolder: defaultPlaceHolder,
-		OnChanged:   changed,
-	}
-
-	Renderer(combo).Layout(combo.MinSize())
-	return combo
+	return &Select{BaseWidget{}, "", options, defaultPlaceHolder, changed, false, nil}
 }
 
 // SetOnChanged to set the onChanged handler using chaining
@@ -272,7 +262,4 @@
 		}
 	}
 	s.Refresh()
-=======
-	return &Select{BaseWidget{}, "", options, defaultPlaceHolder, changed, false, nil}
->>>>>>> 690037b7
 }