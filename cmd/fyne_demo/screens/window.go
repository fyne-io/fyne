--- conflicted
+++ resolved
@@ -96,7 +96,6 @@
 	w.Show()
 }
 
-<<<<<<< HEAD
 func colorPicked(c color.Color, w fyne.Window) {
 	log.Println("Color picked:", c)
 	rectangle := canvas.NewRectangle(c)
@@ -105,12 +104,8 @@
 	dialog.ShowCustom("Color Picked", "Ok", rectangle, w)
 }
 
-func loadDialogGroup(win fyne.Window) *widget.CardContainer {
-	return widget.NewCardContainer("Dialogs", "", widget.NewVBox(
-=======
 func loadDialogGroup(win fyne.Window) *widget.Card {
 	return widget.NewCard("Dialogs", "", widget.NewVBox(
->>>>>>> a1a08cfc
 		widget.NewButton("Info", func() {
 			dialog.ShowInformation("Information", "You should know this thing...", win)
 		}),
