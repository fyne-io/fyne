package screens

import (
	"errors"
	"fmt"
	"image/color"
	"io/ioutil"
	"log"
	"time"

	"fyne.io/fyne"
	"fyne.io/fyne/canvas"
	"fyne.io/fyne/dialog"
	"fyne.io/fyne/driver/desktop"
	"fyne.io/fyne/layout"
	"fyne.io/fyne/storage"
	"fyne.io/fyne/theme"
	"fyne.io/fyne/widget"
)

func confirmCallback(response bool) {
	fmt.Println("Responded with", response)
}

func fileOpened(f fyne.URIReadCloser) {
	if f == nil {
		log.Println("Cancelled")
		return
	}

	ext := f.URI().Extension()
	if ext == ".png" {
		showImage(f)
	} else if ext == ".txt" {
		showText(f)
	}
	err := f.Close()
	if err != nil {
		fyne.LogError("Failed to close stream", err)
	}
}

func fileSaved(f fyne.URIWriteCloser) {
	if f == nil {
		log.Println("Cancelled")
		return
	}

	log.Println("Save to...", f.URI())
}

func loadImage(f fyne.URIReadCloser) *canvas.Image {
	data, err := ioutil.ReadAll(f)
	if err != nil {
		fyne.LogError("Failed to load image data", err)
		return nil
	}
	res := fyne.NewStaticResource(f.URI().Name(), data)

	return canvas.NewImageFromResource(res)
}

func showImage(f fyne.URIReadCloser) {
	img := loadImage(f)
	if img == nil {
		return
	}
	img.FillMode = canvas.ImageFillOriginal

	w := fyne.CurrentApp().NewWindow(f.URI().Name())
	w.SetContent(widget.NewScrollContainer(img))
	w.Resize(fyne.NewSize(320, 240))
	w.Show()
}

func loadText(f fyne.URIReadCloser) string {
	data, err := ioutil.ReadAll(f)
	if err != nil {
		fyne.LogError("Failed to load text data", err)
		return ""
	}
	if data == nil {
		return ""
	}

	return string(data)
}

func showText(f fyne.URIReadCloser) {
	text := widget.NewLabel(loadText(f))
	text.Wrapping = fyne.TextWrapWord

	w := fyne.CurrentApp().NewWindow(f.URI().Name())
	w.SetContent(widget.NewScrollContainer(text))
	w.Resize(fyne.NewSize(320, 240))
	w.Show()
}

<<<<<<< HEAD
func colorPicked(c color.Color, w fyne.Window) {
	log.Println("Color picked:", c)
	rectangle := canvas.NewRectangle(c)
	size := 2 * theme.IconInlineSize()
	rectangle.SetMinSize(fyne.NewSize(size, size))
	dialog.ShowCustom("Color Picked", "Ok", rectangle, w)
}

func loadDialogGroup(win fyne.Window) *widget.Group {
	return widget.NewGroup("Dialogs",
=======
func loadDialogGroup(win fyne.Window) *widget.CardContainer {
	return widget.NewCardContainer("Dialogs", "", widget.NewVBox(
>>>>>>> 08d41f51
		widget.NewButton("Info", func() {
			dialog.ShowInformation("Information", "You should know this thing...", win)
		}),
		widget.NewButton("Error", func() {
			err := errors.New("a dummy error message")
			dialog.ShowError(err, win)
		}),
		widget.NewButton("Confirm", func() {
			cnf := dialog.NewConfirm("Confirmation", "Are you enjoying this demo?", confirmCallback, win)
			cnf.SetDismissText("Nah")
			cnf.SetConfirmText("Oh Yes!")
			cnf.Show()
		}),
		widget.NewButton("Progress", func() {
			prog := dialog.NewProgress("MyProgress", "Nearly there...", win)

			go func() {
				num := 0.0
				for num < 1.0 {
					time.Sleep(50 * time.Millisecond)
					prog.SetValue(num)
					num += 0.01
				}

				prog.SetValue(1)
				prog.Hide()
			}()

			prog.Show()
		}),
		widget.NewButton("ProgressInfinite", func() {
			prog := dialog.NewProgressInfinite("MyProgress", "Closes after 5 seconds...", win)

			go func() {
				time.Sleep(time.Second * 5)
				prog.Hide()
			}()

			prog.Show()
		}),
		widget.NewButton("File Open With Filter (.txt or .png)", func() {
			fd := dialog.NewFileOpen(func(reader fyne.URIReadCloser, err error) {
				if err == nil && reader == nil {
					return
				}
				if err != nil {
					dialog.ShowError(err, win)
					return
				}

				fileOpened(reader)
			}, win)
			fd.SetFilter(storage.NewExtensionFileFilter([]string{".png", ".txt"}))
			fd.Show()
		}),
		widget.NewButton("File Save", func() {
			dialog.ShowFileSave(func(writer fyne.URIWriteCloser, err error) {
				if err != nil {
					dialog.ShowError(err, win)
					return
				}

				fileSaved(writer)
			}, win)
		}),
		widget.NewButton("Color Picker", func() {
			picker := dialog.NewColorPicker("Pick a Color", "What is your favorite color?", func(c color.Color) {
				colorPicked(c, win)
			}, win)
			picker.Show()
		}),
		widget.NewButton("Custom Dialog (Login Form)", func() {
			username := widget.NewEntry()
			password := widget.NewPasswordEntry()
			content := widget.NewForm(widget.NewFormItem("Username", username),
				widget.NewFormItem("Password", password))

			dialog.ShowCustomConfirm("Login...", "Log In", "Cancel", content, func(b bool) {
				if !b {
					return
				}

				log.Println("Please Authenticate", username.Text, password.Text)
			}, win)
		}),
		widget.NewButton("Text Entry Dialog", func() {
			dialog.ShowEntryDialog("Text Entry", "Enter some text: ",
				func(response string) {
					fmt.Printf("User entered text, response was: %v\n", response)
				},
				win)
		}),
	))
}

func loadWindowGroup() fyne.Widget {
	windowGroup := widget.NewVBox(
		widget.NewButton("New window", func() {
			w := fyne.CurrentApp().NewWindow("Hello")
			w.SetContent(widget.NewLabel("Hello World!"))
			w.Show()
		}),
		widget.NewButton("Fixed size window", func() {
			w := fyne.CurrentApp().NewWindow("Fixed")
			w.SetContent(fyne.NewContainerWithLayout(layout.NewCenterLayout(), widget.NewLabel("Hello World!")))

			w.Resize(fyne.NewSize(240, 180))
			w.SetFixedSize(true)
			w.Show()
		}),
		widget.NewButton("Centered window", func() {
			w := fyne.CurrentApp().NewWindow("Central")
			w.SetContent(fyne.NewContainerWithLayout(layout.NewCenterLayout(), widget.NewLabel("Hello World!")))

			w.CenterOnScreen()
			w.Show()
		}))

	drv := fyne.CurrentApp().Driver()
	if drv, ok := drv.(desktop.Driver); ok {
		windowGroup.Append(
			widget.NewButton("Splash Window (only use on start)", func() {
				w := drv.CreateSplashWindow()
				w.SetContent(widget.NewLabelWithStyle("Hello World!\n\nMake a splash!",
					fyne.TextAlignCenter, fyne.TextStyle{Bold: true}))
				w.Show()

				go func() {
					time.Sleep(time.Second * 3)
					w.Close()
				}()
			}))
	}

	otherGroup := widget.NewCardContainer("Other", "",
		widget.NewButton("Notification", func() {
			fyne.CurrentApp().SendNotification(&fyne.Notification{
				Title:   "Fyne Demo",
				Content: "Testing notifications...",
			})
		}))

	return widget.NewVBox(widget.NewCardContainer("Windows", "", windowGroup), otherGroup)
}

// DialogScreen loads a panel that lists the dialog windows that can be tested.
func DialogScreen(win fyne.Window) fyne.CanvasObject {
	return fyne.NewContainerWithLayout(layout.NewAdaptiveGridLayout(2),
		widget.NewScrollContainer(loadDialogGroup(win)),
		widget.NewScrollContainer(loadWindowGroup()))
}<|MERGE_RESOLUTION|>--- conflicted
+++ resolved
@@ -96,7 +96,6 @@
 	w.Show()
 }
 
-<<<<<<< HEAD
 func colorPicked(c color.Color, w fyne.Window) {
 	log.Println("Color picked:", c)
 	rectangle := canvas.NewRectangle(c)
@@ -105,12 +104,8 @@
 	dialog.ShowCustom("Color Picked", "Ok", rectangle, w)
 }
 
-func loadDialogGroup(win fyne.Window) *widget.Group {
-	return widget.NewGroup("Dialogs",
-=======
 func loadDialogGroup(win fyne.Window) *widget.CardContainer {
 	return widget.NewCardContainer("Dialogs", "", widget.NewVBox(
->>>>>>> 08d41f51
 		widget.NewButton("Info", func() {
 			dialog.ShowInformation("Information", "You should know this thing...", win)
 		}),
