--- conflicted
+++ resolved
@@ -6,17 +6,13 @@
   Build = 11
 
 [Development]
-  HelperText = "This binary was built with debug symbol"
+  HelperText = "This binary was built with debug symbols"
 
 [Release]
-<<<<<<< HEAD
-  HelperText = "This binary was build without debug symbol"
+  HelperText = "This binary was built without debug symbols"
 
 [LinuxAndBSD]
   GenericName = "Fyne Demo"
   Categories = "Development;"
   Comment = "A demo of Fyne and its capabilities."
-  Keywords = "demo;fyne;"
-=======
-  HelperText = "This binary was built without debug symbol"
->>>>>>> 93998baf
+  Keywords = "demo;fyne;"