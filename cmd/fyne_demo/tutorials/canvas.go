--- conflicted
+++ resolved
@@ -50,11 +50,7 @@
 			CornerRadius: 20,
 		},
 		&canvas.Polygon{
-<<<<<<< HEAD
-			FillColor: color.NRGBA{B: 0x80, A: 0xff}, Sides: 3, Rotation: -30,
-=======
 			FillColor: color.NRGBA{B: 0x80, A: 0xff}, Sides: 3, Angle: -30,
->>>>>>> 6878c382
 			StrokeColor: color.NRGBA{R: 0xff, G: 0x80, A: 0xff}, StrokeWidth: 2,
 		},
 		&canvas.Line{StrokeColor: color.NRGBA{0, 0, 0x80, 0xff}, StrokeWidth: 5},
