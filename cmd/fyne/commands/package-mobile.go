package commands

import (
	"fmt"
	"io/ioutil"
	"os"
	"os/exec"
	"path/filepath"

	"fyne.io/fyne"
	"fyne.io/fyne/cmd/fyne/internal/mobile"
	"fyne.io/fyne/cmd/fyne/internal/templates"
	"fyne.io/fyne/cmd/fyne/internal/util"
	"github.com/pkg/errors"
)

func (p *packager) packageAndroid(arch string) error {
	return mobile.RunNewBuild(arch, p.appID, p.icon, p.name, p.appVersion, p.appBuild, p.release, "", "")
}

func (p *packager) packageIOS() error {
	err := mobile.RunNewBuild("ios", p.appID, p.icon, p.name, p.appVersion, p.appBuild, p.release, p.certificate, p.profile)
	if err != nil {
		return err
	}

	assetDir := util.EnsureSubDir(p.dir, "Images.xcassets")
	defer os.RemoveAll(assetDir)
	err = ioutil.WriteFile(filepath.Join(assetDir, "Contents.json"), []byte(`{
  "info" : {
    "author" : "xcode",
    "version" : 1
  }
}`), 0644)
	if err != nil {
		fyne.LogError("Content err", err)
	}

	iconDir := util.EnsureSubDir(assetDir, "AppIcon.appiconset")
	contentFile, _ := os.Create(filepath.Join(iconDir, "Contents.json"))

	err = templates.XCAssetsDarwin.Execute(contentFile, nil)
	if err != nil {
		return errors.Wrap(err, "Failed to write xcassets content template")
	}

	if err = copyResizeIcon(1024, iconDir, p.icon); err != nil {
		return err
	}
	if err = copyResizeIcon(180, iconDir, p.icon); err != nil {
		return err
	}
	if err = copyResizeIcon(120, iconDir, p.icon); err != nil {
		return err
	}
	if err = copyResizeIcon(76, iconDir, p.icon); err != nil {
		return err
	}
	if err = copyResizeIcon(152, iconDir, p.icon); err != nil {
		return err
	}

<<<<<<< HEAD
func copyResizeIcon(size, dir string) error {
	cmd := exec.Command("sips", "-o", dir+"/Icon_"+size+".png", "-Z", size, dir+"/Icon.png")
=======
	appDir := filepath.Join(p.dir, mobile.AppOutputName(p.os, p.name))
	cmd := exec.Command("xcrun", "actool", "Images.xcassets", "--compile", appDir, "--platform",
		"iphoneos", "--target-device", "iphone", "--minimum-deployment-target", "9.0", "--app-icon", "AppIcon",
		"--output-partial-info-plist", "/dev/null")
>>>>>>> b5aa434e
	return cmd.Run()
}

func copyResizeIcon(size int, dir, source string) error {
	path := fmt.Sprintf("%s/Icon_%d.png", dir, size)
	strSize := fmt.Sprintf("%d", size)
	return exec.Command("sips", "-o", path, "-Z", strSize, source).Run()
}<|MERGE_RESOLUTION|>--- conflicted
+++ resolved
@@ -60,15 +60,10 @@
 		return err
 	}
 
-<<<<<<< HEAD
-func copyResizeIcon(size, dir string) error {
-	cmd := exec.Command("sips", "-o", dir+"/Icon_"+size+".png", "-Z", size, dir+"/Icon.png")
-=======
 	appDir := filepath.Join(p.dir, mobile.AppOutputName(p.os, p.name))
 	cmd := exec.Command("xcrun", "actool", "Images.xcassets", "--compile", appDir, "--platform",
 		"iphoneos", "--target-device", "iphone", "--minimum-deployment-target", "9.0", "--app-icon", "AppIcon",
 		"--output-partial-info-plist", "/dev/null")
->>>>>>> b5aa434e
 	return cmd.Run()
 }
 
