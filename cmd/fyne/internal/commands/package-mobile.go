--- conflicted
+++ resolved
@@ -14,21 +14,12 @@
 	"golang.org/x/sys/execabs"
 )
 
-<<<<<<< HEAD
-func (p *Packager) packageAndroid(arch string) error {
-	return mobile.RunNewBuild(arch, p.AppID, p.icon, p.Name, p.AppVersion, p.AppBuild, p.release, p.distribution, "", "", p.tags, p.verbose)
-}
-
-func (p *Packager) packageIOS(target string) error {
-	err := mobile.RunNewBuild(target, p.AppID, p.icon, p.Name, p.AppVersion, p.AppBuild, p.release, p.distribution, p.certificate, p.profile, p.tags, p.verbose)
-=======
 func (p *Packager) packageAndroid(arch string, tags []string) error {
-	return mobile.RunNewBuild(arch, p.AppID, p.icon, p.Name, p.AppVersion, p.AppBuild, p.release, p.distribution, "", "", tags)
+	return mobile.RunNewBuild(arch, p.AppID, p.icon, p.Name, p.AppVersion, p.AppBuild, p.release, p.distribution, "", "", tags, p.verbose)
 }
 
 func (p *Packager) packageIOS(target string, tags []string) error {
-	err := mobile.RunNewBuild(target, p.AppID, p.icon, p.Name, p.AppVersion, p.AppBuild, p.release, p.distribution, p.certificate, p.profile, tags)
->>>>>>> 0b35b8ed
+	err := mobile.RunNewBuild(target, p.AppID, p.icon, p.Name, p.AppVersion, p.AppBuild, p.release, p.distribution, p.certificate, p.profile, tags, p.verbose)
 	if err != nil {
 		return err
 	}
