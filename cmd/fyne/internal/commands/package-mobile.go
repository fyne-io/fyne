package commands

import (
	"bytes"
	"fmt"
	"io/ioutil"
	"os"
	"path/filepath"
	"strconv"

	"fyne.io/fyne/v2"
	"fyne.io/fyne/v2/cmd/fyne/internal/mobile"
	"fyne.io/fyne/v2/cmd/fyne/internal/templates"

	"golang.org/x/sys/execabs"
)

func (p *Packager) packageAndroid(arch string) error {
	return mobile.RunNewBuild(
		mobile.WithTarget(arch),
		mobile.WithBundleID(p.appID),
		mobile.WithIcon(p.icon),
		mobile.WithName(p.name),
		mobile.WithVersion(p.appVersion),
		mobile.WithBuild(p.appBuild),
		mobile.WithRelease(p.release),
		mobile.WithAndroidAPI(p.androidAPI),
	)
}

<<<<<<< HEAD
func (p *Packager) packageIOS(target string) error {
	err := mobile.RunNewBuild(target, p.appID, p.icon, p.name, p.appVersion, p.appBuild, p.release, p.certificate, p.profile)
=======
func (p *Packager) packageIOS() error {
	err := mobile.RunNewBuild(
		mobile.WithTarget("ios"),
		mobile.WithBundleID(p.appID),
		mobile.WithIcon(p.icon),
		mobile.WithName(p.name),
		mobile.WithVersion(p.appVersion),
		mobile.WithBuild(p.appBuild),
		mobile.WithRelease(p.release),
		mobile.WithCert(p.certificate),
		mobile.WithProfile(p.profile),
		mobile.WithIOSVersion(p.iosVersion),
	)
>>>>>>> 2e16cbd5
	if err != nil {
		return err
	}

	assetDir := util.EnsureSubDir(p.dir, "Images.xcassets")
	defer os.RemoveAll(assetDir)
	err = ioutil.WriteFile(filepath.Join(assetDir, "Contents.json"), []byte(`{
  "info" : {
    "author" : "xcode",
    "version" : 1
  }
}`), 0644)
	if err != nil {
		fyne.LogError("Content err", err)
	}

	iconDir := util.EnsureSubDir(assetDir, "AppIcon.appiconset")
	contentFile, _ := os.Create(filepath.Join(iconDir, "Contents.json"))

	err = templates.XCAssetsDarwin.Execute(contentFile, nil)
	if err != nil {
		return fmt.Errorf("failed to write xcassets content template: %w", err)
	}

	if err = copyResizeIcon(1024, iconDir, p.icon); err != nil {
		return err
	}
	if err = copyResizeIcon(180, iconDir, p.icon); err != nil {
		return err
	}
	if err = copyResizeIcon(120, iconDir, p.icon); err != nil {
		return err
	}
	if err = copyResizeIcon(76, iconDir, p.icon); err != nil {
		return err
	}
	if err = copyResizeIcon(152, iconDir, p.icon); err != nil {
		return err
	}

	appDir := filepath.Join(p.dir, mobile.AppOutputName(p.os, p.name))
	return runCmdCaptureOutput("xcrun", "actool", "Images.xcassets", "--compile", appDir, "--platform",
		"iphoneos", "--target-device", "iphone", "--minimum-deployment-target", "9.0", "--app-icon", "AppIcon",
		"--output-format", "human-readable-text", "--output-partial-info-plist", "/dev/null")
}

func copyResizeIcon(size int, dir, source string) error {
	strSize := strconv.Itoa(size)
	path := dir + "/Icon_" + strSize + ".png"
	return runCmdCaptureOutput("sips", "-o", path, "-Z", strSize, source)
}

// runCmdCaptureOutput is a exec.Command wrapper that offers better error messages from stdout and stderr.
func runCmdCaptureOutput(name string, args ...string) error {
	var (
		outbuf = &bytes.Buffer{}
		errbuf = &bytes.Buffer{}
	)
	cmd := execabs.Command(name, args...)
	cmd.Stdout = outbuf
	cmd.Stderr = errbuf
	err := cmd.Run()
	if err != nil {
		outstr := outbuf.String()
		errstr := errbuf.String()
		if outstr != "" {
			err = fmt.Errorf(outbuf.String()+": %w", err)
		}
		if errstr != "" {
			err = fmt.Errorf(outbuf.String()+": %w", err)
		}
		return err
	}
	return nil
}<|MERGE_RESOLUTION|>--- conflicted
+++ resolved
@@ -28,13 +28,9 @@
 	)
 }
 
-<<<<<<< HEAD
 func (p *Packager) packageIOS(target string) error {
-	err := mobile.RunNewBuild(target, p.appID, p.icon, p.name, p.appVersion, p.appBuild, p.release, p.certificate, p.profile)
-=======
-func (p *Packager) packageIOS() error {
 	err := mobile.RunNewBuild(
-		mobile.WithTarget("ios"),
+		mobile.WithTarget(target),
 		mobile.WithBundleID(p.appID),
 		mobile.WithIcon(p.icon),
 		mobile.WithName(p.name),
@@ -45,7 +41,6 @@
 		mobile.WithProfile(p.profile),
 		mobile.WithIOSVersion(p.iosVersion),
 	)
->>>>>>> 2e16cbd5
 	if err != nil {
 		return err
 	}
