package commands

import (
	"errors"
	"flag"
	"fmt"
	_ "image/jpeg" // import image encodings
	_ "image/png"  // import image encodings
	"io/ioutil"
	"log"
	"os"
	"path/filepath"
	"strconv"
	"strings"

	"github.com/urfave/cli/v2"
	"golang.org/x/mod/modfile"
	"golang.org/x/mod/module"

	"fyne.io/fyne/v2/cmd/fyne/internal/metadata"
)

const (
	defaultAppBuild   = 1
	defaultAppVersion = "1.0.0"
)

type appData struct {
	icon, name        string
	appID, appVersion string
	appBuild          int
}

// Package returns the cli command for packaging fyne applications
func Package() *cli.Command {
	p := &Packager{appData: &appData{}}

	return &cli.Command{
		Name:        "package",
		Usage:       "Packages an application for distribution.",
		Description: "You may specify the -executable to package, otherwise -sourceDir will be built.",
		Flags: []cli.Flag{
			&cli.StringFlag{
				Name:        "target",
				Aliases:     []string{"os"},
				Usage:       "The mobile platform to target (android, android/arm, android/arm64, android/amd64, android/386, ios, iossimulator).",
				Destination: &p.os,
			},
			&cli.StringFlag{
				Name:        "executable",
				Aliases:     []string{"exe"},
				Usage:       "The path to the executable, default is the current dir main binary",
				Destination: &p.exe,
			},
			&cli.StringFlag{
				Name:        "name",
				Usage:       "The name of the application, default is the executable file name",
				Destination: &p.name,
			},
			&cli.StringFlag{
				Name:        "tags",
				Usage:       "A comma-separated list of build tags.",
				Destination: &p.tags,
			},
			&cli.StringFlag{
				Name:        "appVersion",
				Usage:       "Version number in the form x, x.y or x.y.z semantic version",
				Destination: &p.appVersion,
			},
			&cli.IntFlag{
				Name:        "appBuild",
				Usage:       "Build number, should be greater than 0 and incremented for each build",
				Destination: &p.appBuild,
			},
			&cli.StringFlag{
				Name:        "sourceDir",
				Aliases:     []string{"src"},
				Usage:       "The directory to package, if executable is not set.",
				Destination: &p.srcDir,
			},
			&cli.StringFlag{
				Name:        "icon",
				Usage:       "The name of the application icon file.",
				Value:       "",
				Destination: &p.icon,
			},
			&cli.StringFlag{
				Name:        "appID",
				Aliases:     []string{"id"},
				Usage:       "For Android, darwin, iOS and Windows targets an appID in the form of a reversed domain name is required, for ios this must match a valid provisioning profile",
				Destination: &p.appID,
			},
			&cli.StringFlag{
				Name:        "certificate",
				Aliases:     []string{"cert"},
				Usage:       "iOS/macOS/Windows: name of the certificate to sign the build",
				Destination: &p.certificate,
			},
			&cli.StringFlag{
				Name:        "profile",
				Usage:       "iOS/macOS: name of the provisioning profile for this build",
				Destination: &p.profile,
			},
			&cli.BoolFlag{
				Name:        "release",
				Usage:       "Enable installation in release mode (disable debug etc).",
				Destination: &p.release,
			},
			&cli.StringFlag{
				Name:        "iosVersion",
				Usage:       "The minimal version of the iOS SDK to compile against",
				Destination: &p.iosVersion,
				Value:       "7.0",
			},
			&cli.IntFlag{
				Name:        "androidAPI",
				Usage:       "The Android API version to compile against",
				Destination: &p.androidAPI,
				Value:       15,
			},
		},
		Action: func(_ *cli.Context) error {
			return p.Package()
		},
	}
}

// Packager wraps executables into full GUI app packages.
type Packager struct {
<<<<<<< HEAD
	*appData
	srcDir, dir, exe, os string
	install, release     bool
	certificate, profile string // optional flags for releasing
	tags, category       string
=======
	name, srcDir, dir, exe, icon string
	os, appID, appVersion        string
	appBuild                     int
	install, release             bool
	certificate, profile         string // optional flags for releasing
	tags, category               string
	iosVersion                   string
	androidAPI                   int
>>>>>>> 2e16cbd5
}

// AddFlags adds the flags for interacting with the package command.
//
// Deprecated: Access to the individual cli commands are being removed.
func (p *Packager) AddFlags() {
	flag.StringVar(&p.os, "os", "", "The operating system to target (android, android/arm, android/arm64, android/amd64, android/386, darwin, freebsd, ios, linux, netbsd, openbsd, windows, wasm)")
	flag.StringVar(&p.exe, "executable", "", "Specify an existing binary instead of building before package")
	flag.StringVar(&p.srcDir, "sourceDir", "", "The directory to package, if executable is not set")
	flag.StringVar(&p.name, "name", "", "The name of the application, default is the executable file name")
	flag.StringVar(&p.icon, "icon", "", "The name of the application icon file")
	flag.StringVar(&p.appID, "appID", "", "For ios or darwin targets an appID is required, for ios this must \nmatch a valid provisioning profile")
	flag.StringVar(&p.appVersion, "appVersion", "", "Version number in the form x, x.y or x.y.z semantic version")
	flag.IntVar(&p.appBuild, "appBuild", 0, "Build number, should be greater than 0 and incremented for each build")
	flag.BoolVar(&p.release, "release", false, "Should this package be prepared for release? (disable debug etc)")
	flag.StringVar(&p.tags, "tags", "", "A comma-separated list of build tags")
}

// PrintHelp prints the help for the package command.
//
// Deprecated: Access to the individual cli commands are being removed.
func (*Packager) PrintHelp(indent string) {
	fmt.Println(indent, "The package command prepares an application for installation and testing.")
	fmt.Println(indent, "You may specify the -executable to package, otherwise -sourceDir will be built.")
	fmt.Println(indent, "Command usage: fyne package [parameters]")
}

// Run runs the package command.
//
// Deprecated: A better version will be exposed in the future.
func (p *Packager) Run(_ []string) {
	err := p.validate()
	if err != nil {
		fmt.Fprintln(os.Stderr, err.Error())
		os.Exit(1)
	}

	err = p.doPackage(nil)
	if err != nil {
		fmt.Fprintf(os.Stderr, "%s\n", err.Error())
		os.Exit(1)
	}
}

// Package starts the packaging process
func (p *Packager) Package() error {
	err := p.validate()
	if err != nil {
		return err
	}

	return p.packageWithoutValidate()
}

func (p *Packager) packageWithoutValidate() error {
	err := p.doPackage(nil)
	if err != nil {
		return err
	}

	data, err := metadata.LoadStandard(p.srcDir)
	if err != nil {
		return nil // no metadata to update
	}
	data.Details.Build++
	return metadata.SaveStandard(data, p.srcDir)
}

func (p *Packager) buildPackage(runner runner) ([]string, error) {
	var tags []string
	if p.tags != "" {
		tags = strings.Split(p.tags, ",")
	}
	if p.os != "web" {
		b := &Builder{
			os:      p.os,
			srcdir:  p.srcDir,
			target:  p.exe,
			release: p.release,
			tags:    tags,
			runner:  runner,

			appData: p.appData,
		}

		return []string{p.exe}, b.build()
	}

	bWasm := &Builder{
		os:      "wasm",
		srcdir:  p.srcDir,
		target:  p.exe + ".wasm",
		release: p.release,
		tags:    tags,
		runner:  runner,

		appData: p.appData,
	}

	err := bWasm.build()
	if err != nil {
		return nil, err
	}

	bGopherJS := &Builder{
		os:      "gopherjs",
		srcdir:  p.srcDir,
		target:  p.exe + ".js",
		release: p.release,
		tags:    tags,
		runner:  runner,

		appData: p.appData,
	}

	err = bGopherJS.build()
	if err != nil {
		return nil, err
	}

	return []string{bWasm.target, bGopherJS.target}, nil
}

func (p *Packager) combinedVersion() string {
	return fmt.Sprintf("%s.%d", p.appVersion, p.appBuild)
}

func (p *Packager) doPackage(runner runner) error {
	// sensible defaults - validation deemed them optional
	if p.appVersion == "" {
		p.appVersion = defaultAppVersion
	}
	if p.appBuild <= 0 {
		p.appBuild = defaultAppBuild
	}

	if !util.Exists(p.exe) && !util.IsMobile(p.os) {
		files, err := p.buildPackage(runner)
		if err != nil {
			return fmt.Errorf("error building application: %w", err)
		}
		for _, file := range files {
			if p.os != "web" && !util.Exists(file) {
				return fmt.Errorf("unable to build directory to expected executable, %s", file)
			}
		}
		if p.os != "windows" {
			defer p.removeBuild(files)
		}
	}

	switch p.os {
	case "darwin":
		return p.packageDarwin()
	case "linux", "openbsd", "freebsd", "netbsd":
		return p.packageUNIX()
	case "windows":
		return p.packageWindows()
	case "android/arm", "android/arm64", "android/amd64", "android/386", "android":
		return p.packageAndroid(p.os)
	case "ios", "iossimulator":
		return p.packageIOS(p.os)
	case "wasm":
		return p.packageWasm()
	case "gopherjs":
		return p.packageGopherJS()
	case "web":
		return p.packageWeb()
	default:
		return fmt.Errorf("unsupported target operating system \"%s\"", p.os)
	}
}

func (p *Packager) removeBuild(files []string) {
	for _, file := range files {
		err := os.Remove(file)
		if err != nil {
			log.Println("Unable to remove temporary build file", p.exe)
		}
	}
}

func (p *Packager) validate() error {
	if p.os == "" {
		p.os = targetOS()
	}
	baseDir, err := os.Getwd()
	if err != nil {
		return fmt.Errorf("unable to get the current directory, needed to find main executable: %w", err)
	}
	if p.dir == "" {
		p.dir = baseDir
	}
	if p.srcDir == "" {
		p.srcDir = baseDir
	} else if p.os == "ios" || p.os == "android" {
		return errors.New("parameter -sourceDir is currently not supported for mobile builds. " +
			"Change directory to the main package and try again")
	}
	os.Chdir(p.srcDir)

	data, err := metadata.LoadStandard(p.srcDir)
	if err == nil {
		mergeMetadata(p.appData, data)
	}

	exeName := calculateExeName(p.srcDir, p.os)

	if p.exe == "" {
		p.exe = filepath.Join(p.srcDir, exeName)

		if util.Exists(p.exe) { // the exe was not specified, assume stale
			p.removeBuild([]string{p.exe})
		}
	} else if p.os == "ios" || p.os == "android" {
		_, _ = fmt.Fprint(os.Stderr, "Parameter -executable is ignored for mobile builds.\n")
	}

	if p.name == "" || p.os == "wasm" || p.os == "gopherjs" || p.os == "web" {
		p.name = exeName
	}
	if p.icon == "" || p.icon == "Icon.png" {
		p.icon = filepath.Join(p.srcDir, "Icon.png")
	}
	if !util.Exists(p.icon) {
		return errors.New("Missing application icon at \"" + p.icon + "\"")
	}

	p.appID, err = validateAppID(p.appID, p.os, p.name, p.release)
	if err != nil {
		return err
	}
	if p.appVersion != "" && !isValidVersion(p.appVersion) {
		return errors.New("invalid -appVersion parameter, integer and '.' characters only up to x.y.z")
	}

	return nil
}

func calculateExeName(sourceDir, os string) string {
	exeName := filepath.Base(sourceDir)
	/* #nosec */
	if data, err := ioutil.ReadFile(filepath.Join(sourceDir, "go.mod")); err == nil {
		modulePath := modfile.ModulePath(data)
		moduleName, _, ok := module.SplitPathVersion(modulePath)
		if ok {
			paths := strings.Split(moduleName, "/")
			name := paths[len(paths)-1]
			if name != "" {
				exeName = name
			}
		}
	}

	if os == "windows" {
		exeName = exeName + ".exe"
	} else if os == "wasm" {
		exeName = exeName + ".wasm"
	} else if os == "gopherjs" {
		exeName = exeName + ".js"
	}

	return exeName
}

func isValidVersion(ver string) bool {
	nums := strings.Split(ver, ".")
	if len(nums) == 0 || len(nums) > 3 {
		return false
	}
	for _, num := range nums {
		if _, err := strconv.Atoi(num); err != nil {
			return false
		}
	}
	return true
}

func mergeMetadata(p *appData, data *metadata.FyneApp) {
	if p.icon == "" {
		p.icon = data.Details.Icon
	}
	if p.name == "" {
		p.name = data.Details.Name
	}
	if p.appID == "" {
		p.appID = data.Details.ID
	}
	if p.appVersion == "" {
		p.appVersion = data.Details.Version
	}
	if p.appBuild == 0 {
		p.appBuild = data.Details.Build
	}
}

func validateAppID(appID, os, name string, release bool) (string, error) {
	// old darwin compatibility
	if os == "darwin" {
		if appID == "" {
			return "com.example." + name, nil
		}
	} else if os == "ios" || util.IsAndroid(os) || (os == "windows" && release) {
		// all mobile, and for windows when releasing, needs a unique id - usually reverse DNS style
		if appID == "" {
			return "", errors.New("missing appID parameter for package")
		} else if !strings.Contains(appID, ".") {
			return "", errors.New("appID must be globally unique and contain at least 1 '.'")
		}
	}

	return appID, nil
}<|MERGE_RESOLUTION|>--- conflicted
+++ resolved
@@ -127,22 +127,13 @@
 
 // Packager wraps executables into full GUI app packages.
 type Packager struct {
-<<<<<<< HEAD
 	*appData
 	srcDir, dir, exe, os string
 	install, release     bool
 	certificate, profile string // optional flags for releasing
 	tags, category       string
-=======
-	name, srcDir, dir, exe, icon string
-	os, appID, appVersion        string
-	appBuild                     int
-	install, release             bool
-	certificate, profile         string // optional flags for releasing
-	tags, category               string
 	iosVersion                   string
 	androidAPI                   int
->>>>>>> 2e16cbd5
 }
 
 // AddFlags adds the flags for interacting with the package command.
