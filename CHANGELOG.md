# Changelog

This file lists the main changes with each version of the Fyne toolkit.
More detailed release notes can be found on the [releases page](https://github.com/fyne-io/fyne/releases). 

<<<<<<< HEAD
## 2.6.0 - Ongoing

### Added

### Changed

 * ActionItems in an Entry should now match the standard button size

### Fixed

 * Odd looking SelectEntry with long PlaceHolder (#4430)
=======
## 2.5.1 - Ongoing

### Fixed

 * Apps with translations in new languages would not be recognised (#5015)
 * App ID can be ignored from metadata file with go build/run
>>>>>>> 7c90880f


## 2.5.0 - 14 July 2024

### Added

 * Internationalisation support and translations (#605, #3249)
 * Look up system fonts for glyphs that cannot be found embedded (#2572, #1579)
 * Completed support for Wayland on Linux
 * Completed support for the Web driver (*except file handling)
 * Add support for XDG Desktop Portals when built with `-tags flatpak` on Linux
 * Activity indicator widget
 * InnerWindow and MultipleWindows containers
 * ThemeOverride container for grouping items with a different theme
 * Add `NativeWindow.RunNative` to use a native window handle (#4483)
 * Ability to request display stays on - `SetDisableScreenBlanking` (#4534, #3007)
 * Add Undo/Redo support for widget.Entry (#436)
 * Add AppendMarkdown function to RichText
 * Add option in List to hide separators (#3756)
 * New CustomPaddedLayout for more fine-grained container padding
 * Add SizeName property to Hyperlink widget
 * Support Ctrl+[backspace/delete] to delete the word to the left or right of the cursor
 * Add IntToFloat (and FloatToInt) in bindings Data binding (#4666)
 * Add ScrollToOffset/GetScrollOffset APIs for collection widgets
 * Add ColumnCount API to GridWrap widget
 * Disable and Enable for Slider widget (#3551)
 * Function `Remove` added to List bindings (#3100)
 * Form layout can now be vertical (labels above field) or adaptive for mobile
 * Add support for Bold, Italic and Underline for TextGrid (#1237)
 * Add support for setting a custom resource as the font source for text (#808)
 * New `test` functions `NewTempApp`, `NewTempWindow` and `TempWidgetRenderer` to free resources automatically

### Changed

 * Fyne now depends on Go 1.19 at a minimum
 * Round the corners of scroll bars with new theme value
 * Improve contrast of text on highlight background colours
 * Layout of iOS and Android apps will adapt when keyboard appears (#566, #2371)
 * FyneApp.toml will now be loaded with `go build` (#4688)
 * Text wrapping will now wrap in dialogs (#2602)
 * System tray and tray menu icons on will now match theme on macOS (#4549)
 * Triple clicking in an Entry widget now selects current line (#4328)
 * About menu items will now override the macOS default About
 * System tray no longer shows tooltips (until we have full support)
 * Double tapping an item in a file dialog now selects and returns
 * Widgets should now use `theme.ForWidget()` instead of `theme.Default()` or static helpers

### Fixed

 * Kannada characters not rendering correctly (#2654)
 * Notifications are not working on iOS (#4966)
 * Incorrect scaling on Steam Deck screen Accessibility (#4896)
 * Sometimes the last list row that should be visible doesn't show (#4909)
 * RichText swallowing whitespace after Markdown links (#4613, #4340)
 * Disabled app tabs can still be selected in popup menu (#4935)
 * Don't show title when mouse hover on Systray menu (#4916)
 * Trying to access a URL through canvas.NewImageFromURI() in a test results in a panic (#4863)
 * Don't insert tab character in Entry when Shift+Tab typed
 * Select Does Not Gain Focus When Tapped (#4767)
 * binding.Untyped crashes when set to nil bug (#4807)
 * Label and Slider not aligned in a FormItem (#4714)
 * Windows: App Icon in Notification (#2592)
 * Fix possible writing of empty preference data in some quit events
 * Allow application to set default view (list/grid) of file dialog before showing it (#4595)
 * Fix ScrollToOffset when viewport is larger than content size
 * Incorrect row header width in widget.Table (#4370)
 * Add missed truncation mode for hyperlink (#4335)
 * AppTab does not display blue indicator line if you create it empty and then Append items to it later.
 * Many optimisations in animation, draw speed, layout and widget size calculations


## 2.4.5 - 15 April 2024

### Fixed

* iOS files write would fail when over 16KB
* storage.Delete not supported on Android/iOS (#2120)
* layout.formLayout do not handle canvas.Text well in second column (#4665)
* Fix building with ios17.4 (#4741)
* Support template icon for system tray menu icons
* Fix recognition of missing XDG user directories (#4650)
* FileDialog.SetOnClosed not always working (#4651)
* Upgrade GLFW for performance improvements and bug fixes
* Multiple select popups can crash during background operations (#4730)
* Controlling a negative slider with the left arrow key blocks after 8 steps (#4736)
* cmd/fyne: command "get" is broken with Go 1.22 (#4684)
* Race condition during system tray menu refresh (#4697)
* Fyne release on Linux does not set Metadata().Release to true (#4711)
* RichText leaks memory when replacing segments (#4723)


## 2.4.4 - 13 February 2024

### Fixed

* Spaces could be appended to linux Exec command during packaging
* Secondary mobile windows would not size correctly when padded
* Setting Icon.Resource to nil will not clear rendering
* Dismiss iOS keyboard if "Done" is tapped
* Large speed improvement in Entry and GridWrap widgets
* tests fail with macOS Assertion failure in NSMenu (#4572)
* Fix image test failures on Apple Silicon
* High CPU use when showing CustomDialogs (#4574)
* Entry does not show the last (few) changes when updating a binding.String in a fast succession (#4082)
* Calling Entry.SetText and then Entry.Bind immediately will ignore the bound value (#4235)
* Changing theme while application is running doesn't change some parameters on some widgets (#4344)
* Check widget: hovering/tapping to the right of the label area should not activate widget (#4527)
* Calling entry.SetPlaceHolder inside of OnChanged callback freezes app (#4516)
* Hyperlink enhancement: underline and tappable area shouldn't be wider than the text label (#3528)
* Fix possible compile error from go-text/typesetting


## 2.4.3 - 23 December 2023

### Fixed

* Fix OpenGL init for arm64 desktop devices 
* System tray icon on Mac is showing the app ID (#4416)
* Failure with fyne release -os android/arm (#4174)
* Android GoBack with forcefully close the app even if the keyboard is up (#4257)
* *BSD systems using the wrong (and slow) window resize
* Optimisations to reduce memory allocations in List, GridWrap, driver and mime type handling
* Reduce calls to C and repeated size checks in painter and driver code


## 2.4.2 - 22 November 2023

### Fixed

* Markdown only shows one horizontal rule (#4216)
* Spacer in HBox with hidden item will cause an additional trailing padding (#4259)
* Application crash when fast clicking the folders inside the file dialog (#4260)
* failed to initialise OpenGL (#437)
* App panic when clicking on a notification panel if there's a systray icon (#4385)
* Systray cannot be shown on Ubuntu (#3678, #4381)
* failed to initialise OpenGL on Windows dual-chip graphics cards (#437)
* Reduce memory allocations for each frame painted
* RichText may not refresh if segments manually replaced
* Correct URI.Extension() documentation
* Update for security fixes to x/sys and x/net
* Inconsistent rendering of Button widget (#4243)
* PasswordEntry initial text is not obscured (#4312)
* Pasting text in Entry does not update cursor position display (#4181)


## 2.4.1 - 9 October 2023

### Fixed

* Left key on tree now collapses open branch
* Avoid memory leak in Android driver code
* Entry Field on Android in Landscape Mode Shows "0" (#4036)
* DocTabs Indicator remains visible after last tab is removed (#4220)
* Some SVG resources don't update appearance correctly with the theme (#3900)
* Fix mobile simulation builds on OpenBSD
* Fix alignment of menu button on mobile
* Fix Compilation with Android NDK r26
* Clicking table headers causes high CPU consumption (#4264)
* Frequent clicking on table may cause the program to not respond (#4210)
* Application stops responding when scrolling a table (#4263)
* Possible crash parsing malformed JSON color (#4270)
* NewFolderOpen: incomplete filenames (#2165)
* Resolve issue where storage.List could crash with short URI (#4271)
* TextTruncateEllipsis abnormally truncates strings with multi-byte UTF-8 characters (#4283)
* Last character doesn't appear in Select when there is a special character (#4293)
* Resolve random crash in DocTab (#3909)
* Selecting items from a list caused the keyboard to popup on Android (#4236)


## 2.4.0 - 1 September 2023

### Added

* Rounded corners in rectangle (#1090)
* Support for emoji in text
* Layout debugging (with `-tags debug` build flag) (#3314)
* GridWrap collection widget
* Add table headers (#1658, #3594)
* Add mobile back button handling (#2910)
* Add option to disable UI animations (#1813)
* Text truncation ellipsis (#1659)
* Add support for binding tree data, include new `NewTreeWithData`
* Add support for OpenType fonts (#3245)
* Add `Window.SetOnDropped` to handle window-wide item drop on desktop
* Add lists to the types supported by preferences API
* Keyboard focus handling for all collection widgets
* Add APIs for refreshing individual items in collections (#3826)
* Tapping slider moves it to that position (#3650)
* Add `OnChangeEnded` callback to `Slider` (#3652)
* Added keyboard controls to `Slider`
* Add `NewWarningThemedResource` and `NewSuccessThemedResource` along with `NewColoredResource` (#4040)
* Custom hyperlink callback for rich text hyperlinks (#3335)
* Added `dialog.NewCustomWithoutButtons`, with a `SetButtons` method (#2127, #2782)
* Added `SetConfirmImportance` to `dialog.ConfirmDialog`.
* Added `FormDialog.Submit()` to close and submit the dialog if validation passes
* Rich Text image alignment (#3810)
* Bring back `theme.HyperlinkColor` (#3867)
* Added `Importance` field on `Label` to color the text
* Navigating in entry quickly with ctrl key (#2462)
* Support `.desktop` file metadata in `FyneApp.toml` for Linux and BSD
* Support mobile simulator on FreeBSD
* Add data binding boolean operators `Not`, `And` and `Or`
* Added `Entry.Append`, `Select.SetOptions`, `Check.SetText`, `FormDialog.Submit`
* Add `ShowPopUpAtRelativePosition` and `PopUp.ShowAtRelativePosition`
* Add desktop support to get key modifiers with `CurrentKeyModifiers`
* Add geometry helpers `NewSquareSize` and `NewSquareOffsetPos`
* Add `--pprof` option to fyne build commands to enable profiling
* Support compiling from Android (termux)

### Changed

* Go 1.17 or later is now required.
* Theme updated for rounded corners on buttons and input widgets
* `widget.ButtonImportance` is now `widget.Importance`
* The `Max` container and layout have been renamed `Stack` for clarity
* Refreshing an image will now happen in app-thread not render process, apps may wish to add async image load
* Icons for macOS bundles are now padded and rounded, disable with "-use-raw-icon" (#3752)
* Update Android target SDK to 33 for Play Store releases
* Focus handling for List/Tree/Table are now at the parent widget not child elements
* Accordion widget now fills available space - put it inside a `VBox` container for old behavior (#4126)
* Deprecated theme.FyneLogo() for later removal (#3296)
* Improve look of menu shortcuts (#2722)
* iOS and macOS packages now default to using "XCWildcard" provisioning profile
* Improving performance of lookup for theme data
* Improved application startup time

### Fixed

* Rendering performance enhancements
* `dialog.NewProgressInfinite` is deprecated, but dialog.NewCustom isn't equivalent
* Mouse cursor desync with Split handle when dragging (#3791)
* Minor graphic glitch with checkbox (#3792)
* binding.String===>Quick refresh *b.val will appear with new data reset by a call to OnChange (#3774)
* Fyne window becomes unresponsive when in background for a while (#2791)
* Hangs on repeated calls to `Select.SetSelected` in table. (#3684)
* `Select` has wrong height, padding and border (#4142)
* `widget.ImageSegment` can't be aligned. (#3505)
* Memory leak in font metrics cache (#4108)
* Don't panic when loading preferences with wrong type (#4039)
* Button with icon has wrong padding on right (#4124)
* Preferences don't all save when written in `CloseIntercept` (#3170)
* Text size does not update in Refresh for TextGrid
* DocTab selection underline not updated when deleting an Item (#3905)
* Single line Entry throws away selected text on submission (#4026)
* Significantly improve performance of large `TextGrid` and `Tree` widgets
* `List.ScrollToBottom` not scrolling to show the totality of the last Item (#3829)
* Setting `Position1` of canvas.Circle higher than `Position2` causes panic. (#3949)
* Enhance scroll wheel/touchpad scroll speed on desktop (#3492)
* Possible build issue on Windows with app metadata
* `Form` hint text has confusing padding to next widget (#4137)
* `Entry` Placeholder Style Only Applied On Click (#4035)
* Backspace and Delete key Do not Fire OnChanged Event (#4117)
* Fix `ProgressBar` text having the wrong color sometimes
* Window doesn't render when called for the first time from system tray and the last window was closed (#4163)
* Possible race condition in preference change listeners
* Various vulnerabilities resolved through updating dependencies 
* Wrong background for color dialog (#4199)


## 2.3.5 - 6 June 2023

### Fixed

* Panic with unsupported font (#3646)
* Temporary manifest file not closed after building on Windows
* Panic when using autogenerated quit menu and having unshown windows (#3870)
* Using `canvas.ImageScaleFastest` not working on arm64 (#3891)
* Disabled password Entry should also disable the ActionItem (#3908)
* Disabled RadioGroup does not display status (#3882)
* Negative TableCellID Row (#2857)
* Make sure we have sufficient space for the bar as well if content is tiny (#3898)
* Leak in image painter when replacing image.Image source regularly
* Links in Markdown/Rich Text lists breaks formatting (#2911)
* Crash when reducing window to taskbar with popup opened (#3877)
* RichText vertical scroll will truncate long content with horizontal lines (#3929)
* Custom metadata would not apply with `fyne release` command
* Horizontal CheckGroup overlap when having long text (#3005)
* Fix focused colour of coloured buttons (#3462)
* Menu separator not visible with light theme (#3814)


## 2.3.4 - 3 May 2023

### Fixed

* Memory leak when switching theme (#3640)
* Systray MenuItem separators not rendered in macOS root menu (#3759)
* Systray leaks window handles on Windows (#3760)
* RadioGroup miscalculates label widths in horizontal mode (#3386)
* Start of selection in entry is shifted when moving too fast (#3804)
* Performance issue in widget.List (#3816)
* Moving canvas items (e.g. Images) does not cause canvas repaint (#2205)
* Minor graphic glitch with checkbox (#3792)
* VBox and HBox using heap memory that was not required
* Menu hover is slow on long menus

## 2.3.3 - 24 March 2023

### Fixed

* Linux, Windows and BSD builds could fail if gles was missing


## 2.3.2 - 20 March 2023

### Fixed

* Fyne does not run perfectly on ARM-based MacOS platforms (#3639) *
* Panic on closing window in form submit on Мac M2 (#3397) *
* Wobbling slider effect for very small steps (#3648)
* Fix memory leak in test canvas refresh
* Optimise text texture memory by switching to single channel
* Packaging an android fyne app that uses tags can fail (#3641)
* NewAdaptiveGrid(0) blanks app window on start until first resize on Windows (#3669)
* Unnecessary refresh when sliding Split container
* Linux window resize refreshes all content
* Themed and unthemed svg resources can cache collide
* When packaging an ampersand in "Name" causes an error (#3195)
* Svg in ThemedResource without viewBox does not match theme (#3714)
* Missing menu icons in Windows system tray
* Systray Menu Separators don't respect the submenu placement (#3642)
* List row focus indicator disappears on scrolling (#3699)
* List row focus not reset when row widget is reused to display a new item (#3700)
* Avoid panic if accidental 5th nil is passed to Border container
* Mobile simulator not compiling on Apple M1/2
* Cropped letters in certain cases with the new v2.3.0 theme (#3500)

Many thanks indeed to [Dymium](https://dymium.io) for sponsoring an Apple
M2 device which allowed us to complete the marked (*) issues.


## 2.3.1 - 13 February 2023

### Changed

* Pad app version to ensure Windows packages correctly (#3638)

### Fixed

* Custom shortcuts with fyne.KeyTab is not working (#3087)
* Running a systray app with root privileges resulted in panic (#3120)
* Markdown image with no title is not parsed (#3577)
* Systray app on macOS panic when started while machine sleeps (#3609)
* Runtime error with VNC on RaspbianOS (#2972)
* Hovered background in List widget isn't reset when scrolling reuses an existing list item (#3584)
* cmd/fyne package can't find FyneApp.toml when -src option has given (#3459)
* TextWrapWord will cause crash in RichText unverified (#3498)
* crash in widget.(*RichText).lineSizeToColumn (#3292)
* Crash in widget.(*Entry).SelectedText (#3290)
* Crash in widget.(*RichText).updateRowBounds.func1 (#3291)
* window is max size at all times (#3507)
* systray.Quit() is not called consistently when the app is closing (#3597)
* Software rendering would ignore scale for text
* crash when minimize a window which contains a stroked rectangle (#3552)
* Menu item would not appear disabled initially
* Wrong icon colour for danger and warning buttons
* Embedding Fyne apps in iFrame alignment issue
* Generated metadata can be in wrong directory
* Android RootURI may not exist when used for storage (#3207)


## 2.3.0 - 24 December 2022

### Added

* Shiny new theme that was designed for us
* Improved text handling to support non-latin alphabets
* Add cloud storage and preference support
* Add menu icon and submenu support to system tray menus
* More button importance levels `ErrorImportance`, `WarningImportance`
* Support disabling of `AppTabs` and `DocTabs` items
* Add image support to rich text (#2366)
* Add CheckGroup.Remove (#3124)

### Changed

* The buttons on the default theme are no longer transparent, but we added more button importance types
* Expose a storage.ErrNotExists for non existing documents (#3083)
* Update `go-gl/glfw` to build against latest Glfw 3.3.8
* List items in `widget.List` now implement the Focusable interface

### Fixed

* Displaying unicode or different language like Bengali doesn't work (#598)
* Cannot disable container.TabItem (#1904)
* Update Linux/XDG application theme to follow the FreeDesktop Dark Style Preference (#2657)
* Running `fyne package -os android` needs NDK 16/19c (#3066)
* Caret position lost when resizing a MultilineEntry (#3024)
* Fix possible crash in table resize (#3369)
* Memory usage surge when selecting/appending MultilineEntry text (#3426)
* Fyne bundle does not support appending when parameter is a directory
* Crash parsing invalid file URI (#3275)
* Systray apps on macOS can only be terminated via the systray menu quit button (#3395)
* Wayland Scaling support: sizes and distances are scaled wrong (#2850)
* Google play console minimum API level 31 (#3375)
* Data bound entry text replacing selection is ignored (#3340)
* Split Container does not respect item's Visible status (#3232)
* Android - Entry - OnSubmitted is not working (#3267)
* Can't set custom CGO_CFLAGS and CGO_LDFLAGS with "fyne package" on darwin (#3276)
* Text line not displayed in RichText (#3117)
* Segfault when adding items directly in form struct (#3153)
* Preferences RemoveValue does not save (#3229)
* Create new folder directly from FolderDialog (#3174)
* Slider drag handle is clipped off at minimum size (#2966)
* Entry text "flickering" while typing (#3461)
* Rendering of not changed canvas objects after an event (#3211)
* Form dialog not displaying hint text and validation errors (#2781)


## 2.2.4 - 9 November 2022

### Fixes

* Iphone incorrect click coordinates in zoomed screen view (#3122)
* CachedFontFace seems to be causing crash (#3134)
* Fix possible compile error if "fyne build" is used without icon metadata
* Detect and use recent Android NDK toolchain
* Handle fyne package -release and fyne release properly for Android and iOS
* Fix issue with mobile simulation when systray used
* Fix incorrect size and position for radio focus indicator (#3137)


## 2.2.3 - 8 July 2022

### Fixed

* Regression: Preferences are not parsed at program start (#3125)
* Wrappable RichText in a Split container causes crash (#3003, #2961)
* meta.Version is always 1.0.0 on android & ios (#3109)


## 2.2.2 - 30 June 2022

### Fixed

* Windows missing version metadata when packaged (#3046)
* Fyne package would not build apps using old Fyne versions
* System tray icon may not be removed on app exit in Windows
* Emphasis in Markdown gives erroneous output in RichText (#2974)
* When last visible window is closed, hidden window is set visible (#3059)
* Do not close app when last window is closed but systrayMenu exists (#3092)
* Image with ImageFillOriginal not showing (#3102)


## 2.2.1 - 12 June 2022

### Fixed

* Fix various race conditions and compatibility issues with System tray menus
* Resolve issue where macOS systray menu may not appear
* Updated yaml dependency to fix CVE-2022-28948
* Tab buttons stop working after removing a tab (#3050)
* os.SetEnv("FYNE_FONT") doesn't work in v2.2.0 (#3056)


## 2.2.0 - 7 June 2022

### Added

* Add SetIcon method on ToolbarAction (#2475)
* Access compiled app metadata using new `App.Metadata()` method
* Add support for System tray icon and menu (#283)
* Support for Android Application Bundle (.aab) (#2663)
* Initial support for OpenBSD and NetBSD
* Add keyboard shortcuts to menu (#682)
* Add technical preview of web driver and `fyne serve` command
* Added `iossimulator` build target (#1917)
* Allow dynamic themes via JSON templates (#211)
* Custom hyperlink callback (#2979)
* Add support for `.ico` file when compiling for windows (#2412)
* Add binding.NewStringWithFormat (#2890)
* Add Entry.SetMinRowsVisible
* Add Menu.Refresh() and MainMenu.Refresh() (#2853)
* Packages for Linux and BSD now support installing into the home directory
* Add `.RemoveAll()` to containers
* Add an AllString validator for chaining together string validators

### Changed

* Toolbar item constructors now return concrete types instead of ToolbarItem
* Low importance buttons no longer draw button color as a background
* ProgressBar widget height is now consistent with other widgets
* Include check in DocTabs menu to show current tab
* Don't call OnScrolled if offset did not change (#2646)
* Prefer ANDROID_NDK_HOME over the ANDROID_HOME ndk-bundle location (#2920)
* Support serialisation / deserialisation of the widget tree (#5)
* Better error reporting / handling when OpenGL is not available (#2689)
* Memory is now better reclaimed on Android when the OS requests it
* Notifications on Linux and BSD now show the application icon
* Change listeners for preferences no longer run when setting the same value
* The file dialog now shows extensions in the list view for better readability
* Many optimisations and widget performance enhancements
* Updated various dependencies to their latest versions

### Fixed

* SendNotification does not show app name on Windows (#1940)
* Copy-paste via keyboard don't work translated keyboard mappings on Windows (#1220)
* OnScrolled triggered when offset hasn't changed (#1868)
* Carriage Return (\r) is rendered as space (#2456)
* storage.List() returns list with nil elements for empty directories (#2858)
* Entry widget, position of cursor when clicking empty space (#2877)
* SelectEntry cause UI hang (#2925)
* Font cutoff with bold italics (#3001)
* Fyne error: Preferences load error (#2936, 3015)
* Scrolled List bad redraw when window is maximized (#3013)
* Linux and BSD packages not being installable if the name contained spaces


## 2.1.4 - 17 March 2022

### Fixed

* SetTheme() is not fully effective for widget.Form (#2810)
* FolderOpenDialog SetDismissText is ineffective (#2830)
* window.Resize() does not work if SetFixedSize(true) is set after (#2819)
* Container.Remove() race causes crash (#2826, #2775, #2481)
* FixedSize Window improperly sized if contains image with ImageFillOriginal (#2800)


## 2.1.3 - 24 February 2022

### Fixed

* The text on button can't be show correctly when use imported font (#2512)
* Fix issues with DocTabs scrolling (#2709)
* Fix possible crash for tapping extended Radio or Check item
* Resolve lookup of relative icons in FyneApp.toml
* Window not shown when SetFixedSize is used without Resize (#2784)
* Text and links in markdown can be rendered on top of each other (#2695)
* Incorrect cursor movement in a multiline entry with wrapping (#2698)


## 2.1.2 - 6 December 2021

### Fixed

* Scrolling list bound to data programmatically causes nil pointer dereference (#2549)
* Rich text from markdown can get newlines wrong (#2589)
* Fix crash on 32bit operating systems (#2603)
* Compile failure on MacOS 10.12 Sierra (#2478)
* Don't focus widgets on mobile where keyboard should not display (#2598)
* storage.List doesn't return complete URI on Android for "content:" scheme (#2619)
* Last word of the line and first word of the next line are joined in markdown parse (#2647)
* Support for building `cmd/fyne` on Windows arm64
* Fixed FreeBSD requiring installed glfw library dependency (#1928)
* Apple M1: error when using mouse drag to resize window (#2188)
* Struct binding panics in reload with slice field (#2607)
* File Dialog favourites can break for certain locations (#2595)
* Define user friendly names for Android Apps (#2653)
* Entry validator not updating if content is changed via data binding after SetContent (#2639)
* CenterOnScreen not working for FixedSize Window (#2550)
* Panic in boundStringListItem.Get() (#2643)
* Can't set an app/window icon to be an svg. (#1196)
* SetFullScreen(false) can give error (#2588)


## 2.1.1 - 22 October 2021

### Fixed

* Fix issue where table could select cells beyond data bound
* Some fast taps could be ignored (#2484)
* iOS app stops re-drawing mid-frame after a while (#950)
* Mobile simulation mode did not work on Apple M1 computers
* TextGrid background color can show gaps in render (#2493)
* Fix alignment of files in list view of file dialog
* Crash setting visible window on macOS to fixed size (#2488)
* fyne bundle ignores -name flag in windows (#2395)
* Lines with nil colour would crash renderer
* Android -nm tool not found with NDK 23 (#2498)
* Runtime panic because out of touchID (#2407)
* Long text in Select boxes overflows out of the box (#2522)
* Calling SetText on Label may not refresh correctly
* Menu can be triggered by # key but not always Alt
* Cursor position updates twice with delay (#2525)
* widgets freeze after being in background and then a crash upon pop-up menu (#2536)
* too many Refresh() calls may now cause visual artifacts in the List widget (#2548)
* Entry.SetText may panic if called on a multiline entry with selected text (#2482)
* TextGrid not always drawing correctly when resized (#2501)


## 2.1.0 - 17 September 2021

### Added

* DocTabs container for handling multiple open files
* Lifecycle API for handling foreground, background and other event
* Add RichText widget and Markdown parser
* Add TabWidth to TextStyle to specify tab size in spaces
* Add CheckGroup widget for multi-select
* Add FyneApp.toml metadata file to ease build commands
* Include http and https in standard repositories
* Add selection color to themes
* Include baseline information in driver font measurement
* Document storage API (App.Storage().Create() and others)
* Add "App Files" to file dialog for apps that use document storage
* Tab overflow on AppTabs
* Add URI and Unbound type to data bindings
* Add keyboard support for menus, pop-ups and buttons
* Add SimpleRenderer to help make simple widgets (#709)
* Add scroll functions for List, Table, Tree (#1892)
* Add selection and disabling to MenuItem
* Add Alignment to widget.Select (#2329)
* Expose ScanCode for keyboard events originating from hardware (#1523)
* Support macOS GPU switching (#2423)

### Changed

* Focusable widgets are no longer focused on tap, add canvas.Focus(obj) in Tapped handler if required
* Move to background based selection for List, Table and Tree
* Update fyne command line tool to use --posix style parameters
* Switch from gz to xz compression for unix packages
* Performance improvements with line, text and raster rendering
* Items not yet visible can no longer be focused
* Lines can now be drawn down to 1px (instead of 1dp) (#2298)
* Support multiple lines of text on button (#2378)
* Improved text layout speed by caching string size calculations
* Updated to require Go 1.14 so we can use some new features
* Window Resize request is now asynchronous
* Up/Down keys take cursor home/end when on first/last lines respectively

### Fixed

* Correctly align text tabs (#1791)
* Mobile apps theme does not match system (#472)
* Toolbar with widget.Label makes the ToolbarAction buttons higher (#2257)
* Memory leaks in renderers and canvases cache maps (#735)
* FileDialog SetFilter does not work on Android devices (#2353)
* Hover fix for List and Tree with Draggable objects
* Line resize can flip slope (#2208)
* Deadlocks when using widgets with data (#2348)
* Changing input type with keyboard visible would not update soft keyboards
* MainMenu() Close item does NOT call function defined in SetCloseIntercept (#2355)
* Entry cursor position with mouse is offset vertically by theme.SizeNameInputBorder (#2387)
* Backspace key is not working on Android AOSP (#1941)
* macOS: 'NSUserNotification' has been deprecated (#1833)
* macOS: Native menu would add new items if refreshed
* iOS builds fail since Go 1.16
* Re-add support for 32 bit iOS devices, if built with Go 1.14
* Android builds fail on Apple M1 (#2439)
* SetFullScreen(true) before ShowAndRun fails (#2446)
* Interacting with another app when window.SetFullScreen(true) will cause the application to hide itself. (#2448)
* Sequential writes to preferences does not save to file (#2449)
* Correct Android keyboard handling (#2447)
* MIUI-Android: The widget’s Hyperlink cannot open the URL (#1514)
* Improved performance of data binding conversions and text MinSize


## 2.0.4 - 6 August 2021

### Changed

* Disable Form labels when the element it applys to is disabled (#1530)
* Entry popup menu now fires shortcuts so extended widgets can intercept
* Update Android builds to SDK 30

### Fixed

* sendnotification show appID for name on windows (#1940)
* Fix accidental removal of windows builds during cross-compile
* Removing an item from a container did not update layout
* Update title bar on Windows 10 to match OS theme (#2184)
* Tapped triggered after Drag (#2235)
* Improved documentation and example code for file dialog (#2156)
* Preferences file gets unexpectedly cleared (#2241)
* Extra row dividers rendered on using SetColumnWidth to update a table (#2266)
* Fix resizing fullscreen issue
* Fullscreen changes my display resolution when showing a dialog (#1832)
* Entry validation does not work for empty field (#2179)
* Tab support for focus handling missing on mobile
* ScrollToBottom not always scrolling all the way when items added to container.Scroller
* Fixed scrollbar disappearing after changing content (#2303)
* Calling SetContent a second time with the same content will not show
* Drawing text can panic when Color is nil (#2347)
* Optimisations when drawing transparent rectangle or whitespace strings


## 2.0.3 - 30 April 2021

### Fixed

* Optimisations for TextGrid rendering
* Data binding with widget.List sometimes crash while scrolling (#2125)
* Fix compilation on FreeBSD 13
* DataLists should notify only once when change.
* Keyboard will appear on Android in disabled Entry Widget (#2139)
* Save dialog with filename for Android
* form widget can't draw hinttext of appended item. (#2028)
* Don't create empty shortcuts (#2148)
* Install directory for windows install command contains ".exe"
* Fix compilation for Linux Wayland apps
* Fix tab button layout on mobile (#2117)
* Options popup does not move if a SelectEntry widget moves with popup open
* Speed improvements to Select and SelectEntry drop down
* theme/fonts has an apache LICENSE file but it should have SIL OFL (#2193)
* Fix build requirements for target macOS platforms (#2154)
* ScrollEvent.Position and ScrollEvent.AbsolutePosition is 0,0 (#2199)


## 2.0.2 - 1 April 2021

### Changed

* Text can now be copied from a disable Entry using keyboard shortcuts

### Fixed

* Slider offset position could be incorrect for mobile apps
* Correct error in example code
* When graphics init fails then don't try to continue running (#1593)
* Don't show global settings on mobile in fyne_demo as it's not supported (#2062)
* Empty selection would render small rectangle in Entry
* Do not show validation state for disabled Entry
* dialog.ShowFileSave did not support mobile (#2076)
* Fix issue that storage could not write to files on iOS and Android
* mobile app could crash in some focus calls
* Duplicate symbol error when compiling for Android with NDK 23 (#2064)
* Add internet permission by default for Android apps (#1715)
* Child and Parent support in storage were missing for mobile appps
* Various crashes with Entry and multiline selections (including #1989)
* Slider calls OnChanged for each value between steps (#1748)
* fyne command doesn't remove temporary binary from src (#1910)
* Advanced Color picker on mobile keeps updating values forever after sliding (#2075)
* exec.Command and widget.Button combination not working (#1857)
* After clicking a link on macOS, click everywhere in the app will be linked (#2112)
* Text selection - Shift+Tab bug (#1787)


## 2.0.1 - 4 March 2021

### Changed

* An Entry with `Wrapping=fyne.TextWrapOff` no longer blocks scroll events from a parent

### Fixed

* Dialog.Resize() has no effect if called before Dialog.Show() (#1863)
* SelectTab does not always correctly set the blue underline to the selected tab (#1872)
* Entry Validation Broken when using Data binding (#1890)
* Fix background colour not applying until theme change
* android runtime error with fyne.dialog (#1896)
* Fix scale calculations for Wayland phones (PinePhone)
* Correct initial state of entry validation
* fix entry widget mouse drag selection when scrolled
* List widget panic when refreshing after changing content length (#1864)
* Fix image caching that was too aggressive on resize
* Pointer and cursor misalignment in widget.Entry (#1937)
* SIGSEGV Sometimes When Closing a Program by Clicking a Button (#1604)
* Advanced Color Picker shows Black for custom primary color as RGBA (#1970)
* Canvas.Focus() before window visible causes application to crash (#1893)
* Menu over Content (#1973)
* Error compiling fyne on Apple M1 arm64 (#1739)
* Cells are not getting draw in correct location after column resize. (#1951)
* Possible panic when selecting text in a widget.Entry (#1983)
* Form validation doesn't enable submit button (#1965)
* Creating a window shows it before calling .Show() and .Hide() does not work (#1835)
* Dialogs are not refreshed correctly on .Show() (#1866)
* Failed creating setting storage : no such directory (#2023)
* Erroneous custom filter types not supported error on mobile (#2012)
* High importance button show no hovered state (#1785)
* List widget does not render all visible content after content data gets shorter (#1948)
* Calling Select on List before draw can crash (#1960)
* Dialog not resizing in newly created window (#1692)
* Dialog not returning to requested size (#1382)
* Entry without scrollable content prevents scrolling of outside scroller (#1939)
* fyne_demo crash after selecting custom Theme and table (#2018)
* Table widget crash when scrolling rapidly (#1887)
* Cursor animation sometimes distorts the text (#1778)
* Extended password entry panics when password revealer is clicked (#2036)
* Data binding limited to 1024 simultaneous operations (#1838)
* Custom theme does not refresh when variant changes (#2006)


## 2.0 - 22 January 2021

### Changes that are not backward compatible

These changes may break some apps, please read the 
[upgrading doc](https://developer.fyne.io/api/v2.0/upgrading) for more info
The import path is now `fyne.io/fyne/v2` when you are ready to make the update.

* Coordinate system to float32
  * Size and Position units were changed from int to float32
  * `Text.TextSize` moved to float32 and `fyne.MeasureText` now takes a float32 size parameter
  * Removed `Size.Union` (use `Size.Max` instead)
  * Added fyne.Delta for difference-based X, Y float32 representation
  * DraggedEvent.DraggedX and DraggedY (int, int) to DraggedEvent.Dragged (Delta)
  * ScrollEvent.DeltaX and DeltaY (int, int) moved to ScrollEvent.Scrolled (Delta)

* Theme API update
  * `fyne.Theme` moved to `fyne.LegacyTheme` and can be load to a new theme using `theme.FromLegacy`
  * A new, more flexible, Theme interface has been created that we encourage developers to use

* The second parameter of `theme.NewThemedResource` was removed, it was previously ignored
* The desktop.Cursor definition was renamed desktop.StandardCursor to make way for custom cursors
* Button `Style` and `HideShadow` were removed, use `Importance`

* iOS apps preferences will be lost in this upgrade as we move to more advanced storage
* Dialogs no longer show when created, unless using the ShowXxx convenience methods
* Entry widget now contains scrolling so should no longer be wrapped in a scroll container

* Removed deprecated types including:
  - `dialog.FileIcon` (now `widget.FileIcon`)
  - `widget.Radio` (now `widget.RadioGroup`)
  - `widget.AccordionContainer` (now `widget.Accordion`)
  - `layout.NewFixedGridLayout()` (now `layout.NewGridWrapLayout()`)
  - `widget.ScrollContainer` (now `container.Scroll`)
  - `widget.SplitContainer` (now `container.Spilt`)
  - `widget.Group` (replaced by `widget.Card`)
  - `widget.Box` (now `container.NewH/VBox`, with `Children` field moved to `Objects`)
  - `widget.TabContainer` and `widget.AppTabs` (now `container.AppTabs`)
* Many deprecated fields have been removed, replacements listed in API docs 1.4
  - for specific information you can browse https://developer.fyne.io/api/v1.4/

### Added

* Data binding API to connect data sources to widgets and sync data
  - Add preferences data binding and `Preferences.AddChangeListener`
  - Add bind support to `Check`, `Entry`, `Label`, `List`, `ProgressBar` and `Slider` widgets
* Animation API for handling smooth element transitions
  - Add animations to buttons, tabs and entry cursor
* Storage repository API for connecting custom file sources
  - Add storage functions `Copy`, `Delete` and `Move` for `URI`
  - Add `CanRead`, `CanWrite` and `CanList` to storage APIs
* New Theme API for easier customisation of apps
  - Add ability for custom themes to support light/dark preference
  - Support for custom icons in theme definition
  - New `theme.FromLegacy` helper to use old theme API definitions
* Add fyne.Vector for managing x/y float32 coordinates
* Add MouseButtonTertiary for middle mouse button events on desktop
* Add `canvas.ImageScaleFastest` for faster, less precise, scaling
* Add new `dialog.Form` that will phase out `dialog.Entry`
* Add keyboard control for main menu
* Add `Scroll.OnScrolled` event for seeing changes in scroll container
* Add `TextStyle` and `OnSubmitted` to `Entry` widget
* Add support for `HintText` and showing validation errors in `Form` widget
* Added basic support for tab character in `Entry`, `Label` and `TextGrid`

### Changed

* Coordinate system is now float32 - see breaking changes above
* ScrollEvent and DragEvent moved to Delta from (int, int)
* Change bundled resources to use more efficient string storage
* Left and Right mouse buttons on Desktop are being moved to `MouseButtonPrimary` and `MouseButtonSecondary`
* Many optimisations and widget performance enhancements

* Moving to new `container.New()` and `container.NewWithoutLayout()` constructors (replacing `fyne.NewContainer` and `fyne.NewContainerWithoutLayout`)
* Moving storage APIs `OpenFileFromURI`, `SaveFileToURI` and `ListerForURI` to `Reader`, `Writer` and `List` functions

### Fixed

* Validating a widget in widget.Form before renderer was created could cause a panic
* Added file and folder support for mobile simulation support (#1470)
* Appending options to a disabled widget.RadioGroup shows them as enabled (#1697)
* Toggling toolbar icons does not refresh (#1809)
* Black screen when slide up application on iPhone (#1610)
* Properly align Label in FormItem (#1531)
* Mobile dropdowns are too low (#1771)
* Cursor does not go down to next line with wrapping (#1737)
* Entry: while adding text beyond visible reagion there is no auto-scroll (#912)


## 1.4.3 - 4 January 2021

### Fixed

* Fix crash when showing file open dialog on iPadOS
* Fix possible missing icon on initial show of disabled button
* Capturing a canvas on macOS retina display would not capture full resolution
* Fix the release build flag for mobile
* Fix possible race conditions for canvas capture
* Improvements to `fyne get` command downloader
* Fix tree, so it refreshes visible nodes on Refresh()
* TabContainer Panic when removing selected tab (#1668)
* Incorrect clipping behaviour with nested scroll containers (#1682)
* MacOS Notifications are not shown on subsequent app runs (#1699)
* Fix the behavior when dragging the divider of split container (#1618)


## 1.4.2 - 9 December 2020

### Added

* [fyne-cli] Add support for passing custom build tags (#1538)

### Changed

* Run validation on content change instead of on each Refresh in widget.Entry

### Fixed

* [fyne-cli] Android: allow to specify an inline password for the keystore
* Fixed Card widget MinSize (#1581)
* Fix missing release tag to enable BuildRelease in Settings.BuildType()
* Dialog shadow does not resize after Refresh (#1370)
* Android Duplicate Number Entry (#1256)
* Support older macOS by default - back to 10.11 (#886)
* Complete certification of macOS App Store releases (#1443)
* Fix compilation errors for early stage Wayland testing
* Fix entry.SetValidationError() not working correctly


## 1.4.1 - 20 November 2020

### Changed

* Table columns can now be different sizes using SetColumnWidth
* Avoid unnecessary validation check on Refresh in widget.Form

### Fixed

* Tree could flicker on mouse hover (#1488)
* Content of table cells could overflow when sized correctly
* file:// based URI on Android would fail to list folder (#1495)
* Images in iOS release were not all correct size (#1498)
* iOS compile failed with Go 1.15 (#1497)
* Possible crash when minimising app containing List on Windows
* File chooser dialog ignores drive Z (#1513)
* Entry copy/paste is crashing on android 7.1 (#1511)
* Fyne package creating invalid windows packages (#1521)
* Menu bar initially doesn't respond to mouse input on macOS (#505) 
* iOS: Missing CFBundleIconName and asset catalog (#1504)
* CenterOnScreen causes crash on MacOS when called from goroutine (#1539)
* desktop.MouseHover Button state is not reliable (#1533)
* Initial validation status in widget.Form is not respected
* Fix nil reference in disabled buttons (#1558)


## 1.4 - 1 November 2020

### Added (highlights)

* List (#156), Table (#157) and Tree collection Widgets
* Card, FileItem, Separator widgets
* ColorPicker dialog
* User selection of primary colour
* Container API package to ease using layouts and container widgets
* Add input validation
* ListableURI for working with directories etc
* Added PaddedLayout

* Window.SetCloseIntercept (#467)
* Canvas.InteractiveArea() to indicate where widgets should avoid
* TextFormatter for ProgressBar
* FileDialog.SetLocation() (#821)
* Added dialog.ShowFolderOpen (#941)
* Support to install on iOS and android with 'fyne install'
* Support asset bundling with go:generate
* Add fyne release command for preparing signed apps
* Add keyboard and focus support to Radio and Select widgets 

### Changed

* Theme update - new blue highlight, move buttons to outline
* Android SDK target updated to 29
* Mobile log entries now start "Fyne" instead of "GoLog"
* Don't expand Select to its largest option (#1247)
* Button.HideShadow replaced by Button.Importance = LowImportance

* Deprecate NewContainer in favour of NewContainerWithoutLayout
* Deprecate HBox and VBox in favour of new container APIs
* Move Container.AddObject to Container.Add matching Container.Remove
* Start move from widget.TabContainer to container.AppTabs
* Replace Radio with RadioGroup
* Deprecate WidgetRenderer.BackgroundColor

### Fixed

* Support focus traversal in dialog (#948), (#948)
* Add missing AbsolutePosition in some mouse events (#1274)
* Don't let scrollbar handle become too small
* Ensure tab children are resized before being shown (#1331)
* Don't hang if OpenURL loads browser (#1332)
* Content not filling dialog (#1360)
* Overlays not adjusting on orientation change in mobile (#1334)
* Fix missing key events for some keypad keys (#1325)
* Issue with non-english folder names in Linux favourites (#1248)
* Fix overlays escaping screen interactive bounds (#1358)
* Key events not blocked by overlays (#814)
* Update scroll container content if it is changed (#1341)
* Respect SelectEntry datta changes on refresh (#1462)
* Incorrect SelectEntry dropdown button position (#1361)
* don't allow both single and double tap events to fire (#1381)
* Fix issue where long or tall images could jump on load (#1266, #1432)
* Weird behaviour when resizing or minimizing a ScrollContainer (#1245)
* Fix panic on NewTextGrid().Text()
* Fix issue where scrollbar could jump after mousewheel scroll
* Add missing raster support in software render
* Respect GOOS/GOARCH in fyne command utilities
* BSD support in build tools
* SVG Cache could return the incorrect resource (#1479)

* Many optimisations and widget performance enhancements
* Various fixes to file creation and saving on mobile devices


## 1.3.3 - 10 August 2020

### Added

* Use icons for file dialog favourites (#1186)
* Add ScrollContainer ScrollToBottom and ScrollToTop

### Changed

* Make file filter case sensitive (#1185)

### Fixed

* Allow popups to create dialogs (#1176)
* Use default cursor for dragging scrollbars (#1172)
* Correctly parse SVG files with missing X/Y for rect
* Fix visibility of Entry placeholder when text is set (#1193)
* Fix encoding issue with Windows notifications (#1191)
* Fix issue where content expanding on Windows could freeze (#1189)
* Fix errors on Windows when reloading Fyne settings (#1165)
* Dialogs not updating theme correctly (#1201)
* Update the extended progressbar on refresh (#1219)
* Segfault if font fails (#1200)
* Slider rendering incorrectly when window maximized (#1223)
* Changing form label not refreshed (#1231)
* Files and folders starting "." show no name (#1235)


## 1.3.2 - 11 July 2020

### Added

* Linux packaged apps now include a Makefile to aid install

### Changed

* Fyne package supports specific architectures for Android
* Reset missing textures on refresh
* Custom confirm callbacks now called on implicitly shown dialogs
* SelectEntry can update drop-down list during OnChanged callback
* TextGrid whitespace color now matches theme changes
* Order of Window Resize(), SetFixedSize() and CenterOnScreen() does no matter before Show()
* Containers now refresh their visuals as well as their Children on Refresh()

### Fixed

* Capped StrokeWidth on canvas.Line (#831)
* Canvas lines, rectangles and circles do not resize and refresh correctly
* Black flickering on resize on MacOS and OS X (possibly not on Catalina) (#1122)
* Crash when resizing window under macOS (#1051, #1140)
* Set SetFixedSize to true, the menus are overlapped (#1105)
* Ctrl+v into text input field crashes app. Presumably clipboard is empty (#1123, #1132)
* Slider default value doesn't stay inside range (#1128)
* The position of window is changed when status change from show to hide, then to show (#1116)
* Creating a windows inside onClose handler causes Fyne to panic (#1106)
* Backspace in entry after SetText("") can crash (#1096)
* Empty main menu causes panic (#1073)
* Installing using `fyne install` on Linux now works on distrubutions that don't use `/usr/local`
* Fix recommendations from staticcheck
* Unable to overwrite file when using dialog.ShowFileSave (#1168)


## 1.3 - 5 June 2020

### Added

* File open and save dialogs (#225)
* Add notifications support (#398)
* Add text wrap support (#332)
* Add Accordion widget (#206)
* Add TextGrid widget (#115)
* Add SplitContainer widget (#205)
* Add new URI type and handlers for cross-platform data access
* Desktop apps can now create splash windows
* Add ScaleMode to images, new ImageScalePixels feature for retro graphics
* Allow widgets to influence mouse cursor style (#726)
* Support changing the text on form submit/cancel buttons
* Support reporting CapsLock key events (#552)
* Add OnClosed callback for Dialog
* Add new image test helpers for validating render output
* Support showing different types of soft keyboard on mobile devices (#971, #975)

### Changed

* Upgraded underlying GLFW library to fix various issues (#183, #61)
* Add submenu support and hover effects (#395)
* Default to non-premultiplied alpha (NRGBA) across toolkit
* Rename FixedGridLayout to GridWrapLayout (deprecate old API) (#836)
* Windows redraw and animations continue on window resize and move
* New...PopUp() methods are being replaced by Show...Popup() or New...Popup().Show()
* Apps started on a goroutine will now panic as this is not supported
* On Linux apps now simulate 120DPI instead of 96DPI
* Improved fyne_settings scale picking user interface
* Reorganised fyne_demo to accommodate growing collection of widgets and containers
* Rendering now happens on a different thread to events for more consistent drawing
* Improved text selection on mobile devices

### Fixed (highlights)

* Panic when trying to paste empty clipboard into entry (#743)
* Scale does not match user configuration in Windows 10 (#635)
* Copy/Paste not working on Entry Field in Windows OS (#981)
* Select widgets with many options overflow UI without scrolling (#675)
* android: typing in entry expands only after full refresh (#972)
* iOS app stops re-drawing mid frame after a while (#950)
* Too many successive GUI updates do not properly update the view (904)
* iOS apps would not build using Apple's new certificates
* Preserve aspect ratio in SVG stroke drawing (#976)
* Fixed many race conditions in widget data handling
* Various crashes and render glitches in extended widgets
* Fix security issues reported by gosec (#742)


## 1.2.4 - 13 April 2020

### Added

 * Added Direction field to ScrollContainer and NewHScrollContainer, NewVScrollContainer constructors (#763)
 * Added Scroller.SetMinSize() to enable better defaults for scrolled content
 * Added "fyne vendor" subcommand to help packaging fyne dependencies in projects
 * Added "fyne version" subcommand to help with bug reporting (#656)
 * Clipboard (cut/copy/paste) is now supported on iOS and Android (#414)
 * Preferences.RemoveValue() now allows deletion of a stored user preference

### Changed

 * Report keys based on name not key code - fixes issue with shortcuts with AZERTY (#790)

### Fixed

 * Mobile builds now support go modules (#660)
 * Building for mobile would try to run desktop build first
 * Mobile apps now draw the full safe area on a screen (#799)
 * Preferences were not stored on mobile apps (#779)
 * Window on Windows is not controllable after exiting FullScreen mode (#727)
 * Soft keyboard not working on some Samsung/LG smart phones (#787)
 * Selecting a tab on extended TabContainer doesn't refresh button (#810)
 * Appending tab to empty TabContainer causes divide by zero on mobile (#820)
 * Application crashes on startup (#816)
 * Form does not always update on theme change (#842)


## 1.2.3 - 2 March 2020

### Added

 * Add media and volume icons to default themes (#649)
 * Add Canvas.PixelCoordinateForPosition to find pixel locations if required
 * Add ProgressInfinite dialog

### Changed

 * Warn if -executable or -sourceDir flags are used for package on mobile (#652)
 * Update scale based on device for mobile apps
 * Windows without a title will now be named "Fyne Application"
 * Revert fix to quit mobile apps - this is not allowed in guidelines

### Fixed

 * App.UniqueID() did not return current app ID
 * Fyne package ignored -name flag for ios and android builds (#657)
 * Possible crash when appending tabs to TabContainer
 * FixedSize windows not rescaling when dragged between monitors (#654)
 * Fix issues where older Android devices may not background or rotate (#677)
 * Crash when setting theme before window content set (#688)
 * Correct form extend behaviour (#694)
 * Select drop-down width is wrong if the drop-down is too tall for the window (#706)


## 1.2.2 - 29 January 2020

### Added

* Add SelectedText() function to Entry widget
* New mobile.Device interface exposing ShowVirtualKeyboard() (and Hide...)

### Changed

* Scale calculations are now relative to system scale - the default "1" matches the system
* Update scale on Linux to be "auto" by default (and numbers are relative to 96DPI standard) (#595)
* When auto scaling check the monitor in the middle of the window, not top left
* bundled files now have a standard header to optimise some tools like go report card
* Shortcuts are now handled by the event queue - fixed possible deadlock

### Fixed

* Scroll horizontally when holding shift key (#579)
* Updating text and calling refresh for widget doesn't work (#607)
* Corrected visual behaviour of extended widgets including Entry, Select, Check, Radio and Icon (#615)
* Entries and Selects that are extended would crash on right click.
* PasswordEntry created from Entry with Password = true has no revealer
* Dialog width not always sufficient for title
* Pasting unicode characters could panic (#597)
* Setting theme before application start panics on macOS (#626)
* MenuItem type conflicts with other projects (#632)


## 1.2.1 - 24 December 2019

### Added

* Add TouchDown, TouchUp and TouchCancel API in driver/mobile for device specific events
* Add support for adding and removing tabs from a tab container (#444)

### Fixed

* Issues when settings changes may not be monitored (#576)
* Layout of hidden tab container contents on mobile (#578)
* Mobile apps would not quit when Quit() was called (#580)
* Shadows disappeared when theme changes (#589)
* iOS apps could stop rendering after many refreshes (#584)
* Fyne package could fail on Windows (#586)
* Horizontal only scroll container may not refresh using scroll wheel


## 1.2 - 12 December 2019

### Added

* Mobile support - iOS and Android, including "fyne package" command
* Support for OpenGL ES and embedded linux
* New BaseWidget for building custom widgets
* Support for diagonal gradients
* Global settings are now saved and can be set using the new fyne_settings app
* Support rendering in Go playground using playground.Render() helpers
* "fyne install" command to package and install apps on the local computer
* Add horizontal scrolling to ScrollContainer
* Add preferences API
* Add show/hide password icon when created from NewPasswordEntry
* Add NewGridLayoutWithRows to specify a grid layout with a set number of rows
* Add NewAdaptiveGridLayout which uses a column grid layout when horizontal and rows in vertical


### Changed

* New Logo! Thanks to Storm for his work on this :)
* Applications no longer have a default (Fyne logo) icon
* Input events now execute one at a time to maintain the correct order
* Button and other widget callbacks no longer launch new goroutines
* FYNE_THEME and FYNE_SCALE are now overrides to the global configuration
* The first opened window no longer exits the app when closed (unless none others are open or Window.SetMaster() is called)
* "fyne package" now defaults icon to "Icon.png" so the parameter is optional
* Calling ExtendBaseWidget() sets up the renderer for extended widgets
* Entry widget now has a visible Disabled state, ReadOnly has been deprecated
* Bundled images optimised to save space
* Optimise rendering to reduce refresh on TabContainer and ScrollContainer


### Fixed

* Correct the color of Entry widget cursor if theme changes
* Error where widgets created before main() function could crash (#490)
* App.Run panics if called without a window (#527)
* Support context menu for disabled entry widgets (#488)
* Fix issue where images using fyne.ImageFillOriginal may not show initially (#558)


## 1.1.2 - 12 October 2019

### Added

### Changed

* Default scale value for canvases is now 1.0 instead of Auto (DPI based)

### Fixed

* Correct icon name in linux packages
* Fullscreen before showing a window works again
* Incorrect MinSize of FixedGrid layout in some situations
* Update text size on theme change
* Text handling crashes (#411, #484, #485)
* Layout of image only buttons
* TabItem.Content changes are reflected when refreshing TabContainer (#456)

## 1.1.1 - 17 August 2019

### Added

* Add support for custom Windows manifest files in fyne package

### Changed

* Dismiss non-modal popovers on secondary tap
* Only measure visible objects in layouts and minSize calculations (#343)
* Don't propagate show/hide in the model - allowing children of tabs to remain hidden
* Disable cut/copy for password fields
* Correctly calculate grid layout minsize as width changes
* Select text at end of line when double tapping beyond width

### Fixed

* Scale could be too large on macOS Retina screens
* Window with fixed size changes size when un-minimized on Windows (#300)
* Setting text on a label could crash if it was not yet shown (#381)
* Multiple Entry widgets could have selections simultaneously (#341)
* Hover effect of radio widget too low (#383)
* Missing shadow on Select widget
* Incorrect rendering of subimages within Image object
* Size calculation caches could be skipped causing degraded performance


## 1.1 - 1 July 2019

### Added

* Menubar and PopUpMenu (#41)
* PopUp widgets (regular and modal) and canvas overlay support (#242)
* Add gradient (linear and radial) to canvas
* Add shadow support for overlays, buttons and scrollcontainer
* Text can now be selected (#67)
* Support moving through inputs with Tab / Shift-Tab (#82)
* canvas.Capture() to save the content of a canvas
* Horizontal layout for widget.Radio
* Select widget (#21)
* Add support for disabling widgets (#234)
* Support for changing icon color (#246)
* Button hover effect
* Pointer drag event to main API
* support for desktop mouse move events
* Add a new "hints" build tag that can suggest UI improvements

### Changed

* TabContainer tab location can now be set with SetTabLocation()
* Dialog windows now appear as modal popups within a window
* Don't add a button bar to a form if it has no buttons
* Moved driver/gl package to internal/driver/gl
* Clicking/Tapping in an entry will position the cursor
* A container with no layout will not change the position or size of its content
* Update the fyne_demo app to reflect the expanding feature set

### Fixed

* Allow scrollbars to be dragged (#133)
* Unicode char input with Option key on macOS (#247)
* Resizng fixed size windows (#248)
* Fixed various bugs in window sizing and padding
* Button icons do not center align if label is empty (#284)


## 1.0.1 - 20 April 2019

### Added

* Support for go modules
* Transparent backgrounds for widgets
* Entry.OnCursorChanged()
* Radio.Append() and Radio.SetSelected() (#229)

### Changed

* Clicking outside a focused element will unfocus it
* Handle key repeat for non-runes (#165)

### Fixed

* Remove duplicate options from a Radio widget (#230)
* Issue where paste shortcut is not called for Ctrl-V keyboard combination
* Cursor position when clearing text in Entry (#214)
* Antialias of lines and circles (fyne-io/examples#14)
* Crash on centering of windows (#220)
* Possible crash when closing secondary windows
* Possible crash when showing dialog
* Initial visibility of scroll bar in ScrollContainer
* Setting window icon when different from app icon.
* Possible panic on app.Quit() (#175)
* Various caches and race condition issues (#194, #217, #209).


## 1.0 - 19 March 2019

The first major release of the Fyne toolkit delivers a stable release of the
main functionality required to build basic GUI applications across multiple
platforms.

### Features

* Canvas API (rect, line, circle, text, image)
* Widget API (box, button, check, entry, form, group, hyperlink, icon, label, progress bar, radio, scroller, tabs and toolbar)
* Light and dark themes
* Pointer, key and shortcut APIs (generic and desktop extension)
* OpenGL driver for Linux, macOS and Windows
* Tools for embedding data and packaging releases
<|MERGE_RESOLUTION|>--- conflicted
+++ resolved
@@ -3,7 +3,6 @@
 This file lists the main changes with each version of the Fyne toolkit.
 More detailed release notes can be found on the [releases page](https://github.com/fyne-io/fyne/releases). 
 
-<<<<<<< HEAD
 ## 2.6.0 - Ongoing
 
 ### Added
@@ -15,14 +14,14 @@
 ### Fixed
 
  * Odd looking SelectEntry with long PlaceHolder (#4430)
-=======
+
+
 ## 2.5.1 - Ongoing
 
 ### Fixed
 
  * Apps with translations in new languages would not be recognised (#5015)
  * App ID can be ignored from metadata file with go build/run
->>>>>>> 7c90880f
 
 
 ## 2.5.0 - 14 July 2024
