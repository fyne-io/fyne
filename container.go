package fyne

import (
	"sync"
)

// Declare conformity to CanvasObject
var _ CanvasObject = (*Container)(nil)

// Container is a CanvasObject that contains a collection of child objects.
// The layout of the children is set by the specified Layout.
type Container struct {
	size     Size     // The current size of the Container
	position Position // The current position of the Container
	Hidden   bool     // Is this Container hidden

	Layout  Layout // The Layout algorithm for arranging child CanvasObjects
	lock    sync.Mutex
	Objects []CanvasObject // The set of CanvasObjects this container holds
}

// NewContainer returns a new Container instance holding the specified CanvasObjects.
//
// Deprecated: Use container.NewWithoutLayout() to create a container that uses manual layout.
func NewContainer(objects ...CanvasObject) *Container {
	return NewContainerWithoutLayout(objects...)
}

// NewContainerWithoutLayout returns a new Container instance holding the specified
// CanvasObjects that are manually arranged.
//
// Deprecated: Use container.NewWithoutLayout() instead
func NewContainerWithoutLayout(objects ...CanvasObject) *Container {
	ret := &Container{
		Objects: objects,
	}

	ret.size = ret.MinSize()
	return ret
}

// NewContainerWithLayout returns a new Container instance holding the specified
// CanvasObjects which will be laid out according to the specified Layout.
//
// Deprecated: Use container.New() instead
func NewContainerWithLayout(layout Layout, objects ...CanvasObject) *Container {
	ret := &Container{
		Objects: objects,
		Layout:  layout,
	}

	ret.size = layout.MinSize(objects)
	if layout != nil {
		layout.Layout(objects, ret.size)
	}
	return ret
}

// Add appends the specified object to the items this container manages.
//
// Since: 1.4
func (c *Container) Add(add CanvasObject) {
	if add == nil {
		return
	}

	c.lock.Lock()
	c.Objects = append(c.Objects, add)
	layout := c.Layout
	size := c.size
	var obj []CanvasObject
	if layout != nil {
		copyPtr := containerSlicePool.CopyOf(c.Objects)
		defer containerSlicePool.Put(copyPtr)
		obj = *copyPtr
	}
	c.lock.Unlock()

	if layout != nil {
		layout.Layout(obj, size)
	}
}

// AddObject adds another CanvasObject to the set this Container holds.
//
// Deprecated: Use replacement Add() function
func (c *Container) AddObject(o CanvasObject) {
	c.Add(o)
}

// Hide sets this container, and all its children, to be not visible.
func (c *Container) Hide() {
	c.lock.Lock()
	if c.Hidden {
		return
	}

	c.Hidden = true
	c.lock.Unlock()
	repaint(c)
}

// MinSize calculates the minimum size of a Container.
// This is delegated to the Layout, if specified, otherwise it will mimic MaxLayout.
func (c *Container) MinSize() Size {
	c.lock.Lock()
	copyPtr := containerSlicePool.CopyOf(c.Objects)
	defer containerSlicePool.Put(copyPtr)
	obj := *copyPtr
	layout := c.Layout
	c.lock.Unlock()

	if layout != nil {
		return c.Layout.MinSize(obj)
	}

	minSize := NewSize(1, 1)
	for _, child := range obj {
		minSize = minSize.Max(child.MinSize())
	}

	return minSize
}

// Move the container (and all its children) to a new position, relative to its parent.
func (c *Container) Move(pos Position) {
	c.lock.Lock()
	c.position = pos
	c.lock.Unlock()
	repaint(c)
}

// Position gets the current position of this Container, relative to its parent.
func (c *Container) Position() Position {
	c.lock.Lock()
	defer c.lock.Unlock()
	return c.position
}

// Refresh causes this object to be redrawn in it's current state
func (c *Container) Refresh() {
	c.lock.Lock()
	copyPtr := containerSlicePool.CopyOf(c.Objects)
	defer containerSlicePool.Put(copyPtr)
	obj := *copyPtr
	layout := c.Layout
	size := c.size
	c.lock.Unlock()

	if layout != nil {
		layout.Layout(obj, size)
	}

	for _, child := range obj {
		child.Refresh()
	}

	// this is basically just canvas.Refresh(c) without the package loop
	o := CurrentApp().Driver().CanvasForObject(c)
	if o == nil {
		return
	}
	o.Refresh(c)
}

// Remove updates the contents of this container to no longer include the specified object.
// This method is not intended to be used inside a loop, to remove all the elements.
// It is much more efficient to call RemoveAll() instead.
func (c *Container) Remove(rem CanvasObject) {
	c.lock.Lock()
<<<<<<< HEAD

=======
	defer c.lock.Unlock()
>>>>>>> 85644c26
	if len(c.Objects) == 0 {
		c.lock.Unlock()
		return
	}

	for i, o := range c.Objects {
		if o != rem {
			continue
		}

		removed := make([]CanvasObject, len(c.Objects)-1)
		copy(removed, c.Objects[:i])
		copy(removed[i:], c.Objects[i+1:])

		c.Objects = removed
		layout := c.Layout
		size := c.size
		var obj []CanvasObject
		if layout != nil {
			copyPtr := containerSlicePool.CopyOf(c.Objects)
			defer containerSlicePool.Put(copyPtr)
			obj = *copyPtr
		}
		c.lock.Unlock()

		if layout != nil {
			layout.Layout(obj, size)
		}
		return
	}
}

// RemoveAll updates the contents of this container to no longer include any objects.
//
// Since: 2.2
func (c *Container) RemoveAll() {
	c.lock.Lock()
	c.Objects = nil
	layout := c.Layout
	size := c.size
	c.lock.Unlock()

	if layout != nil {
		layout.Layout(nil, size)
	}
}

// Resize sets a new size for the Container.
func (c *Container) Resize(size Size) {
	c.lock.Lock()

	if c.size == size {
		c.lock.Unlock()
		return
	}

	var obj []CanvasObject
	c.size = size
	layout := c.Layout
	if layout != nil {
		copyPtr := containerSlicePool.CopyOf(c.Objects)
		defer containerSlicePool.Put(copyPtr)
		obj = *copyPtr
	}
	c.lock.Unlock()

	if layout != nil {
		layout.Layout(obj, size)
	}
}

// Show sets this container, and all its children, to be visible.
func (c *Container) Show() {
	c.lock.Lock()
	defer c.lock.Unlock()

	if !c.Hidden {
		return
	}

	c.Hidden = false
}

// Size returns the current size of this container.
func (c *Container) Size() Size {
	c.lock.Lock()
	defer c.lock.Unlock()
	return c.size
}

// Visible returns true if the container is currently visible, false otherwise.
func (c *Container) Visible() bool {
	c.lock.Lock()
	defer c.lock.Unlock()
	return !c.Hidden
}

// repaint instructs the containing canvas to redraw, even if nothing changed.
// This method is a duplicate of what is in `canvas/canvas.go` to avoid a dependency loop or public API.
func repaint(obj *Container) {
	app := CurrentApp()
	if app == nil || app.Driver() == nil {
		return
	}

	c := app.Driver().CanvasForObject(obj)
	if c != nil {
		if paint, ok := c.(interface{ SetDirty() }); ok {
			paint.SetDirty()
		}
	}
}

var containerSlicePool canvasObjectSlicePool

// A tiered pool of []CanvasObject slices
// see https://github.com/golang/go/issues/27735 for why a single sync.Pool
// is a potential memory leak, as well as discussions for other alternatives
type canvasObjectSlicePool struct {
	xsPool sync.Pool // holds slices with length [xsPooledSliceMinSize, sPooledSliceMinSize)
	sPool  sync.Pool // etc
	mPool  sync.Pool
	lPool  sync.Pool
	xlPool sync.Pool // holds slices with length [xlPooledSliceMinSize, xlPooledSliceMaxSize]
}

const (
	xsPooledSliceMinSize = 8
	sPooledSliceMinSize  = 16
	mPooledSliceMinSize  = 32
	lPooledSliceMinSize  = 64
	xlPooledSliceMinSize = 256
	xlPooledSliceMaxSize = 2048
	// do not pool slices of more than xlPooledSliceMaxSize
)

// Get gets a pointer to a slice of at least the given capacity from the pool,
// allocating a new slice if needed. The slice may have any length, but it is
// always safe to re-slice to a new length that is <= capacity.
func (s *canvasObjectSlicePool) Get(capacity int) *[]CanvasObject {
	var obj any
	switch {
	case capacity <= xsPooledSliceMinSize:
		obj = s.xsPool.Get()
	case capacity <= sPooledSliceMinSize:
		obj = s.sPool.Get()
	case capacity <= mPooledSliceMinSize:
		obj = s.mPool.Get()
	case capacity <= lPooledSliceMinSize:
		obj = s.lPool.Get()
	default:
		obj = s.xlPool.Get()
	}

	if obj == nil {
		if capacity < xsPooledSliceMinSize {
			capacity = xsPooledSliceMinSize
		}
		tmp := make([]CanvasObject, 0, capacity)
		obj = &tmp
	}
	slice := obj.(*[]CanvasObject)
	if cap(*slice) < capacity {
		// can only happen in xl pool - reallocate a longer slice
		tmp := make([]CanvasObject, 0, capacity)
		slice = &tmp
	}
	return slice
}

// Put releases the given slice pointer into the pool.
func (s *canvasObjectSlicePool) Put(slice *[]CanvasObject) {
	*slice = (*slice)[:0]
	switch c := cap(*slice); {
	case c < xsPooledSliceMinSize:
		return // don't pool a slice too small
	case c < sPooledSliceMinSize:
		s.xsPool.Put(slice)
	case c < mPooledSliceMinSize:
		s.sPool.Put(slice)
	case c < lPooledSliceMinSize:
		s.mPool.Put(slice)
	case c < xlPooledSliceMinSize:
		s.lPool.Put(slice)
	case c <= xlPooledSliceMaxSize:
		s.xlPool.Put(slice)
	default:
		return // don't pool a slice too large
	}
}

// CopyOf is a convenience method that gets a slice from the pool
// of capacity at least len(slice), and copies the contents of slice
// into the new slice, before returning its pointer.
func (s *canvasObjectSlicePool) CopyOf(slice []CanvasObject) *[]CanvasObject {
	l := len(slice)
	ptr := s.Get(l)
	cp := *ptr
	cp = cp[:l]
	copy(cp, slice)
	*ptr = cp
	return ptr
}<|MERGE_RESOLUTION|>--- conflicted
+++ resolved
@@ -168,11 +168,6 @@
 // It is much more efficient to call RemoveAll() instead.
 func (c *Container) Remove(rem CanvasObject) {
 	c.lock.Lock()
-<<<<<<< HEAD
-
-=======
-	defer c.lock.Unlock()
->>>>>>> 85644c26
 	if len(c.Objects) == 0 {
 		c.lock.Unlock()
 		return
