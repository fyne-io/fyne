package canvas_test

import (
	"image/color"
	"testing"

	"fyne.io/fyne/v2"
	"fyne.io/fyne/v2/canvas"
	"fyne.io/fyne/v2/driver/software"
	"fyne.io/fyne/v2/test"

	"github.com/stretchr/testify/assert"
)

func TestRectangle_MinSize(t *testing.T) {
	rect := canvas.NewRectangle(color.Black)
	min := rect.MinSize()

	assert.Positive(t, min.Width)
	assert.Positive(t, min.Height)
}

func TestRectangle_FillColor(t *testing.T) {
	c := color.White
	rect := canvas.NewRectangle(c)

	assert.Equal(t, c, rect.FillColor)
}

func TestRectangle_Radius(t *testing.T) {
	rect := &canvas.Rectangle{
		FillColor:    color.NRGBA{R: 255, G: 200, B: 0, A: 180},
		StrokeColor:  color.NRGBA{R: 255, G: 120, B: 0, A: 255},
		StrokeWidth:  2.0,
		CornerRadius: 12,
	}

	rect.Resize(fyne.NewSize(50, 50))
	test.AssertObjectRendersToMarkup(t, "rounded_rect.xml", rect)

	c := software.NewCanvas()
	c.SetContent(rect)
	c.Resize(fyne.NewSize(60, 60))
	test.AssertRendersToImage(t, "rounded_rect_stroke.png", c)

	rect.StrokeWidth = 0
	test.AssertRendersToImage(t, "rounded_rect.png", c)

	rect.Aspect = 2.0
	test.AssertRendersToImage(t, "rounded_rect_aspect.png", c)
}

<<<<<<< HEAD
func TestRectangle_RadiusMaximum(t *testing.T) {
	rect := &canvas.Rectangle{
		FillColor:    color.NRGBA{R: 255, G: 200, B: 0, A: 180},
		StrokeColor:  color.NRGBA{R: 255, G: 120, B: 0, A: 255},
		StrokeWidth:  2.0,
		CornerRadius: fyne.RadiusMaximum,
	}

	rect.Resize(fyne.NewSize(80, 50))
	test.AssertObjectRendersToMarkup(t, "maximum_rounded_rect.xml", rect)

	c := software.NewCanvas()
	c.SetContent(rect)
	c.Resize(fyne.NewSize(90, 60))
	test.AssertRendersToImage(t, "maximum_rounded_rect_stroke.png", c)

	rect.StrokeWidth = 0
	test.AssertRendersToImage(t, "maximum_rounded_rect.png", c)

	rect.Aspect = 2.0
	test.AssertRendersToImage(t, "maximum_rounded_rect_aspect.png", c)
=======
func TestRectangle_PerCornerRadius(t *testing.T) {
	rect := &canvas.Rectangle{
		FillColor:               color.NRGBA{R: 255, G: 200, B: 0, A: 180},
		StrokeColor:             color.NRGBA{R: 255, G: 120, B: 0, A: 255},
		StrokeWidth:             2.0,
		CornerRadius:            12,
		TopRightCornerRadius:    2,
		TopLeftCornerRadius:     8,
		BottomLeftCornerRadius:  14,
		BottomRightCornerRadius: 20,
	}

	rect.Resize(fyne.NewSize(50, 50))
	test.AssertObjectRendersToMarkup(t, "rounded_per_corner_rect.xml", rect)

	c := software.NewCanvas()
	c.SetContent(rect)
	c.Resize(fyne.NewSize(60, 60))
	test.AssertRendersToImage(t, "rounded_per_corner_rect_stroke.png", c)

	rect.StrokeWidth = 0
	rect.BottomLeftCornerRadius = 0
	rect.TopRightCornerRadius = 0
	test.AssertRendersToImage(t, "rounded_per_corner_rect.png", c)

	rect.Aspect = 2.0
	rect.CornerRadius = 0
	test.AssertRendersToImage(t, "rounded_per_corner_rect_aspect.png", c)
>>>>>>> 37cb5433
}<|MERGE_RESOLUTION|>--- conflicted
+++ resolved
@@ -50,29 +50,6 @@
 	test.AssertRendersToImage(t, "rounded_rect_aspect.png", c)
 }
 
-<<<<<<< HEAD
-func TestRectangle_RadiusMaximum(t *testing.T) {
-	rect := &canvas.Rectangle{
-		FillColor:    color.NRGBA{R: 255, G: 200, B: 0, A: 180},
-		StrokeColor:  color.NRGBA{R: 255, G: 120, B: 0, A: 255},
-		StrokeWidth:  2.0,
-		CornerRadius: fyne.RadiusMaximum,
-	}
-
-	rect.Resize(fyne.NewSize(80, 50))
-	test.AssertObjectRendersToMarkup(t, "maximum_rounded_rect.xml", rect)
-
-	c := software.NewCanvas()
-	c.SetContent(rect)
-	c.Resize(fyne.NewSize(90, 60))
-	test.AssertRendersToImage(t, "maximum_rounded_rect_stroke.png", c)
-
-	rect.StrokeWidth = 0
-	test.AssertRendersToImage(t, "maximum_rounded_rect.png", c)
-
-	rect.Aspect = 2.0
-	test.AssertRendersToImage(t, "maximum_rounded_rect_aspect.png", c)
-=======
 func TestRectangle_PerCornerRadius(t *testing.T) {
 	rect := &canvas.Rectangle{
 		FillColor:               color.NRGBA{R: 255, G: 200, B: 0, A: 180},
@@ -101,5 +78,27 @@
 	rect.Aspect = 2.0
 	rect.CornerRadius = 0
 	test.AssertRendersToImage(t, "rounded_per_corner_rect_aspect.png", c)
->>>>>>> 37cb5433
+}
+
+func TestRectangle_RadiusMaximum(t *testing.T) {
+	rect := &canvas.Rectangle{
+		FillColor:    color.NRGBA{R: 255, G: 200, B: 0, A: 180},
+		StrokeColor:  color.NRGBA{R: 255, G: 120, B: 0, A: 255},
+		StrokeWidth:  2.0,
+		CornerRadius: fyne.RadiusMaximum,
+	}
+
+	rect.Resize(fyne.NewSize(80, 50))
+	test.AssertObjectRendersToMarkup(t, "maximum_rounded_rect.xml", rect)
+
+	c := software.NewCanvas()
+	c.SetContent(rect)
+	c.Resize(fyne.NewSize(90, 60))
+	test.AssertRendersToImage(t, "maximum_rounded_rect_stroke.png", c)
+
+	rect.StrokeWidth = 0
+	test.AssertRendersToImage(t, "maximum_rounded_rect.png", c)
+
+	rect.Aspect = 2.0
+	test.AssertRendersToImage(t, "maximum_rounded_rect_aspect.png", c)
 }