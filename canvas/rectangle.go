--- conflicted
+++ resolved
@@ -58,17 +58,15 @@
 // If ExpandForShadow is true, the position is adjusted to account for the shadow paddings.
 // The rectangle position is then updated accordingly to reflect the new position.
 func (r *Rectangle) Move(pos fyne.Position) {
-<<<<<<< HEAD
+	if r.Position() == pos {
+		return
+	}
+
 	if r.ExpandForShadow {
 		_, p := r.SizeAndPositionWithShadow(r.Size())
 		pos = pos.Add(p)
 	}
-=======
-	if r.Position() == pos {
-		return
-	}
 
->>>>>>> 7dedd27e
 	r.baseObject.Move(pos)
 
 	repaint(r)
