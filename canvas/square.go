--- conflicted
+++ resolved
@@ -2,72 +2,7 @@
 
 import "image/color"
 
-<<<<<<< HEAD
-	"fyne.io/fyne/v2"
-)
-
-// Declare conformity with CanvasObject interface
-var _ fyne.CanvasObject = (*Square)(nil)
-
-// Square describes a colored rectangle primitive in a Fyne canvas that always has the same
-// width and height.
-// The rendered portion will be in the center of the available space, as large as it can be.
-//
-// Since: 2.7
-type Square struct {
-	baseObject
-
-	FillColor    color.Color // The square fill color
-	StrokeColor  color.Color // The square stroke color
-	StrokeWidth  float32     // The stroke width of the square
-	CornerRadius float32     // How large the corner radius should be
-	Shadow                   // Shadow configuration
-}
-
-// Hide will set this square to not be visible
-func (s *Square) Hide() {
-	s.baseObject.Hide()
-
-	repaint(s)
-}
-
-// Move the square to a new position, relative to its parent / canvas
-func (s *Square) Move(pos fyne.Position) {
-	if s.Position() == pos {
-		return
-	}
-
-	s.baseObject.Move(pos)
-
-	repaint(s)
-}
-
-// Refresh causes this square to be redrawn with its configured state.
-func (s *Square) Refresh() {
-	Refresh(s)
-}
-
-// Resize on a square updates the new size of this object.
-// If it has a stroke width this will cause it to Refresh.
-// The square may have transparent padding on the top/bottom or left/right
-// so that it is still a square shape in the specified size.
-func (s *Square) Resize(size fyne.Size) {
-	if size == s.Size() {
-		return
-	}
-
-	s.baseObject.Resize(size)
-	if s.StrokeWidth == 0 {
-		return
-	}
-
-	Refresh(s)
-}
-
-// NewSquare returns a new Square instance.
-=======
 // NewSquare returns a new Rectangle instance that has a square aspect ratio.
->>>>>>> b47c4d60
 //
 // Since: 2.7
 func NewSquare(color color.Color) *Rectangle {
