--- conflicted
+++ resolved
@@ -5,16 +5,7 @@
 import "C"
 
 import "log"
-<<<<<<< HEAD
-=======
-import "image/color"
-import "unsafe"
 import "runtime"
-
-import "github.com/fyne-io/fyne/ui"
-import "github.com/fyne-io/fyne/ui/layout"
-import "github.com/fyne-io/fyne/ui/theme"
->>>>>>> 8f415278
 
 type EFLDriver struct {
 	running bool
@@ -34,69 +25,6 @@
 	return X11EngineName()
 }
 
-<<<<<<< HEAD
-=======
-func scaleByDPI(w *window) float32 {
-	xdpi := C.int(0)
-
-	C.ecore_evas_screen_dpi_get(w.ee, &xdpi, nil)
-	if xdpi > 96 {
-		log.Println("High DPI", xdpi, "- scaling to 1.5")
-		return float32(1.5)
-	}
-
-	return float32(1.0)
-}
-
-//export onWindowResize
-func onWindowResize(ee *C.Ecore_Evas) {
-	var ww, hh C.int
-	C.ecore_evas_geometry_get(ee, nil, nil, &ww, &hh)
-
-	w := windows[ee]
-
-	canvas := w.canvas.(*eflCanvas)
-	canvas.size = ui.NewSize(int(float32(ww)/canvas.Scale()), int(float32(hh)/canvas.Scale()))
-	canvas.SetContent(canvas.content)
-}
-
-func (d *EFLDriver) CreateWindow(title string) ui.Window {
-	engine := findEngineName()
-	size := ui.NewSize(300, 200)
-
-	C.evas_init()
-	C.ecore_init()
-	C.ecore_evas_init()
-
-	w := &window{
-		ee:     C.ecore_evas_new(C.CString(engine), 0, 0, 100, 100, nil),
-		driver: d,
-	}
-	c := &eflCanvas{
-		evas:  C.ecore_evas_get(w.ee),
-		size:  size,
-		scale: scaleByDPI(w),
-	}
-	w.canvas = c
-	windows[w.ee] = w
-	C.ecore_evas_resize(w.ee, C.int(scaleInt(c, size.Width)), C.int(scaleInt(c, size.Height)))
-	C.ecore_evas_callback_resize_set(w.ee, (C.Ecore_Evas_Event_Cb)(unsafe.Pointer(C.onWindowResize_cgo)))
-
-	if engine == WaylandEngineName() {
-		WaylandWindowInit(w)
-	} else if engine == CocoaEngineName() {
-		CocoaWindowInit(w)
-	} else {
-		X11WindowInit(w)
-	}
-
-	c.SetContent(new(ui.Container))
-
-	w.SetTitle(title)
-	return w
-}
-
->>>>>>> 8f415278
 func (d *EFLDriver) Run() {
 	d.running = true
 	C.ecore_main_loop_begin()
