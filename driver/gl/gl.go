--- conflicted
+++ resolved
@@ -177,7 +177,6 @@
 		}
 
 		if strings.ToLower(filepath.Ext(name)) == ".svg" {
-<<<<<<< HEAD
 			tex := svgCacheGet(img.Resource, width, height)
 			if tex == nil {
 				// Not in cache, so load the item and add to cache
@@ -205,23 +204,6 @@
 
 				icon.Draw(raster, 1)
 				svgCachePut(img.Resource, tex, width, height)
-=======
-			icon, err := oksvg.ReadIconStream(file)
-			if err != nil {
-				log.Println("SVG Load error:", err)
-
-				return 0
-			}
-			icon.SetTarget(0, 0, float64(width), float64(height))
-
-			w, h := int(icon.ViewBox.W), int(icon.ViewBox.H)
-			// this is used by our render code, so let's set it to the file aspect
-			c.aspects[img] = float32(w) / float32(h)
-			// if the image specifies it should be original size we need at least that many pixels on screen
-			if img.FillMode == canvas.ImageFillOriginal {
-				pixSize := fyne.NewSize(unscaleInt(c, w), unscaleInt(c, h))
-				img.SetMinSize(pixSize)
->>>>>>> b83a6750
 			}
 
 			return c.imgToTexture(tex)
