package gl

import (
	"bytes"
	"image"
	_ "image/png" // for the icon
	"log"
	"os"
	"runtime"
	"strconv"

	"fyne.io/fyne"
	"fyne.io/fyne/driver/desktop"
	"fyne.io/fyne/theme"
	"fyne.io/fyne/widget"
	"github.com/go-gl/gl/v3.2-core/gl"
	"github.com/go-gl/glfw/v3.2/glfw"
)

const (
	scrollSpeed = 10
)

var (
	defaultCursor, entryCursor, hyperlinkCursor *glfw.Cursor
)

func initCursors() {
	defaultCursor = glfw.CreateStandardCursor(glfw.ArrowCursor)
	entryCursor = glfw.CreateStandardCursor(glfw.IBeamCursor)
	hyperlinkCursor = glfw.CreateStandardCursor(glfw.HandCursor)
}

type window struct {
	viewport *glfw.Window
	painted  int // part of the macOS GL fix, updated GLFW should fix this
	canvas   *glCanvas
	title    string
	icon     fyne.Resource

	clipboard fyne.Clipboard

	master     bool
	fullScreen bool
	fixedSize  bool
	padded     bool
	visible    bool

	mousePos fyne.Position
	onClosed func()

	xpos, ypos int
}

func (w *window) Title() string {
	return w.title
}

func (w *window) SetTitle(title string) {
	w.title = title
	w.viewport.SetTitle(title)
}

func (w *window) FullScreen() bool {
	return w.fullScreen
}

func (w *window) SetFullScreen(full bool) {
	w.fullScreen = full
	if !w.visible {
		return
	}
	runOnMainAsync(func() {
		monitor := w.getMonitorForWindow()
		mode := monitor.GetVideoMode()

		if full {
			w.viewport.SetMonitor(monitor, 0, 0, mode.Width, mode.Height, mode.RefreshRate)
		} else {
			min := w.canvas.content.MinSize()
			winWidth, winHeight := scaleInt(w.canvas, min.Width), scaleInt(w.canvas, min.Height)

			w.viewport.SetMonitor(nil, 0, 0, winWidth, winHeight, 0) // TODO remember position?
		}
	})
}

func (w *window) CenterOnScreen() {
	viewWidth, viewHeight := w.sizeOnScreen()

	runOnMain(func() {
		// get window dimensions in pixels
		monitor := w.getMonitorForWindow()
		monMode := monitor.GetVideoMode()

		// these come into play when dealing with multiple monitors
		monX, monY := monitor.GetPos()

		// math them to the middle
		newX := (monMode.Width / 2) - (viewWidth / 2) + monX
		newY := (monMode.Height / 2) - (viewHeight / 2) + monY

		// set new window coordinates
		w.viewport.SetPos(newX, newY)
	})
}

// sizeOnScreen gets the size of a window content in screen pixels
func (w *window) sizeOnScreen() (int, int) {
	// get current size of content inside the window
	winContentSize := w.Content().MinSize()
	// content size can be scaled, so factor that in to determining window size
	scale := w.canvas.Scale()

	// calculate how many pixels will be used at this scale
	viewWidth := int(float32(winContentSize.Width) * scale)
	viewHeight := int(float32(winContentSize.Height) * scale)

	return viewWidth, viewHeight
}

func (w *window) Resize(size fyne.Size) {
	runOnMainAsync(func() {
		scale := w.canvas.Scale()
		w.viewport.SetSize(int(float32(size.Width)*scale), int(float32(size.Height)*scale))
	})
}

func (w *window) FixedSize() bool {
	return w.fixedSize
}

func (w *window) SetFixedSize(fixed bool) {
	w.fixedSize = fixed
	runOnMainAsync(w.fitContent)
}

func (w *window) Padded() bool {
	return w.padded
}

func (w *window) SetPadded(padded bool) {
	w.padded = padded
	runOnMainAsync(w.fitContent)
}

func (w *window) Icon() fyne.Resource {
	if w.icon == nil {
		return fyne.CurrentApp().Icon()
	}

	return w.icon
}

func (w *window) SetIcon(icon fyne.Resource) {
	w.icon = icon
}

func (w *window) fitContent() {
	if w.canvas.content == nil {
		return
	}

	runOnMainAsync(func() {
		min := w.canvas.content.MinSize()
		if w.Padded() {
			pad := theme.Padding() * 2
			min = fyne.NewSize(min.Width+pad, min.Height+pad)
		}
		winWidth := scaleInt(w.canvas, min.Width)
		winHeight := scaleInt(w.canvas, min.Height)
		if w.fixedSize {
			w.viewport.SetSizeLimits(winWidth, winHeight, winWidth, winHeight)
		} else {
			w.viewport.SetSizeLimits(winWidth, winHeight, glfw.DontCare, glfw.DontCare)
		}

		width, height := w.viewport.GetSize()
		if width < winWidth || height < winHeight {
			w.viewport.SetSize(winWidth, winHeight)
		}
	})
}

func (w *window) SetOnClosed(closed func()) {
	w.onClosed = closed
}

func scaleForDpi(xdpi int) float32 {
	if xdpi > 1000 { // assume that this is a mistake and bail
		return float32(1.0)
	}

	if xdpi > 192 {
		return float32(1.5)
	} else if xdpi > 144 {
		return float32(1.35)
	} else if xdpi > 120 {
		return float32(1.2)
	}

	return float32(1.0)
}

func (w *window) getMonitorForWindow() *glfw.Monitor {
	for _, monitor := range glfw.GetMonitors() {
		x, y := monitor.GetPos()

		if x > w.xpos || y > w.ypos {
			continue
		}
		if x+monitor.GetVideoMode().Width <= w.xpos || y+monitor.GetVideoMode().Height <= w.ypos {
			continue
		}

		return monitor
	}

	// try built-in function to detect monitor if above logic didn't succeed
	// if it doesn't work then return primary monitor as default
	monitor := w.viewport.GetMonitor()
	if monitor == nil {
		monitor = glfw.GetPrimaryMonitor()
	}
	return monitor
}

func (w *window) detectScale() float32 {
	env := os.Getenv("FYNE_SCALE")
	if env != "" {
		scale, err := strconv.ParseFloat(env, 32)
		if err != nil {
			log.Println("Error reading scale:", err)
		} else if scale != 0 {
			return float32(scale)
		}
	}

	monitor := w.getMonitorForWindow()
	widthMm, _ := monitor.GetPhysicalSize()
	widthPx := monitor.GetVideoMode().Width

	dpi := float32(widthPx) / (float32(widthMm) / 25.4)
	return scaleForDpi(int(dpi))
}

func (w *window) Show() {
	runOnMainAsync(func() {
		w.visible = true
		w.viewport.Show()

		if w.fullScreen {
			w.SetFullScreen(true)
		}
	})
}

func (w *window) Hide() {
	runOnMainAsync(func() {
		w.viewport.Hide()
		w.visible = false
	})
}

func (w *window) Close() {
	w.closed(w.viewport)
}

func (w *window) ShowAndRun() {
	w.Show()
	fyne.CurrentApp().Driver().Run()
}

//Clipboard returns the system clipboard
func (w *window) Clipboard() fyne.Clipboard {
	if w.clipboard == nil {
		w.clipboard = &clipboard{window: w.viewport}
	}
	return w.clipboard
}

func (w *window) Content() fyne.CanvasObject {
	return w.canvas.content
}

func (w *window) resize(size fyne.Size) {
	if w.Padded() {
		pad := theme.Padding() * 2
		size = fyne.NewSize(size.Width-pad, size.Height-pad)
	}

	w.canvas.content.Resize(size)
	w.canvas.setDirty()
}

func (w *window) SetContent(content fyne.CanvasObject) {
	w.canvas.SetContent(content)
	min := content.MinSize()
	w.canvas.SetScale(w.detectScale())

	if w.Padded() {
		pad := theme.Padding() * 2
		min = fyne.NewSize(min.Width+pad, min.Height+pad)
	}
	runOnMain(func() {
		w.fitContent()
		w.resize(min)
	})
}

func (w *window) Canvas() fyne.Canvas {
	return w.canvas
}

func (w *window) closed(viewport *glfw.Window) {
	viewport.SetShouldClose(true)

	// trigger callbacks
	if w.onClosed != nil {
		w.onClosed()
	}
}

func (w *window) moved(viewport *glfw.Window, x, y int) {
	// save coordinates
	w.xpos, w.ypos = x, y
	scale := w.canvas.scale
	newScale := w.detectScale()

	if scale == newScale {
		return
	}

	ratio := scale / newScale
	newWidth, newHeight := viewport.GetSize()
	newWidth = int(float32(newWidth) / ratio)
	newHeight = int(float32(newHeight) / ratio)

	w.canvas.SetScale(newScale)
	viewport.SetSize(newWidth, newHeight)
}

func (w *window) resized(viewport *glfw.Window, width, height int) {
	w.resize(fyne.NewSize(unscaleInt(w.canvas, width), unscaleInt(w.canvas, height)))
}

func (w *window) frameSized(viewport *glfw.Window, width, height int) {
	gl.Viewport(0, 0, int32(width), int32(height))
}

func (w *window) refresh(viewport *glfw.Window) {
	updateWinSize(w)
	w.canvas.setDirty()
}

func findMouseObj(canvas *glCanvas, mouse fyne.Position) (fyne.CanvasObject, int, int) {
	found := canvas.content
	foundX, foundY := 0, 0
	canvas.walkObjects(canvas.content, fyne.NewPos(0, 0), func(walked fyne.CanvasObject, pos fyne.Position) {
		if mouse.X < pos.X || mouse.Y < pos.Y {
			return
		}

		x2 := pos.X + walked.Size().Width
		y2 := pos.Y + walked.Size().Height
		if mouse.X >= x2 || mouse.Y >= y2 {
			return
		}

		if !walked.Visible() {
			return
		}

		switch walked.(type) {
		case fyne.Tappable:
			found = walked
			foundX, foundY = pos.X, pos.Y
		case fyne.Focusable:
			found = walked
			foundX, foundY = pos.X, pos.Y
		case fyne.Scrollable:
			found = walked
			foundX, foundY = pos.X, pos.Y
		}
	})

	return found, foundX, foundY
}

func (w *window) mouseMoved(viewport *glfw.Window, xpos float64, ypos float64) {
	w.mousePos = fyne.NewPos(unscaleInt(w.canvas, int(xpos)), unscaleInt(w.canvas, int(ypos)))

	co, _, _ := findMouseObj(w.canvas, w.mousePos)
	cursor := defaultCursor
	switch wid := co.(type) {
	case *widget.Entry:
		if !wid.ReadOnly {
			cursor = entryCursor
		}
	case *widget.Hyperlink:
		cursor = hyperlinkCursor
	}
	viewport.SetCursor(cursor)
}

func (w *window) mouseClicked(viewport *glfw.Window, button glfw.MouseButton, action glfw.Action, mod glfw.ModifierKey) {
	co, x, y := findMouseObj(w.canvas, w.mousePos)
	ev := new(fyne.PointEvent)
	ev.Position = fyne.NewPos(w.mousePos.X-x, w.mousePos.Y-y)

	switch wid := co.(type) {
	case fyne.Tappable:
		if action == glfw.Press {
			switch button {
			case glfw.MouseButtonRight:
				go wid.TappedSecondary(ev)
			default:
				go wid.Tapped(ev)
			}
		}
	case fyne.Focusable:
		w.canvas.Focus(wid)
	}
}

func (w *window) mouseScrolled(viewport *glfw.Window, xoff float64, yoff float64) {
	co, _, _ := findMouseObj(w.canvas, w.mousePos)

	switch wid := co.(type) {
	case fyne.Scrollable:
		ev := &fyne.ScrollEvent{}
		ev.DeltaX = int(xoff * scrollSpeed)
		ev.DeltaY = int(yoff * scrollSpeed)
		wid.Scrolled(ev)
	}
}

func keyToName(key glfw.Key) fyne.KeyName {
	switch key {
	// non-printable
	case glfw.KeyEscape:
		return fyne.KeyEscape
	case glfw.KeyEnter:
		return fyne.KeyReturn
	case glfw.KeyTab:
		return fyne.KeyTab
	case glfw.KeyBackspace:
		return fyne.KeyBackspace
	case glfw.KeyInsert:
		return fyne.KeyInsert
	case glfw.KeyDelete:
		return fyne.KeyDelete
	case glfw.KeyRight:
		return fyne.KeyRight
	case glfw.KeyLeft:
		return fyne.KeyLeft
	case glfw.KeyDown:
		return fyne.KeyDown
	case glfw.KeyUp:
		return fyne.KeyUp
	case glfw.KeyPageUp:
		return fyne.KeyPageUp
	case glfw.KeyPageDown:
		return fyne.KeyPageDown
	case glfw.KeyHome:
		return fyne.KeyHome
	case glfw.KeyEnd:
		return fyne.KeyEnd

	case glfw.KeyF1:
		return fyne.KeyF1
	case glfw.KeyF2:
		return fyne.KeyF2
	case glfw.KeyF3:
		return fyne.KeyF3
	case glfw.KeyF4:
		return fyne.KeyF4
	case glfw.KeyF5:
		return fyne.KeyF5
	case glfw.KeyF6:
		return fyne.KeyF6
	case glfw.KeyF7:
		return fyne.KeyF7
	case glfw.KeyF8:
		return fyne.KeyF8
	case glfw.KeyF9:
		return fyne.KeyF9
	case glfw.KeyF10:
		return fyne.KeyF10
	case glfw.KeyF11:
		return fyne.KeyF11
	case glfw.KeyF12:
		return fyne.KeyF12

	case glfw.KeyLeftShift:
		fallthrough
	case glfw.KeyRightShift:
		return desktop.KeyShift
	case glfw.KeyLeftControl:
		fallthrough
	case glfw.KeyRightControl:
		return desktop.KeyControl
	case glfw.KeyLeftAlt:
		fallthrough
	case glfw.KeyRightAlt:
		return desktop.KeyAlt
	case glfw.KeyLeftSuper:
		fallthrough
	case glfw.KeyRightSuper:
		return desktop.KeySuper
	case glfw.KeyMenu:
		return desktop.KeyMenu

	case glfw.KeyKPEnter:
		return fyne.KeyEnter
	}
	return ""
}

func (w *window) keyPressed(viewport *glfw.Window, key glfw.Key, scancode int, action glfw.Action, mods glfw.ModifierKey) {
	if w.canvas.Focused() == nil && w.canvas.onTypedKey == nil && w.canvas.onShortcut == nil {
		return
	}

	if action != glfw.Press { // ignore key up
		// TODO: handle repeated key
		return
	}

<<<<<<< HEAD
	shortcutName := shortcut(key, mods)
	sev := &fyne.ShortcutEvent{Name: shortcutName}
	switch shortcutName {
	case fyne.ShortcutPaste, fyne.ShortcutCopy, fyne.ShortcutCut:
		sev.Clipboard = w.Clipboard()
	case fyne.ShortcutNone:
		// No shortcut detected, pass down to TypedKey
		ev := new(fyne.KeyEvent)
		ev.Name = keyToName(key)
		if ev.Name > fyne.KeyF12 {
			return
		}
		if w.canvas.Focused() != nil {
			go w.canvas.Focused().TypedKey(ev)
		}
		if w.canvas.onTypedKey != nil {
			go w.canvas.onTypedKey(ev)
		}
		return
	}

	if w.canvas.Focused() != nil {
		go w.canvas.Focused().Shortcut(sev)
	}
	if w.canvas.onShortcut != nil {
		go w.canvas.onShortcut(sev)
	}
}

// shortcut detects the shortcut associated to a combination key, if any
func shortcut(key glfw.Key, mods glfw.ModifierKey) fyne.Shortcut {
	if mods == 0 {
		return fyne.ShortcutNone
	}

	modCtrl := glfw.ModControl
	if runtime.GOOS == "darwin" {
		modCtrl = glfw.ModSuper
	}
	switch key {
	case glfw.KeyV:
		if mods == modCtrl {
			return fyne.ShortcutPaste
		}
	case glfw.KeyC:
		if mods == modCtrl {
			return fyne.ShortcutCopy
		}
	case glfw.KeyX:
		if mods == modCtrl {
			return fyne.ShortcutCut
		}
	}

	return fyne.ShortcutNone
=======
	ev := new(fyne.KeyEvent)
	ev.Name = keyToName(key)

	if w.canvas.Focused() != nil {
		go w.canvas.Focused().TypedKey(ev)
	}
	if w.canvas.onTypedKey != nil {
		go w.canvas.onTypedKey(ev)
	}
>>>>>>> e8348091
}

// charModInput defines the character with modifiers callback which is called when a
// Unicode character is input regardless of what modifier keys are used.
//
// The character with modifiers callback is intended for implementing custom
// Unicode character input. Characters do not map 1:1 to physical keys,
// as a key may produce zero, one or more characters.
func (w *window) charModInput(viewport *glfw.Window, char rune, mods glfw.ModifierKey) {
	if w.canvas.Focused() == nil && w.canvas.onTypedRune == nil {
		return
	}

	if mods == 0 || mods == glfw.ModShift {
		if w.canvas.Focused() != nil {
			w.canvas.Focused().TypedRune(char)
		}
		if w.canvas.onTypedRune != nil {
			w.canvas.onTypedRune(char)
		}

		return
	}

	// TODO handle shortcuts
}

func (d *gLDriver) CreateWindow(title string) fyne.Window {
	var ret *window
	runOnMain(func() {
		master := len(d.windows) == 0
		if master {
			glfw.Init()
			initCursors()
		}

		// make the window hidden, we will set it up and then show it later
		glfw.WindowHint(glfw.Visible, 0)

		glfw.WindowHint(glfw.ContextVersionMajor, 3)
		glfw.WindowHint(glfw.ContextVersionMinor, 2)
		glfw.WindowHint(glfw.OpenGLProfile, glfw.OpenGLCoreProfile)
		glfw.WindowHint(glfw.OpenGLForwardCompatible, glfw.True)

		win, _ := glfw.CreateWindow(10, 10, title, nil, nil)
		win.MakeContextCurrent()

		iconRes := fyne.CurrentApp().Icon()
		if iconRes != nil {
			icon, _, _ := image.Decode(bytes.NewReader(iconRes.Content()))
			win.SetIcon([]image.Image{icon})
		}

		if master {
			gl.Init()
			gl.Disable(gl.DEPTH_TEST)
		}
		ret = &window{viewport: win, title: title}
		ret.canvas = newCanvas(ret)
		ret.master = master
		ret.padded = true
		d.windows = append(d.windows, ret)

		win.SetCloseCallback(ret.closed)
		win.SetPosCallback(ret.moved)
		win.SetSizeCallback(ret.resized)
		win.SetFramebufferSizeCallback(ret.frameSized)
		win.SetRefreshCallback(ret.refresh)
		win.SetCursorPosCallback(ret.mouseMoved)
		win.SetMouseButtonCallback(ret.mouseClicked)
		win.SetScrollCallback(ret.mouseScrolled)
		win.SetKeyCallback(ret.keyPressed)
		win.SetCharModsCallback(ret.charModInput)
		glfw.DetachCurrentContext()
	})
	return ret
}

func (d *gLDriver) AllWindows() []fyne.Window {
	return d.windows
}<|MERGE_RESOLUTION|>--- conflicted
+++ resolved
@@ -527,33 +527,18 @@
 		return
 	}
 
-<<<<<<< HEAD
-	shortcutName := shortcut(key, mods)
-	sev := &fyne.ShortcutEvent{Name: shortcutName}
-	switch shortcutName {
-	case fyne.ShortcutPaste, fyne.ShortcutCopy, fyne.ShortcutCut:
-		sev.Clipboard = w.Clipboard()
-	case fyne.ShortcutNone:
-		// No shortcut detected, pass down to TypedKey
-		ev := new(fyne.KeyEvent)
-		ev.Name = keyToName(key)
-		if ev.Name > fyne.KeyF12 {
-			return
-		}
-		if w.canvas.Focused() != nil {
-			go w.canvas.Focused().TypedKey(ev)
-		}
-		if w.canvas.onTypedKey != nil {
-			go w.canvas.onTypedKey(ev)
-		}
-		return
-	}
+	if key <= glfw.KeyWorld1 { // filter printable characters handled in charModInput
+		return
+	}
+
+	ev := new(fyne.KeyEvent)
+	ev.Name = keyToName(key)
 
 	if w.canvas.Focused() != nil {
-		go w.canvas.Focused().Shortcut(sev)
-	}
-	if w.canvas.onShortcut != nil {
-		go w.canvas.onShortcut(sev)
+		go w.canvas.Focused().TypedKey(ev)
+	}
+	if w.canvas.onTypedKey != nil {
+		go w.canvas.onTypedKey(ev)
 	}
 }
 
@@ -583,17 +568,6 @@
 	}
 
 	return fyne.ShortcutNone
-=======
-	ev := new(fyne.KeyEvent)
-	ev.Name = keyToName(key)
-
-	if w.canvas.Focused() != nil {
-		go w.canvas.Focused().TypedKey(ev)
-	}
-	if w.canvas.onTypedKey != nil {
-		go w.canvas.onTypedKey(ev)
-	}
->>>>>>> e8348091
 }
 
 // charModInput defines the character with modifiers callback which is called when a
