--- conflicted
+++ resolved
@@ -1,12 +1,6 @@
 <canvas size="300x150">
 	<content>
 		<widget size="300x150" type="*container.AppTabs">
-<<<<<<< HEAD
-=======
-			<widget pos="0,33" size="300x117" type="*widget.Label">
-				<text pos="8,8" size="284x21">Text 6</text>
-			</widget>
->>>>>>> 622d3efe
 			<container size="300x29">
 				<container size="300x29">
 					<widget size="97x29" type="*container.tabButton">
@@ -23,7 +17,7 @@
 			<rectangle fillColor="shadow" pos="0,29" size="300x4"/>
 			<rectangle fillColor="primary" pos="0,29" size="97x4"/>
 			<widget pos="0,33" size="300x117" type="*widget.Label">
-				<text pos="4,8" size="292x21">Text 6</text>
+				<text pos="8,8" size="284x21">Text 6</text>
 			</widget>
 		</widget>
 	</content>
