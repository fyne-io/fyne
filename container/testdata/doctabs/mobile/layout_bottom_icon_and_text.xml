--- conflicted
+++ resolved
@@ -13,19 +13,11 @@
 						</widget>
 					</container>
 				</widget>
-<<<<<<< HEAD
-				<container pos="114,0" size="36x36">
-					<widget size="36x36" type="*widget.Button">
-						<rectangle radius="4" size="36x36"/>
-						<rectangle size="36x36"/>
-						<image fillMode="contain" pos="8,8" rsc="more-horizontal.svg" size="iconInlineSize" themed="default"/>
-=======
 				<container pos="114,0" size="36x79">
 					<widget size="36x79" type="*widget.Button">
 						<rectangle radius="4" size="36x79"/>
 						<rectangle size="36x79"/>
 						<image fillMode="contain" pos="8,29" rsc="more-horizontal.svg" size="iconInlineSize" themed="default"/>
->>>>>>> 57d9b87d
 					</widget>
 				</container>
 			</container>
