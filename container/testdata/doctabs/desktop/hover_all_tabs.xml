<canvas size="150x150">
	<content>
		<widget size="150x150" type="*container.DocTabs">
			<container size="150x37">
				<widget size="70x37" type="*widget.Scroll">
					<container size="166x37">
						<widget size="81x37" type="*container.tabButton">
							<text bold color="primary" pos="8,4" size="65x29">Test1</text>
						</widget>
						<widget pos="85,0" size="81x37" type="*container.tabButton">
							<text bold pos="8,4" size="65x29">Test2</text>
						</widget>
					</container>
				</widget>
				<container pos="74,0" size="76x37">
					<widget size="36x37" type="*widget.Button">
						<rectangle fillColor="button" size="36x37"/>
						<rectangle size="0x0"/>
						<image fillMode="contain" pos="8,8" rsc="contentAddIcon" size="iconInlineSize"/>
					</widget>
<<<<<<< HEAD
					<widget pos="40,0" size="36x37" type="*widget.Button">
						<rectangle fillColor="rgba(46,48,48,255)" size="36x37"/>
=======
					<widget pos="32,0" size="28x32" type="*widget.Button">
						<rectangle fillColor="rgba(62,78,78,255)" size="28x32"/>
>>>>>>> dcfaf766
						<rectangle size="0x0"/>
						<image fillMode="contain" pos="8,8" rsc="more-horizontal.svg" size="iconInlineSize" themed="default"/>
					</widget>
				</container>
			</container>
			<rectangle fillColor="shadow" pos="0,37" size="150x4"/>
			<rectangle fillColor="primary" pos="0,37" size="70x4"/>
			<widget pos="0,41" size="150x109" type="*widget.Label">
				<text pos="8,8" size="134x21">Text1</text>
			</widget>
		</widget>
	</content>
</canvas><|MERGE_RESOLUTION|>--- conflicted
+++ resolved
@@ -18,13 +18,8 @@
 						<rectangle size="0x0"/>
 						<image fillMode="contain" pos="8,8" rsc="contentAddIcon" size="iconInlineSize"/>
 					</widget>
-<<<<<<< HEAD
 					<widget pos="40,0" size="36x37" type="*widget.Button">
-						<rectangle fillColor="rgba(46,48,48,255)" size="36x37"/>
-=======
-					<widget pos="32,0" size="28x32" type="*widget.Button">
-						<rectangle fillColor="rgba(62,78,78,255)" size="28x32"/>
->>>>>>> dcfaf766
+						<rectangle fillColor="rgba(62,78,78,255)" size="36x37"/>
 						<rectangle size="0x0"/>
 						<image fillMode="contain" pos="8,8" rsc="more-horizontal.svg" size="iconInlineSize" themed="default"/>
 					</widget>
