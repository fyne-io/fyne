--- conflicted
+++ resolved
@@ -10,16 +10,6 @@
 	"fyne.io/fyne/widget"
 )
 
-<<<<<<< HEAD
-=======
-// AppTabs container is used to split your application into various different areas identified by tabs.
-// The tabs contain text and/or an icon and allow the user to switch between the content specified in each TabItem.
-// Each item is represented by a button at the edge of the container.
-//
-// Since: 1.4
-type AppTabs = widget.TabContainer
-
->>>>>>> 04c875ab
 // TabItem represents a single view in a TabContainer.
 // The Text and Icon are used for the tab button and the Content is shown when the corresponding tab is active.
 //
@@ -39,16 +29,6 @@
 	TabLocationTrailing
 )
 
-<<<<<<< HEAD
-=======
-// NewAppTabs creates a new tab container that allows the user to choose between different areas of an app.
-//
-// Since: 1.4
-func NewAppTabs(items ...*TabItem) *AppTabs {
-	return widget.NewTabContainer(items...)
-}
-
->>>>>>> 04c875ab
 // NewTabItem creates a new item for a tabbed widget - each item specifies the content and a label for its tab.
 //
 // Since: 1.4
@@ -93,7 +73,34 @@
 
 // RemoveIndex removes tab by index
 func (c *baseTabs) RemoveIndex(index int) {
+	if index < 0 || index >= len(c.Items) {
+		return
+	}
 	c.SetItems(append(c.Items[:index], c.Items[index+1:]...))
+}
+
+// Select sets the specified TabItem to be selected and its content visible.
+func (c *baseTabs) Select(item *TabItem) {
+	for i, child := range c.Items {
+		if child == item {
+			c.SelectIndex(i)
+			return
+		}
+	}
+}
+
+// SelectIndex sets the TabItem at the specific index to be selected and its content visible.
+func (c *baseTabs) SelectIndex(index int) {
+	if index < 0 || index >= len(c.Items) || c.current == index {
+		return
+	}
+
+	c.current = index
+	c.Refresh()
+
+	if f := c.OnSelectionChanged; f != nil {
+		f(c.Items[c.current])
+	}
 }
 
 // Selection returns the currently selected TabItem.
@@ -125,30 +132,6 @@
 	c.Refresh()
 }
 
-// SetSelection sets the specified TabItem to be selected and its content visible.
-func (c *baseTabs) SetSelection(item *TabItem) {
-	for i, child := range c.Items {
-		if child == item {
-			c.SetSelectionByIndex(i)
-			return
-		}
-	}
-}
-
-// SetSelectionByIndex sets the TabItem at the specific index to be selected and its content visible.
-func (c *baseTabs) SetSelectionByIndex(index int) {
-	if index < 0 || index >= len(c.Items) || c.current == index {
-		return
-	}
-
-	c.current = index
-	c.Refresh()
-
-	if f := c.OnSelectionChanged; f != nil {
-		f(c.Items[c.current])
-	}
-}
-
 // SetTabLocation sets the location of the tab bar
 func (c *baseTabs) SetTabLocation(l TabLocation) {
 	c.tabLocation = l
@@ -158,7 +141,7 @@
 // Show this widget, if it was previously hidden
 func (c *baseTabs) Show() {
 	c.BaseWidget.Show()
-	c.SetSelectionByIndex(c.current)
+	c.SelectIndex(c.current)
 	c.Refresh()
 }
 
