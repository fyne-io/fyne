--- conflicted
+++ resolved
@@ -41,17 +41,8 @@
 		},
 		Items: items,
 	}
-<<<<<<< HEAD
-	tabs.ExtendBaseWidget(tabs)
+	tabs.BaseWidget.ExtendBaseWidget(tabs)
 	tabs.SetItems(items)
-=======
-	tabs.BaseWidget.ExtendBaseWidget(tabs)
-
-	if tabs.mismatchedContent() {
-		internal.LogHint("AppTabs items should all have the same type of content (text, icons or both)")
-	}
-
->>>>>>> 6193bd8a
 	return tabs
 }
 
@@ -77,31 +68,11 @@
 
 // Append adds a new TabItem to the end of the tab bar.
 //
-<<<<<<< HEAD
 // Deprecated: Moved into an embedded type.
 func (t *AppTabs) Append(item *TabItem) {
 	t.baseTabs.Items = t.Items
 	t.baseTabs.Append(item)
 	t.Items = t.baseTabs.Items
-=======
-// Since: 1.4
-func NewTabItemWithIcon(text string, icon fyne.Resource, content fyne.CanvasObject) *TabItem {
-	return &TabItem{Text: text, Icon: icon, Content: content}
-}
-
-// Append adds a new TabItem to the rightmost side of the tab panel
-func (c *AppTabs) Append(item *TabItem) {
-	c.SetItems(append(c.Items, item))
-}
-
-// CreateRenderer is a private method to Fyne which links this widget to its renderer
-func (c *AppTabs) CreateRenderer() fyne.WidgetRenderer {
-	c.BaseWidget.ExtendBaseWidget(c)
-	r := &appTabsRenderer{line: canvas.NewRectangle(theme.ShadowColor()),
-		underline: canvas.NewRectangle(theme.PrimaryColor()), container: c}
-	r.updateTabs()
-	return r
->>>>>>> 6193bd8a
 }
 
 // CurrentTab returns the currently selected TabItem.
@@ -134,21 +105,15 @@
 // ExtendBaseWidget is used by an extending widget to make use of BaseWidget functionality.
 //
 // Deprecated: Support for extending containers is being removed
-func (c *AppTabs) ExtendBaseWidget(wid fyne.Widget) {
-	c.BaseWidget.ExtendBaseWidget(wid)
+func (t *AppTabs) ExtendBaseWidget(wid fyne.Widget) {
+	t.BaseWidget.ExtendBaseWidget(wid)
 }
 
 // MinSize returns the size that this widget should not shrink below
-<<<<<<< HEAD
 func (t *AppTabs) MinSize() fyne.Size {
 	t.baseTabs.Items = t.Items
-	t.ExtendBaseWidget(t)
+	t.BaseWidget.ExtendBaseWidget(t)
 	return t.BaseWidget.MinSize()
-=======
-func (c *AppTabs) MinSize() fyne.Size {
-	c.BaseWidget.ExtendBaseWidget(c)
-	return c.BaseWidget.MinSize()
->>>>>>> 6193bd8a
 }
 
 // Remove tab by value.
