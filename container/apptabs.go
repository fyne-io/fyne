package container

import (
	"fyne.io/fyne/v2"
	"fyne.io/fyne/v2/canvas"
	"fyne.io/fyne/v2/layout"
	"fyne.io/fyne/v2/theme"
	"fyne.io/fyne/v2/widget"
)

// MaxAppTabs is the maximum number of visible tabs in an AppTab.
// Any addition tabs are moved to the overflow menu.
const MaxAppTabs = 7

// Declare conformity with Widget interface.
var _ fyne.Widget = (*AppTabs)(nil)

// AppTabs container is used to split your application into various different areas identified by tabs.
// The tabs contain text and/or an icon and allow the user to switch between the content specified in each TabItem.
// Each item is represented by a button at the edge of the container.
//
// Since: 1.4
type AppTabs struct {
	baseTabs
	// Deprecated: Use `OnSelected func(*TabItem)` instead.
	OnChanged func(tab *TabItem)
}

// NewAppTabs creates a new tab container that allows the user to choose between different areas of an app.
//
// Since: 1.4
func NewAppTabs(items ...*TabItem) *AppTabs {
	tabs := &AppTabs{
		baseTabs: baseTabs{
			BaseWidget: widget.BaseWidget{},
			current:    -1,
		},
	}
	tabs.ExtendBaseWidget(tabs)
	tabs.SetItems(items)
	return tabs
}

// CreateRenderer is a private method to Fyne which links this widget to its renderer
func (t *AppTabs) CreateRenderer() fyne.WidgetRenderer {
	t.ExtendBaseWidget(t)
	r := &appTabsRenderer{
		baseTabsRenderer: baseTabsRenderer{
			bar:         &fyne.Container{},
			divider:     canvas.NewRectangle(theme.ShadowColor()),
			indicator:   canvas.NewRectangle(theme.PrimaryColor()),
			buttonCache: make(map[*TabItem]*tabButton),
		},
		appTabs: t,
	}
	// Initially setup the tab bar to only show one tab, all others will be in overflow.
	// When the widget is laid out, and we know the size, the tab bar will be updated to show as many as can fit.
	r.updateTabs(1)
	r.updateIndicator()
	return r
}

// CurrentTab returns the currently selected TabItem.
//
// Deprecated: Use `AppTabs.Selection() *TabItem` instead.
func (t *AppTabs) CurrentTab() *TabItem {
	if t.current < 0 || t.current >= len(t.Items) {
		return nil
	}
	return t.Items[t.current]
}

// CurrentTabIndex returns the index of the currently selected TabItem.
//
// Deprecated: Use `AppTabs.SelectionIndex() int` instead.
func (t *AppTabs) CurrentTabIndex() int {
	return t.current
}

// MinSize returns the size that this widget should not shrink below
func (t *AppTabs) MinSize() fyne.Size {
	t.ExtendBaseWidget(t)
	return t.BaseWidget.MinSize()
}

// SelectTab sets the specified TabItem to be selected and its content visible.
//
// Deprecated: Use `AppTabs.Select(*TabItem)` instead.
func (t *AppTabs) SelectTab(item *TabItem) {
	for i, child := range t.Items {
		if child == item {
			t.SelectTabIndex(i)
			return
		}
	}
}

// SelectTabIndex sets the TabItem at the specific index to be selected and its content visible.
//
// Deprecated: Use `AppTabs.SelectIndex(int)` instead.
func (t *AppTabs) SelectTabIndex(index int) {
	if index < 0 || index >= len(t.Items) || t.current == index {
		return
	}
	t.current = index
	t.Refresh()

	if t.OnChanged != nil {
		t.OnChanged(t.Items[t.current])
	}
}

// SetTabLocation sets the location of the tab bar
func (t *AppTabs) SetTabLocation(l TabLocation) {
	// Mobile has limited screen space, so don't put app tab bar on long edges
	if d := fyne.CurrentDevice(); d.IsMobile() {
		if o := d.Orientation(); fyne.IsVertical(o) {
			if l == TabLocationLeading || l == TabLocationTrailing {
				l = TabLocationBottom
			}
		} else {
			if l == TabLocationTop || l == TabLocationBottom {
				l = TabLocationLeading
			}
		}
	}
	t.baseTabs.SetTabLocation(l)
}

// Declare conformity with WidgetRenderer interface.
var _ fyne.WidgetRenderer = (*appTabsRenderer)(nil)

type appTabsRenderer struct {
	baseTabsRenderer
	appTabs *AppTabs
}

func (r *appTabsRenderer) Layout(size fyne.Size) {
	// Try render as many tabs as will fit, others will appear in the overflow
	for i := MaxAppTabs; i > 0; i-- {
		r.updateTabs(i)
		barMin := r.bar.MinSize()
		if r.appTabs.tabLocation == TabLocationLeading || r.appTabs.tabLocation == TabLocationTrailing {
			if barMin.Height <= size.Height {
				// Tab bar is short enough to fit
				break
			}
		} else {
			if barMin.Width <= size.Width {
				// Tab bar is thin enough to fit
				break
			}
		}
	}

	r.layout(&r.appTabs.baseTabs, size)
	r.updateIndicator()
}

func (r *appTabsRenderer) MinSize() fyne.Size {
	return r.minSize(&r.appTabs.baseTabs)
}

func (r *appTabsRenderer) Objects() []fyne.CanvasObject {
	objects := r.baseTabsRenderer.Objects()
	if i, is := r.appTabs.current, r.appTabs.Items; i >= 0 && i < len(is) {
		objects = append(objects, is[i].Content)
	}
	return objects
}

func (r *appTabsRenderer) Refresh() {
	r.Layout(r.appTabs.Size())

	r.refresh(&r.appTabs.baseTabs)

	canvas.Refresh(r.appTabs)
}

func (r *appTabsRenderer) buildOverflowTabsButton() (overflow *widget.Button) {
	overflow = widget.NewButton("", func() {
		// Show pop up containing all tabs which did not fit in the tab bar

		var items []*fyne.MenuItem
		for i := len(r.bar.Objects[0].(*fyne.Container).Objects); i < len(r.appTabs.Items); i++ {
			item := r.appTabs.Items[i]
			// FIXME MenuItem doesn't support icons (#1752)
			// FIXME MenuItem can't show if it is the currently selected tab (#1753)
			items = append(items, fyne.NewMenuItem(item.Text, func() {
				r.appTabs.Select(item)
				r.appTabs.popUp = nil
			}))
		}

		r.appTabs.showPopUp(overflow, items)
	})
	overflow.Importance = widget.LowImportance
	return
}

func (r *appTabsRenderer) buildTabButtons(count int) *fyne.Container {
	buttons := &fyne.Container{}

	var iconPos buttonIconPosition
	if fyne.CurrentDevice().IsMobile() {
		cells := count
		if cells == 0 {
			cells = 1
		}
<<<<<<< HEAD
		buttons.Layout = layout.NewGridLayout(cells)
		iconPos = buttonIconTop
	} else if r.appTabs.tabLocation == TabLocationLeading || r.appTabs.tabLocation == TabLocationTrailing {
		buttons.Layout = layout.NewVBoxLayout()
=======
		lay = layout.NewGridLayout(cells)
	} else if r.container.tabLocation == TabLocationLeading || r.container.tabLocation == TabLocationTrailing {
		lay = layout.NewVBoxLayout()
	} else {
		lay = layout.NewHBoxLayout()
	}

	return fyne.NewContainerWithLayout(lay, buttons...)
}

func (r *appTabsRenderer) moveSelection() {
	if r.container.current < 0 {
		r.underline.Hide()
		return
	}
	selected := r.tabBar.Objects[r.container.current]

	var underlinePos fyne.Position
	var underlineSize fyne.Size
	switch r.adaptedLocation() {
	case TabLocationTop:
		underlinePos = fyne.NewPos(selected.Position().X, r.tabBar.MinSize().Height)
		underlineSize = fyne.NewSize(selected.Size().Width, theme.Padding())
	case TabLocationLeading:
		underlinePos = fyne.NewPos(r.tabBar.MinSize().Width, selected.Position().Y)
		underlineSize = fyne.NewSize(theme.Padding(), selected.Size().Height)
	case TabLocationBottom:
		underlinePos = fyne.NewPos(selected.Position().X, r.tabBar.Position().Y-theme.Padding())
		underlineSize = fyne.NewSize(selected.Size().Width, theme.Padding())
	case TabLocationTrailing:
		underlinePos = fyne.NewPos(r.tabBar.Position().X-theme.Padding(), selected.Position().Y)
		underlineSize = fyne.NewSize(theme.Padding(), selected.Size().Height)
	}

	r.underline.Show()
	if r.underline.Position().IsZero() {
		r.underline.Move(underlinePos)
		r.underline.Resize(underlineSize)
		return
	}

	if r.animation != nil {
		r.animation.Stop()
	}
	r.animation = canvas.NewPositionAnimation(r.underline.Position(), underlinePos, canvas.DurationShort, func(p fyne.Position) {
		r.underline.Move(p)
		canvas.Refresh(r.underline)
		if p == underlinePos {
			r.animation = nil
		}
	})
	r.animation.Start()

	canvas.NewSizeAnimation(r.underline.Size(), underlineSize, canvas.DurationShort, func(s fyne.Size) {
		r.underline.Resize(s)
		canvas.Refresh(r.underline)
	}).Start()
}

func (r *appTabsRenderer) tabsInSync() bool {
	if r.tabBar == nil {
		return false
	}
	if r.tabLoc != r.container.tabLocation {
		return false
	}
	if len(r.objects) != len(r.container.Items) {
		return false
	}
	if len(r.tabBar.Objects) != len(r.container.Items) {
		return false
	}
	for i, item := range r.container.Items {
		if item.Content != r.objects[i] {
			return false
		}
		button := r.tabBar.Objects[i].(*tabButton)
		if item.Text != button.Text {
			return false
		}
		if item.Icon != button.Icon {
			return false
		}
	}
	return true
}

func (r *appTabsRenderer) updateTabs() bool {
	if r.tabsInSync() {
		return false
	}

	r.tabLoc = r.container.tabLocation
	var iconPos buttonIconPosition
	if fyne.CurrentDevice().IsMobile() || r.container.tabLocation == TabLocationLeading || r.container.tabLocation == TabLocationTrailing {
>>>>>>> 00ba4f0d
		iconPos = buttonIconTop
	} else {
		buttons.Layout = layout.NewHBoxLayout()
		iconPos = buttonIconInline
	}

	for i := 0; i < count; i++ {
		item := r.appTabs.Items[i]
		button, ok := r.buttonCache[item]
		if !ok {
			button = &tabButton{
				onTapped: func() { r.appTabs.Select(item) },
			}
			r.buttonCache[item] = button
		}
		button.icon = item.Icon
		button.iconPosition = iconPos
		if i == r.appTabs.current {
			button.importance = widget.HighImportance
		} else {
			button.importance = widget.MediumImportance
		}
		button.text = item.Text
		button.textAlignment = fyne.TextAlignCenter
		button.Refresh()
		buttons.Objects = append(buttons.Objects, button)
	}
	return buttons
}

func (r *appTabsRenderer) updateIndicator() {
	var selectedPos fyne.Position
	var selectedSize fyne.Size

	buttons := r.bar.Objects[0].(*fyne.Container).Objects
	if r.appTabs.current >= len(buttons) {
		if a := r.action; a != nil {
			selectedPos = a.Position()
			selectedSize = a.Size()
		}
	} else if r.appTabs.current >= 0 {
		selected := buttons[r.appTabs.current]
		selectedPos = selected.Position()
		selectedSize = selected.Size()
	}

	var indicatorPos fyne.Position
	var indicatorSize fyne.Size

	switch r.appTabs.tabLocation {
	case TabLocationTop:
		indicatorPos = fyne.NewPos(selectedPos.X, r.bar.MinSize().Height)
		indicatorSize = fyne.NewSize(selectedSize.Width, theme.Padding())
	case TabLocationLeading:
		indicatorPos = fyne.NewPos(r.bar.MinSize().Width, selectedPos.Y)
		indicatorSize = fyne.NewSize(theme.Padding(), selectedSize.Height)
	case TabLocationBottom:
		indicatorPos = fyne.NewPos(selectedPos.X, r.bar.Position().Y-theme.Padding())
		indicatorSize = fyne.NewSize(selectedSize.Width, theme.Padding())
	case TabLocationTrailing:
		indicatorPos = fyne.NewPos(r.bar.Position().X-theme.Padding(), selectedPos.Y)
		indicatorSize = fyne.NewSize(theme.Padding(), selectedSize.Height)
	}

	r.moveIndicator(indicatorPos, indicatorSize, true)
}

func (r *appTabsRenderer) updateTabs(max int) {
	tabCount := len(r.appTabs.Items)

	// Set overflow action
	if tabCount < max {
		r.action = nil
		r.bar.Layout = layout.NewMaxLayout()
	} else {
		tabCount = max
		if r.action == nil {
			r.action = r.buildOverflowTabsButton()
		}
		// Set layout of tab bar containing tab buttons and overflow action
		if r.appTabs.tabLocation == TabLocationLeading || r.appTabs.tabLocation == TabLocationTrailing {
			r.bar.Layout = layout.NewBorderLayout(nil, r.action, nil, nil)
		} else {
			r.bar.Layout = layout.NewBorderLayout(nil, nil, nil, r.action)
		}
	}

	buttons := r.buildTabButtons(tabCount)

	r.bar.Objects = []fyne.CanvasObject{buttons}
	if a := r.action; a != nil {
		r.bar.Objects = append(r.bar.Objects, a)
	}

	r.bar.Refresh()
}<|MERGE_RESOLUTION|>--- conflicted
+++ resolved
@@ -207,108 +207,10 @@
 		if cells == 0 {
 			cells = 1
 		}
-<<<<<<< HEAD
 		buttons.Layout = layout.NewGridLayout(cells)
 		iconPos = buttonIconTop
 	} else if r.appTabs.tabLocation == TabLocationLeading || r.appTabs.tabLocation == TabLocationTrailing {
 		buttons.Layout = layout.NewVBoxLayout()
-=======
-		lay = layout.NewGridLayout(cells)
-	} else if r.container.tabLocation == TabLocationLeading || r.container.tabLocation == TabLocationTrailing {
-		lay = layout.NewVBoxLayout()
-	} else {
-		lay = layout.NewHBoxLayout()
-	}
-
-	return fyne.NewContainerWithLayout(lay, buttons...)
-}
-
-func (r *appTabsRenderer) moveSelection() {
-	if r.container.current < 0 {
-		r.underline.Hide()
-		return
-	}
-	selected := r.tabBar.Objects[r.container.current]
-
-	var underlinePos fyne.Position
-	var underlineSize fyne.Size
-	switch r.adaptedLocation() {
-	case TabLocationTop:
-		underlinePos = fyne.NewPos(selected.Position().X, r.tabBar.MinSize().Height)
-		underlineSize = fyne.NewSize(selected.Size().Width, theme.Padding())
-	case TabLocationLeading:
-		underlinePos = fyne.NewPos(r.tabBar.MinSize().Width, selected.Position().Y)
-		underlineSize = fyne.NewSize(theme.Padding(), selected.Size().Height)
-	case TabLocationBottom:
-		underlinePos = fyne.NewPos(selected.Position().X, r.tabBar.Position().Y-theme.Padding())
-		underlineSize = fyne.NewSize(selected.Size().Width, theme.Padding())
-	case TabLocationTrailing:
-		underlinePos = fyne.NewPos(r.tabBar.Position().X-theme.Padding(), selected.Position().Y)
-		underlineSize = fyne.NewSize(theme.Padding(), selected.Size().Height)
-	}
-
-	r.underline.Show()
-	if r.underline.Position().IsZero() {
-		r.underline.Move(underlinePos)
-		r.underline.Resize(underlineSize)
-		return
-	}
-
-	if r.animation != nil {
-		r.animation.Stop()
-	}
-	r.animation = canvas.NewPositionAnimation(r.underline.Position(), underlinePos, canvas.DurationShort, func(p fyne.Position) {
-		r.underline.Move(p)
-		canvas.Refresh(r.underline)
-		if p == underlinePos {
-			r.animation = nil
-		}
-	})
-	r.animation.Start()
-
-	canvas.NewSizeAnimation(r.underline.Size(), underlineSize, canvas.DurationShort, func(s fyne.Size) {
-		r.underline.Resize(s)
-		canvas.Refresh(r.underline)
-	}).Start()
-}
-
-func (r *appTabsRenderer) tabsInSync() bool {
-	if r.tabBar == nil {
-		return false
-	}
-	if r.tabLoc != r.container.tabLocation {
-		return false
-	}
-	if len(r.objects) != len(r.container.Items) {
-		return false
-	}
-	if len(r.tabBar.Objects) != len(r.container.Items) {
-		return false
-	}
-	for i, item := range r.container.Items {
-		if item.Content != r.objects[i] {
-			return false
-		}
-		button := r.tabBar.Objects[i].(*tabButton)
-		if item.Text != button.Text {
-			return false
-		}
-		if item.Icon != button.Icon {
-			return false
-		}
-	}
-	return true
-}
-
-func (r *appTabsRenderer) updateTabs() bool {
-	if r.tabsInSync() {
-		return false
-	}
-
-	r.tabLoc = r.container.tabLocation
-	var iconPos buttonIconPosition
-	if fyne.CurrentDevice().IsMobile() || r.container.tabLocation == TabLocationLeading || r.container.tabLocation == TabLocationTrailing {
->>>>>>> 00ba4f0d
 		iconPos = buttonIconTop
 	} else {
 		buttons.Layout = layout.NewHBoxLayout()
@@ -340,6 +242,11 @@
 }
 
 func (r *appTabsRenderer) updateIndicator() {
+	if r.appTabs.current < 0 {
+		r.indicator.Hide()
+		return
+	}
+
 	var selectedPos fyne.Position
 	var selectedSize fyne.Size
 
