--- conflicted
+++ resolved
@@ -14,13 +14,8 @@
 type builtinTheme struct {
 	background color.Color
 
-<<<<<<< HEAD
-	button, text, hyperlink, placeholder, primary, hover, scrollBar, shadow color.Color
-	regular, bold, italic, bolditalic, monospace                            fyne.Resource
-=======
-	button, text, icon, hyperlink, placeholder, primary, hover, scrollBar color.Color
-	regular, bold, italic, bolditalic, monospace                          fyne.Resource
->>>>>>> 3a409bcb
+	button, text, icon, hyperlink, placeholder, primary, hover, scrollBar, shadow color.Color
+	regular, bold, italic, bolditalic, monospace                                  fyne.Resource
 }
 
 // LightTheme defines the built in light theme colours and sizes
