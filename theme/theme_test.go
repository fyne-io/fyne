--- conflicted
+++ resolved
@@ -21,13 +21,13 @@
 	assert.NotEqual(t, bg, BackgroundColor())
 }
 
-<<<<<<< HEAD
 func TestBuiltinTheme_ShadowColor(t *testing.T) {
 	shadow := ShadowColor()
 
 	_, _, _, a := shadow.RGBA()
 	assert.NotEqual(t, 255, a)
-=======
+}
+
 func TestTheme_Dark_ReturnsCorrectBackground(t *testing.T) {
 	fyne.CurrentApp().Settings().SetTheme(DarkTheme())
 	bg := BackgroundColor()
@@ -182,5 +182,4 @@
 	expect := "NotoMono-Regular.ttf"
 	result := DefaultTextMonospaceFont().Name()
 	assert.Equal(t, expect, result, "wrong default monospace font")
->>>>>>> 3a409bcb
 }