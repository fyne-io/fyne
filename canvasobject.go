package fyne

// CanvasObject describes any graphical object that can be added to a canvas.
// Objects have a size and position that can be controlled through this API.
// MinSize is used to determine the minimum size which this object should be displayed.
// An object will be visible by default but can be hidden with Hide() and re-shown with Show().
//
// Note: If this object is controlled as part of a Layout you should not call
// Resize(Size) or Move(Position).
type CanvasObject interface {
	// geometry
	Size() Size
	Resize(Size)
	Position() Position
	Move(Position)
	MinSize() Size

	// visibility
	Visible() bool
	Show()
	Hide()
}

// Themeable indicates that the associated CanvasObject responds to theme
// changes. When the settings detect a theme change the object will be informed
// through the invocation of ApplyTheme().
type Themeable interface {
	ApplyTheme()
}

// Tappable describes any CanvasObject that can also be tapped.
// This should be implemented by buttons etc that wish to handle pointer interactions.
type Tappable interface {
	Tapped(*PointEvent)
	TappedSecondary(*PointEvent)
}

// Scrollable describes any CanvasObject that can also be scrolled.
// This is mostly used to implement the widget.ScrollContainer.
type Scrollable interface {
	Scrolled(*ScrollEvent)
}

// Focusable describes any CanvasObject that can respond to being focused.
// It will receive the FocusGained and FocusLost events appropriately.
// When focused it will also have TypedRune called as text is input and
// TypedKey called when other keys are pressed.
type Focusable interface {
	FocusGained()
	FocusLost()
	Focused() bool

<<<<<<< HEAD
	OnKeyDown(*KeyEvent)
}

// ClipboardableObject describes any CanvasObject that can respond to clipboard commands (cut, copy, and paste).
type ClipboardableObject interface {
	OnCopy(Clipboard)
	OnPaste(Clipboard)
	OnCut(Clipboard)
=======
	TypedRune(rune)
	TypedKey(*KeyEvent)
>>>>>>> 6559b563
}<|MERGE_RESOLUTION|>--- conflicted
+++ resolved
@@ -50,8 +50,8 @@
 	FocusLost()
 	Focused() bool
 
-<<<<<<< HEAD
-	OnKeyDown(*KeyEvent)
+	TypedRune(rune)
+	TypedKey(*KeyEvent)
 }
 
 // ClipboardableObject describes any CanvasObject that can respond to clipboard commands (cut, copy, and paste).
@@ -59,8 +59,4 @@
 	OnCopy(Clipboard)
 	OnPaste(Clipboard)
 	OnCut(Clipboard)
-=======
-	TypedRune(rune)
-	TypedKey(*KeyEvent)
->>>>>>> 6559b563
 }