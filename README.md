<p align="center">
  <a href="https://pkg.go.dev/fyne.io/fyne/v2?tab=doc" title="Go API Reference" rel="nofollow"><img src="https://img.shields.io/badge/go-documentation-blue.svg?style=flat" alt="Go API Reference"></a>
  <a href="https://img.shields.io/github/v/release/fyne-io/fyne?include_prereleases" title="Latest Release" rel="nofollow"><img src="https://img.shields.io/github/v/release/fyne-io/fyne?include_prereleases" alt="Latest Release"></a>
  <a href='http://gophers.slack.com/messages/fyne'><img src='https://img.shields.io/badge/join-us%20on%20slack-gray.svg?longCache=true&logo=slack&colorB=blue' alt='Join us on Slack' /></a>
  <br />
  <a href="https://goreportcard.com/report/fyne.io/fyne/v2"><img src="https://goreportcard.com/badge/fyne.io/fyne/v2" alt="Code Status" /></a>
  <a href="https://github.com/fyne-io/fyne/actions"><img src="https://github.com/fyne-io/fyne/workflows/Platform%20Tests/badge.svg" alt="Build Status" /></a>
  <a href='https://coveralls.io/github/fyne-io/fyne?branch=develop'><img src='https://coveralls.io/repos/github/fyne-io/fyne/badge.svg?branch=develop' alt='Coverage Status' /></a>
</p>

# About

[Fyne](https://fyne.io) is an easy-to-use UI toolkit and app API written in Go.
It is designed to build applications that run on desktop and mobile devices with a
single codebase.

Version 2.2 is the current release of the Fyne API, it added system tray support,
`App.Metadata` as well as richer menus and support for building WASM apps.
We are now working towards the next big release, codenamed
[cragganmore](https://github.com/fyne-io/fyne/milestone/17)
and more news will follow in our news feeds and GitHub project.

# Prerequisites

To develop apps using Fyne you will need Go version 1.14 or later, a C compiler and your system's development tools.
If you're not sure if that's all installed or you don't know how then check out our
[Getting Started](https://fyne.io/develop/) document.

Using the standard go tools you can install Fyne's core library using:

    go get fyne.io/fyne/v2

# Widget demo

To run a showcase of the features of Fyne execute the following:

<<<<<<< HEAD
    $ go install fyne.io/fyne/v2/cmd/fyne_demo@latest
    $ fyne_demo
=======
    go install fyne.io/fyne/v2/cmd/fyne_demo@latest
    fyne_demo

(For Go versions earlier than v1.16 use `go get fyne.io/fyne/v2/cmd/fyne_demo`)
>>>>>>> 16386767

(For Go versions earlier than v1.16 use `go get fyne.io/fyne/v2/cmd/fyne_demo`)

And you should see something like this (after you click a few buttons):

<p align="center" markdown="1" style="max-width: 100%">
  <img src="img/widgets-dark.png" width="752" height="617" alt="Fyne Demo Dark Theme" style="max-width: 100%" />
</p>

Or if you are using the light theme:

<p align="center" markdown="1" style="max-width: 100%">
  <img src="img/widgets-light.png" width="752" height="617" alt="Fyne Demo Light Theme" style="max-width: 100%" />
</p>

And even running on a mobile device:

<p align="center" markdown="1" style="max-width: 100%">
  <img src="img/widgets-mobile-light.png" width="348" height="617" alt="Fyne Demo Mobile Light Theme" style="max-width: 100%" />
</p>

# Getting Started

Fyne is designed to be really easy to code with.
If you have followed the prerequisite steps above then all you need is a
Go IDE (or a text editor).

Open a new file and you're ready to write your first app!

```go
package main

import (
	"fyne.io/fyne/v2/app"
	"fyne.io/fyne/v2/container"
	"fyne.io/fyne/v2/widget"
)

func main() {
	a := app.New()
	w := a.NewWindow("Hello")

	hello := widget.NewLabel("Hello Fyne!")
	w.SetContent(container.NewVBox(
		hello,
		widget.NewButton("Hi!", func() {
			hello.SetText("Welcome :)")
		}),
	))

	w.ShowAndRun()
}
```

And you can run that simply as:

    go run main.go

It should look like this:

<div align="center">
  <table cellpadding="0" cellspacing="0" style="margin: auto; border-collapse: collapse;">
    <tr style="border: none;"><td style="border: none;">
      <img src="img/hello-light.png" width="207" height="212" alt="Fyne Hello Dark Theme" />
    </td><td style="border: none;">
      <img src="img/hello-dark.png" width="207" height="212" alt="Fyne Hello Dark Theme" />
    </td></tr>
  </table>
</div>

> Note that Windows applications load from a command prompt by default, which means if you click an icon you may see a command window.
> To fix this add the parameters `-ldflags -H=windowsgui` to your run or build commands.

## Run in mobile simulation

There is a helpful mobile simulation mode that gives a hint of how your app would work on a mobile device:

    go run -tags mobile main.go

Another option is to use `fyne` command, see [Packaging for mobile](#packaging-for-mobile).

# Installing

Using `go install` will copy the executable into your go `bin` dir.
To install the application with icons etc into your operating system's standard
application location you can use the fyne utility and the "install" subcommand.

<<<<<<< HEAD
    $ go install fyne.io/fyne/v2/cmd/fyne@latest
    $ fyne install
=======
    go install fyne.io/fyne/v2/cmd/fyne@latest
    fyne install

(for Go versions before v1.16 use `go get fyne.io/fyne/v2/cmd/fyne`)
>>>>>>> 16386767

(for Go versions before v1.16 use `go get fyne.io/fyne/v2/cmd/fyne`)

# Packaging for mobile

To run on a mobile device it is necessary to package up the application.
To do this we can use the fyne utility "package" subcommand.
You will need to add appropriate parameters as prompted, but the basic command is shown below.
Once packaged you can install using the platform development tools or the fyne "install" subcommand.

    fyne package -os android -appID my.domain.appname
    fyne install -os android

The built Android application can run either in a real device or an Android emulator.
However, building for iOS is slightly different.
If the "-os" argument is "ios", it is build only for a real iOS device.
Specify "-os" to "iossimulator" allows the application be able to run in an iOS simulator:

    fyne package -os ios -appID my.domain.appname
    fyne package -os iossimulator -appID my.domain.appname

# Preparing a release

Using the fyne utility "release" subcommand you can package up your app for release
to app stores and market places. Make sure you have the standard build tools installed
and have followed the platform documentation for setting up accounts and signing.
Then you can execute something like the following, notice the `-os ios` parameter allows
building an iOS app from macOS computer. Other combinations work as well :)

    $ fyne release -os ios -certificate "Apple Distribution" -profile "My App Distribution" -appID "com.example.myapp"

The above command will create a '.ipa' file that can then be uploaded to the iOS App Store.

# Documentation

More documentation is available at the [Fyne developer website](https://developer.fyne.io/) or on [pkg.go.dev](https://pkg.go.dev/fyne.io/fyne/v2?tab=doc).

# Examples

You can find many example applications in the [examples repository](https://github.com/fyne-io/examples/).
Alternatively a list of applications using fyne can be found at [our website](https://apps.fyne.io/).

# Shipping the Fyne Toolkit

All Fyne apps will work without pre-installed libraries, this is one reason the apps are so portable.
However, if looking to support Fyne in a bigger way on your operating system then you can install some utilities that help to make a more complete experience.

## Additional apps

It is recommended that you install the following additional apps:

| app | go install | description |
| --- | ------ | ----------- |
| fyne_settings | `fyne.io/fyne/v2/cmd/fyne_settings` | A GUI for managing your global Fyne settings like theme and scaling |
| apps | `github.com/fyne-io/apps` | A graphical installer for the Fyne apps listed at https://apps.fyne.io |

These are optional applications but can help to create a more complete desktop experience.

## FyneDesk (Linux / BSD)

To go all the way with Fyne on your desktop / laptop computer you could install [FyneDesk](https://github.com/fyne-io/fynedesk) as well :)<|MERGE_RESOLUTION|>--- conflicted
+++ resolved
@@ -34,15 +34,10 @@
 
 To run a showcase of the features of Fyne execute the following:
 
-<<<<<<< HEAD
-    $ go install fyne.io/fyne/v2/cmd/fyne_demo@latest
-    $ fyne_demo
-=======
     go install fyne.io/fyne/v2/cmd/fyne_demo@latest
     fyne_demo
 
 (For Go versions earlier than v1.16 use `go get fyne.io/fyne/v2/cmd/fyne_demo`)
->>>>>>> 16386767
 
 (For Go versions earlier than v1.16 use `go get fyne.io/fyne/v2/cmd/fyne_demo`)
 
@@ -130,15 +125,10 @@
 To install the application with icons etc into your operating system's standard
 application location you can use the fyne utility and the "install" subcommand.
 
-<<<<<<< HEAD
-    $ go install fyne.io/fyne/v2/cmd/fyne@latest
-    $ fyne install
-=======
     go install fyne.io/fyne/v2/cmd/fyne@latest
     fyne install
 
 (for Go versions before v1.16 use `go get fyne.io/fyne/v2/cmd/fyne`)
->>>>>>> 16386767
 
 (for Go versions before v1.16 use `go get fyne.io/fyne/v2/cmd/fyne`)
 
