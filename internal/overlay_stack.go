--- conflicted
+++ resolved
@@ -6,14 +6,8 @@
 	"fyne.io/fyne/v2/internal/widget"
 )
 
-<<<<<<< HEAD
-var _ fyne.OverlayStack = (*OverlayStack)(nil)
-
-// OverlayStack manages a stack of overlays on a canvas.
-=======
 // OverlayStack allows stacking overlays on top of each other.
 // Removing an overlay will also remove all overlays above it.
->>>>>>> af93936f
 type OverlayStack struct {
 	OnChange      func()
 	Canvas        fyne.Canvas
