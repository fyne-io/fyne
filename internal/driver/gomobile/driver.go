--- conflicted
+++ resolved
@@ -129,11 +129,8 @@
 				currentOrientation = e.Orientation
 				currentDPI = e.PixelsPerPt * 72
 				canvas.SetScale(0) // value is ignored
-<<<<<<< HEAD
-=======
 				// make sure that we paint on the next frame
 				canvas.Content().Refresh()
->>>>>>> 4c845642
 			case paint.Event:
 				if d.glctx == nil || e.External {
 					continue
