package glfw

import (
	"context"
	"image/color"
	_ "image/png" // for the icon
	"math"
	"runtime"
	"time"

	"fyne.io/fyne/v2"
	"fyne.io/fyne/v2/canvas"
	"fyne.io/fyne/v2/container"
	"fyne.io/fyne/v2/driver/desktop"
	"fyne.io/fyne/v2/internal/app"
	"fyne.io/fyne/v2/internal/async"
	"fyne.io/fyne/v2/internal/build"
	"fyne.io/fyne/v2/internal/cache"
	"fyne.io/fyne/v2/internal/driver"
	"fyne.io/fyne/v2/internal/driver/common"
	"fyne.io/fyne/v2/internal/scale"
)

const (
	dragMoveThreshold = 2 // how far can we move before it is a drag
	windowIconSize    = 256
)

func (w *window) Title() string {
	return w.title
}

func (w *window) SetTitle(title string) {
	w.title = title

	w.runOnMainWhenCreated(func() {
		w.view().SetTitle(title)
	})
}

func (w *window) FullScreen() bool {
	return w.fullScreen
}

// minSizeOnScreen gets the padded minimum size of a window content in screen pixels
func (w *window) minSizeOnScreen() (int, int) {
	// get minimum size of content inside the window
	return w.screenSize(w.canvas.MinSize())
}

// screenSize computes the actual output size of the given content size in screen pixels
func (w *window) screenSize(canvasSize fyne.Size) (int, int) {
	return scale.ToScreenCoordinate(w.canvas, canvasSize.Width), scale.ToScreenCoordinate(w.canvas, canvasSize.Height)
}

func (w *window) Resize(size fyne.Size) {
	w.canvas.size = size
	// we cannot perform this until window is prepared as we don't know its scale!
	bigEnough := size.Max(w.canvas.canvasSize(w.canvas.Content().MinSize()))
	w.runOnMainWhenCreated(func() {
		width, height := scale.ToScreenCoordinate(w.canvas, bigEnough.Width), scale.ToScreenCoordinate(w.canvas, bigEnough.Height)
		if w.fixedSize || !w.visible { // fixed size ignores future `resized` and if not visible we may not get the event
			w.shouldWidth, w.shouldHeight = width, height
			w.width, w.height = width, height
		}

		w.requestedWidth, w.requestedHeight = width, height
		if runtime.GOOS != "js" {
			w.view().SetSize(width, height)
			w.processResized(width, height)
		}
	})
}

func (w *window) FixedSize() bool {
	return w.fixedSize
}

func (w *window) SetFixedSize(fixed bool) {
	w.fixedSize = fixed
	w.runOnMainWhenCreated(func() {
		w.fitContent()
		if !w.centered {
			w.processResized(w.width, w.height)
		}
	})
}

func (w *window) Padded() bool {
	return w.canvas.padded
}

func (w *window) SetPadded(padded bool) {
	w.canvas.SetPadded(padded)

	w.runOnMainWhenCreated(w.fitContent)
}

func (w *window) Icon() fyne.Resource {
	if w.icon == nil {
		return fyne.CurrentApp().Icon()
	}

	return w.icon
}

func (w *window) MainMenu() *fyne.MainMenu {
	return w.mainmenu
}

func (w *window) SetMainMenu(menu *fyne.MainMenu) {
	w.mainmenu = menu
	w.runOnMainWhenCreated(func() {
		w.canvas.buildMenu(w, menu)
	})
}

func (w *window) SetOnClosed(closed func()) {
	w.onClosed = closed
}

func (w *window) SetCloseIntercept(callback func()) {
	w.onCloseIntercepted = callback
}

func (w *window) calculatedScale() float32 {
	return calculateScale(userScale(), fyne.CurrentDevice().SystemScaleForWindow(w), w.detectScale())
}

func (w *window) detectTextureScale() float32 {
	view := w.view()
	winWidth, _ := view.GetSize()
	texWidth, _ := view.GetFramebufferSize()
	return float32(texWidth) / float32(winWidth)
}

func (w *window) Show() {
	async.EnsureMain(func() {
		if w.view() != nil {
			w.doShowAgain()
			return
		}

		if !w.created {
			w.created = true
			w.create()
		}

		if w.view() == nil {
			return
		}

		w.visible = true
		view := w.view()
		view.SetTitle(w.title)

		if !build.IsWayland && w.centered {
			w.doCenterOnScreen() // lastly center if that was requested
		}
		view.Show()

		// save coordinates
		if !build.IsWayland {
			w.xpos, w.ypos = view.GetPos()
		}

		if w.fullScreen { // this does not work if called before viewport.Show()
			w.doSetFullScreen(true)
		}

		// show top canvas element
		if content := w.canvas.Content(); content != nil {
			content.Show()

			w.RunWithContext(func() {
				w.driver.repaintWindow(w)
			})
		}
	})
}

func (w *window) Hide() {
	async.EnsureMain(func() {
		if w.closing || w.viewport == nil {
			return
		}

		w.visible = false
		w.viewport.Hide()

		// hide top canvas element
		if content := w.canvas.Content(); content != nil {
			content.Hide()
		}
	})
}

func (w *window) Close() {
	async.EnsureMain(func() {
		if w.isClosing() {
			return
		}

		// trigger callbacks - early so window still exists
		if fn := w.onClosed; fn != nil {
			w.onClosed = nil // avoid possibility of calling twice
			fn()
		}

		w.closing = true
		w.viewport.SetShouldClose(true)

		cache.RangeTexturesFor(w.canvas, w.canvas.Painter().Free)
		w.canvas.WalkTrees(nil, func(node *common.RenderCacheNode, _ fyne.Position) {
			if wid, ok := node.Obj().(fyne.Widget); ok {
				cache.DestroyRenderer(wid)
			}
		})
	})
}

func (w *window) ShowAndRun() {
	w.Show()
	fyne.CurrentApp().Run()
}

// Clipboard returns the system clipboard
func (w *window) Clipboard() fyne.Clipboard {
	return NewClipboard()
}

func (w *window) Content() fyne.CanvasObject {
	return w.canvas.Content()
}

func (w *window) SetContent(content fyne.CanvasObject) {
	visible := w.visible
	// hide old canvas element
	if visible && w.canvas.Content() != nil {
		w.canvas.Content().Hide()
	}

	w.canvas.SetContent(content)

	// show new canvas element
	if content != nil {
		content.Show()
	}
	async.EnsureMain(func() {
		w.RunWithContext(w.RescaleContext)
	})
}

func (w *window) Canvas() fyne.Canvas {
	return w.canvas
}

func (w *window) processClosed() {
	if w.onCloseIntercepted != nil {
		w.onCloseIntercepted()
		return
	}

	w.Close()
}

// destroy this window and, if it's the last window quit the app
func (w *window) destroy(d *gLDriver) {
	cache.CleanCanvas(w.canvas)

	if w.master {
		d.Quit()
	} else if runtime.GOOS == "darwin" {
		d.focusPreviousWindow()
	}
}

func (w *window) drainPendingEvents() {
	for _, fn := range w.pending {
		fn()
	}
	w.pending = nil
}

func (w *window) processMoved(x, y int) {
	if !w.fullScreen { // don't save the move to top left when changing to fullscreen
		// save coordinates
		w.xpos, w.ypos = x, y
	}

	if w.canvas.detectedScale == w.detectScale() {
		return
	}

	w.canvas.detectedScale = w.detectScale()
	w.canvas.reloadScale()
}

func (w *window) processResized(width, height int) {
	canvasSize := w.computeCanvasSize(width, height)
	if !w.fullScreen {
		w.width = scale.ToScreenCoordinate(w.canvas, canvasSize.Width)
		w.height = scale.ToScreenCoordinate(w.canvas, canvasSize.Height)
	}

	if !w.visible { // don't redraw if hidden
		w.canvas.Resize(canvasSize)
		return
	}

	if w.fixedSize {
		w.canvas.Resize(canvasSize)
		w.fitContent()
		return
	}

	w.RunWithContext(func() {
		w.platformResize(canvasSize)
	})
}

func (w *window) processFrameSized(width, height int) {
	if width == 0 || height == 0 || runtime.GOOS != "darwin" {
		return
	}

	winWidth, _ := w.view().GetSize()
	newTexScale := float32(width) / float32(winWidth) // This will be > 1.0 on a HiDPI screen
	if w.canvas.texScale != newTexScale {
		w.canvas.texScale = newTexScale
		w.canvas.Refresh(w.canvas.Content()) // reset graphics to apply texture scale
	}
}

func (w *window) processRefresh() {
	refreshWindow(w)
}

func (w *window) findObjectAtPositionMatching(canvas *glCanvas, mouse fyne.Position, matches func(object fyne.CanvasObject) bool) (fyne.CanvasObject, fyne.Position, int) {
	return driver.FindObjectAtPositionMatching(mouse, matches, canvas.Overlays().Top(), canvas.menu, canvas.Content())
}

func (w *window) processMouseMoved(xpos float64, ypos float64) {
	previousPos := w.mousePos
	w.mousePos = fyne.NewPos(scale.ToFyneCoordinate(w.canvas, int(xpos)), scale.ToFyneCoordinate(w.canvas, int(ypos)))
	mousePos := w.mousePos
	mouseButton := w.mouseButton
	mouseDragPos := w.mouseDragPos
	mouseOver := w.mouseOver

	cursor := desktop.Cursor(desktop.DefaultCursor)

	obj, pos, _ := w.findObjectAtPositionMatching(w.canvas, mousePos, func(object fyne.CanvasObject) bool {
		if cursorable, ok := object.(desktop.Cursorable); ok {
			cursor = cursorable.Cursor()
		}

		_, hover := object.(desktop.Hoverable)
		return hover
	})

	if w.cursor != cursor {
		// cursor has changed, store new cursor and apply change via glfw
		rawCursor, isCustomCursor := fyneToNativeCursor(cursor)
		w.cursor = cursor

		if rawCursor == nil {
			w.view().SetInputMode(CursorMode, CursorHidden)
		} else {
			w.view().SetInputMode(CursorMode, CursorNormal)
			w.SetCursor(rawCursor)
		}
		w.setCustomCursor(rawCursor, isCustomCursor)
	}

	if w.mouseButton != 0 && w.mouseButton != desktop.MouseButtonSecondary && !w.mouseDragStarted {
		obj, pos, _ := w.findObjectAtPositionMatching(w.canvas, previousPos, func(object fyne.CanvasObject) bool {
			_, ok := object.(fyne.Draggable)
			return ok
		})

		deltaX := mousePos.X - mouseDragPos.X
		deltaY := mousePos.Y - mouseDragPos.Y
		overThreshold := math.Abs(float64(deltaX)) >= dragMoveThreshold || math.Abs(float64(deltaY)) >= dragMoveThreshold

		if wid, ok := obj.(fyne.Draggable); ok && overThreshold {
			w.mouseDragged = wid
			w.mouseDraggedOffset = previousPos.Subtract(pos)
			w.mouseDraggedObjStart = obj.Position()
			w.mouseDragStarted = true
		}
	}

	if obj != nil && !w.objIsDragged(obj) {
		ev := &desktop.MouseEvent{Button: mouseButton}
		ev.AbsolutePosition = mousePos
		ev.Position = pos

		if hovered, ok := obj.(desktop.Hoverable); ok {
			if hovered == mouseOver {
				hovered.MouseMoved(ev)
			} else {
				w.mouseOut()
				w.mouseIn(hovered, ev)
			}
		} else if mouseOver != nil {
			isChild := false
			driver.WalkCompleteObjectTree(mouseOver.(fyne.CanvasObject),
				func(co fyne.CanvasObject, p1, p2 fyne.Position, s fyne.Size) bool {
					if co == obj {
						isChild = true
						return true
					}
					return false
				}, nil)
			if !isChild {
				w.mouseOut()
			}
		}
	} else if mouseOver != nil && !w.objIsDragged(mouseOver) {
		w.mouseOut()
	}

	mouseDragged := w.mouseDragged
	mouseDragPos = w.mouseDragPos
	if mouseDragged != nil && w.mouseButton != desktop.MouseButtonSecondary {
		if w.mouseButton > 0 {
			draggedObjDelta := w.mouseDraggedObjStart.Subtract(mouseDragged.(fyne.CanvasObject).Position())
			ev := &fyne.DragEvent{}
			ev.AbsolutePosition = mousePos
			ev.Position = mousePos.Subtract(w.mouseDraggedOffset).Add(draggedObjDelta)
			ev.Dragged = fyne.NewDelta(mousePos.X-mouseDragPos.X, mousePos.Y-mouseDragPos.Y)
			wd := mouseDragged
			wd.Dragged(ev)
		}

		w.mouseDragStarted = true
		w.mouseDragPos = mousePos
	}
}

func (w *window) objIsDragged(obj any) bool {
	if w.mouseDragged != nil && obj != nil {
		draggedObj, _ := obj.(fyne.Draggable)
		return draggedObj == w.mouseDragged
	}
	return false
}

func (w *window) mouseIn(obj desktop.Hoverable, ev *desktop.MouseEvent) {
	if obj != nil {
		obj.MouseIn(ev)
	}
	w.mouseOver = obj
}

func (w *window) mouseOut() {
	mouseOver := w.mouseOver
	if mouseOver != nil {
		mouseOver.MouseOut()
		w.mouseOver = nil
	}
}

func (w *window) processMouseClicked(button desktop.MouseButton, action action, modifiers fyne.KeyModifier) {
	w.mouseDragPos = w.mousePos
	mousePos := w.mousePos
	mouseDragStarted := w.mouseDragStarted
	if mousePos.IsZero() { // window may not be focused (darwin mostly) and so position callbacks not happening
		xpos, ypos := w.view().GetCursorPos()
		w.mousePos = fyne.NewPos(scale.ToFyneCoordinate(w.canvas, int(xpos)), scale.ToFyneCoordinate(w.canvas, int(ypos)))
		mousePos = w.mousePos
	}

	co, pos, _ := w.findObjectAtPositionMatching(w.canvas, mousePos, func(object fyne.CanvasObject) bool {
		switch object.(type) {
		case fyne.Tappable, fyne.SecondaryTappable, fyne.DoubleTappable, fyne.Focusable, desktop.Mouseable:
			return true
		case fyne.Draggable:
			if mouseDragStarted {
				return true
			}
		}

		return false
	})
	ev := &fyne.PointEvent{
		Position:         pos,
		AbsolutePosition: mousePos,
	}

	coMouse := co
	if wid, ok := co.(desktop.Mouseable); ok {
		mev := &desktop.MouseEvent{
			Button:   button,
			Modifier: modifiers,
		}
		mev.Position = ev.Position
		mev.AbsolutePosition = mousePos
		w.mouseClickedHandleMouseable(mev, action, wid)
	}

	if wid, ok := co.(fyne.Focusable); !ok || wid != w.canvas.Focused() {
		ignore := false
		_, _, _ = w.findObjectAtPositionMatching(w.canvas, mousePos, func(object fyne.CanvasObject) bool {
			switch object.(type) {
			case fyne.Focusable:
				ignore = true
				return true
			}

			return false
		})

		if !ignore { // if a parent item under the mouse has focus then ignore this tap unfocus
			w.canvas.Unfocus()
		}
	}

	switch action {
	case press:
		w.mouseButton |= button
	case release:
		w.mouseButton &= ^button
	}

	mouseDragged := w.mouseDragged
	mouseDragStarted = w.mouseDragStarted
	mouseOver := w.mouseOver
	shouldMouseOut := w.objIsDragged(mouseOver) && !w.objIsDragged(coMouse)
	mousePressed := w.mousePressed

	if action == release && mouseDragged != nil {
		if mouseDragStarted {
			mouseDragged.DragEnd()
			w.mouseDragStarted = false
		}
		if shouldMouseOut {
			w.mouseOut()
		}
		w.mouseDragged = nil
	}

	_, tap := co.(fyne.Tappable)
	secondary, altTap := co.(fyne.SecondaryTappable)
	if tap || altTap {
		switch action {
		case press:
			w.mousePressed = co
		case release:
<<<<<<< HEAD
			if co == mousePressed && button == desktop.MouseButtonSecondary && altTap {
				secondary.TappedSecondary(ev)
=======
			if co == mousePressed {
				if button == desktop.MouseButtonSecondary && altTap {
					secondary.TappedSecondary(ev)
				}
>>>>>>> 0c929c1e
			}
		}
	}

	// Check for double click/tap on left mouse button
	if action == release && button == desktop.MouseButtonPrimary && !mouseDragStarted {
		w.mouseClickedHandleTapDoubleTap(co, ev)
	}
}

func (w *window) mouseClickedHandleMouseable(mev *desktop.MouseEvent, action action, wid desktop.Mouseable) {
<<<<<<< HEAD
	mousePos := mev.AbsolutePosition
=======
>>>>>>> 0c929c1e
	switch action {
	case press:
		wid.MouseDown(mev)
	case release:
		mouseDragged := w.mouseDragged
		mouseDraggedOffset := w.mouseDraggedOffset
		if mouseDragged == nil {
			wid.MouseUp(mev)
		} else {
			if dragged, ok := mouseDragged.(desktop.Mouseable); ok {
				mev.Position = mev.AbsolutePosition.Subtract(mouseDraggedOffset)
				dragged.MouseUp(mev)
			} else {
				wid.MouseUp(mev)
			}
		}
	}
}

func (w *window) mouseClickedHandleTapDoubleTap(co fyne.CanvasObject, ev *fyne.PointEvent) {
	_, doubleTap := co.(fyne.DoubleTappable)
	if doubleTap {
		w.mouseClickCount++
		w.mouseLastClick = co

		mouseCancelFunc := w.mouseCancelFunc
		if mouseCancelFunc != nil {
			mouseCancelFunc()
			return
		}

		go w.waitForDoubleTap(co, ev)
	} else {
		if wid, ok := co.(fyne.Tappable); ok && co == w.mousePressed {
			wid.Tapped(ev)
		}
		w.mousePressed = nil
	}
}

func (w *window) waitForDoubleTap(co fyne.CanvasObject, ev *fyne.PointEvent) {
	ctx, mouseCancelFunc := context.WithDeadline(context.TODO(), time.Now().Add(w.driver.DoubleTapDelay()))
	defer runOnMain(mouseCancelFunc)
	runOnMain(func() {
		w.mouseCancelFunc = mouseCancelFunc
	})

	<-ctx.Done()

	runOnMain(func() {
		w.waitForDoubleTapEnded(co, ev)
	})
}

func (w *window) waitForDoubleTapEnded(co fyne.CanvasObject, ev *fyne.PointEvent) {
	if w.mouseClickCount == 2 && w.mouseLastClick == co {
		if wid, ok := co.(fyne.DoubleTappable); ok {
			wid.DoubleTapped(ev)
		}
	} else if co == w.mousePressed {
		if wid, ok := co.(fyne.Tappable); ok {
			wid.Tapped(ev)
		}
	}

	w.mouseClickCount = 0
	w.mousePressed = nil
	w.mouseCancelFunc = nil
	w.mouseLastClick = nil
}

func (w *window) processMouseScrolled(xoff float64, yoff float64) {
	mousePos := w.mousePos
	co, pos, _ := w.findObjectAtPositionMatching(w.canvas, mousePos, func(object fyne.CanvasObject) bool {
		_, ok := object.(fyne.Scrollable)
		return ok
	})
	switch wid := co.(type) {
	case fyne.Scrollable:
		if math.Abs(xoff) >= scrollAccelerateCutoff {
			xoff *= scrollAccelerateRate
		}
		if math.Abs(yoff) >= scrollAccelerateCutoff {
			yoff *= scrollAccelerateRate
		}

		ev := &fyne.ScrollEvent{}
		ev.Scrolled = fyne.NewDelta(float32(xoff)*scrollSpeed, float32(yoff)*scrollSpeed)
		ev.Position = pos
		ev.AbsolutePosition = mousePos
		wid.Scrolled(ev)
	}
}

func (w *window) capturesTab(modifier fyne.KeyModifier) bool {
	if ent, ok := w.canvas.Focused().(fyne.Tabbable); ok && ent.AcceptsTab() {
		return true
	}

	switch modifier {
	case 0:
		w.canvas.FocusNext()
	case fyne.KeyModifierShift:
		w.canvas.FocusPrevious()
	}

	return false
}

func (w *window) processKeyPressed(keyName fyne.KeyName, keyASCII fyne.KeyName, scancode int, action action, keyDesktopModifier fyne.KeyModifier) {
	keyEvent := &fyne.KeyEvent{Name: keyName, Physical: fyne.HardwareKey{ScanCode: scancode}}

	pendingMenuToggle := w.menuTogglePending
	w.menuTogglePending = desktop.KeyNone
	pendingMenuDeactivation := w.menuDeactivationPending
	w.menuDeactivationPending = desktop.KeyNone
	switch action {
	case release:
		if action == release && keyName != "" {
			switch keyName {
			case pendingMenuToggle:
				w.canvas.ToggleMenu()
			case pendingMenuDeactivation:
				if w.canvas.DismissMenu() {
					return
				}
			}
		}

		if w.canvas.Focused() != nil {
			if focused, ok := w.canvas.Focused().(desktop.Keyable); ok {
				focused.KeyUp(keyEvent)
			}
		} else if w.canvas.onKeyUp != nil {
			w.canvas.onKeyUp(keyEvent)
		}
		return // ignore key up in other core events
	case press:
		switch keyName {
		case desktop.KeyAltLeft, desktop.KeyAltRight:
			// compensate for GLFW modifiers bug https://github.com/glfw/glfw/issues/1630
			if (runtime.GOOS == "linux" && keyDesktopModifier == 0) || (runtime.GOOS != "linux" && keyDesktopModifier == fyne.KeyModifierAlt) {
				w.menuTogglePending = keyName
			}
		case fyne.KeyEscape:
			w.menuDeactivationPending = keyName
		}
		if w.canvas.Focused() != nil {
			if focused, ok := w.canvas.Focused().(desktop.Keyable); ok {
				focused.KeyDown(keyEvent)
			}
		} else if w.canvas.onKeyDown != nil {
			w.canvas.onKeyDown(keyEvent)
		}
	default:
		// key repeat will fall through to TypedKey and TypedShortcut
	}

	modifierOtherThanShift := (keyDesktopModifier & fyne.KeyModifierControl) |
		(keyDesktopModifier & fyne.KeyModifierAlt) |
		(keyDesktopModifier & fyne.KeyModifierSuper)
	if (keyName == fyne.KeyTab && modifierOtherThanShift == 0 && !w.capturesTab(keyDesktopModifier)) ||
		w.triggersShortcut(keyName, keyASCII, keyDesktopModifier) {
		return
	}

	// No shortcut detected, pass down to TypedKey
	focused := w.canvas.Focused()
	if focused != nil {
		focused.TypedKey(keyEvent)
	} else if w.canvas.onTypedKey != nil {
		w.canvas.onTypedKey(keyEvent)
	}
}

// charInput defines the character with modifiers callback which is called when a
// Unicode character is input.
//
// Characters do not map 1:1 to physical keys, as a key may produce zero, one or more characters.
func (w *window) processCharInput(char rune) {
	if focused := w.canvas.Focused(); focused != nil {
		focused.TypedRune(char)
	} else if w.canvas.onTypedRune != nil {
		w.canvas.onTypedRune(char)
	}
}

func (w *window) processFocused(focus bool) {
	if focus {
		if curWindow == nil {
			if f := fyne.CurrentApp().Lifecycle().(*app.Lifecycle).OnEnteredForeground(); f != nil {
				f()
			}
		}
		curWindow = w
		w.canvas.FocusGained()
	} else {
		w.canvas.FocusLost()
		w.mousePos = fyne.Position{}

		// check whether another window was focused or not
		if curWindow != w {
			return
		}

		curWindow = nil
		if f := fyne.CurrentApp().Lifecycle().(*app.Lifecycle).OnExitedForeground(); f != nil {
			f()
		}
	}
}

func (w *window) triggersShortcut(localizedKeyName fyne.KeyName, key fyne.KeyName, modifier fyne.KeyModifier) bool {
	ctrlMod := fyne.KeyModifierControl
	if isMacOSRuntime() {
		ctrlMod = fyne.KeyModifierSuper
	}
	// User pressing physical keys Ctrl+V while using a Russian (or any non-ASCII) keyboard layout
	// is reported as a fyne.KeyUnknown key with Control modifier. We should still consider this
	// as a "Paste" shortcut.
	// See https://github.com/fyne-io/fyne/pull/2587 for discussion.
	keyName := localizedKeyName
	resemblesShortcut := (modifier&(fyne.KeyModifierControl|fyne.KeyModifierSuper) != 0)
	if (localizedKeyName == fyne.KeyUnknown) && resemblesShortcut && key != fyne.KeyUnknown {
		keyName = key
	}

	var shortcut fyne.Shortcut
	if modifier == ctrlMod {
		switch keyName {
		case fyne.KeyZ: // detect undo shortcut
			shortcut = &fyne.ShortcutUndo{}
		case fyne.KeyY: // detect redo shortcut
			shortcut = &fyne.ShortcutRedo{}
		case fyne.KeyV: // detect paste shortcut
			shortcut = &fyne.ShortcutPaste{
				Clipboard: NewClipboard(),
			}
		case fyne.KeyC, fyne.KeyInsert: // detect copy shortcut
			shortcut = &fyne.ShortcutCopy{
				Clipboard: NewClipboard(),
			}
		case fyne.KeyX: // detect cut shortcut
			shortcut = &fyne.ShortcutCut{
				Clipboard: NewClipboard(),
			}
		case fyne.KeyA: // detect selectAll shortcut
			shortcut = &fyne.ShortcutSelectAll{}
		}
	}

	if modifier == fyne.KeyModifierShift {
		switch keyName {
		case fyne.KeyInsert: // detect paste shortcut
			shortcut = &fyne.ShortcutPaste{
				Clipboard: NewClipboard(),
			}
		case fyne.KeyDelete: // detect cut shortcut
			shortcut = &fyne.ShortcutCut{
				Clipboard: NewClipboard(),
			}
		}
	}

	if shortcut == nil && modifier != 0 && !isKeyModifier(keyName) && modifier != fyne.KeyModifierShift {
		shortcut = &desktop.CustomShortcut{
			KeyName:  keyName,
			Modifier: modifier,
		}
	}

	if shortcut != nil {
		if w.triggerMainMenuShortcut(shortcut) {
			return true
		}
		if focused, ok := w.canvas.Focused().(fyne.Shortcutable); ok {
			shouldRunShortcut := true
			type selectableText interface {
				fyne.Disableable
				SelectedText() string
			}
			if selectableTextWid, ok := focused.(selectableText); ok && selectableTextWid.Disabled() {
				shouldRunShortcut = shortcut.ShortcutName() == "Copy"
			}
			if shouldRunShortcut {
				focused.TypedShortcut(shortcut)
			}
			return shouldRunShortcut
		}
		w.canvas.TypedShortcut(shortcut)
		return true
	}

	return false
}

func (w *window) triggerMenuShortcut(sh fyne.Shortcut, m *fyne.Menu) bool {
	for _, i := range m.Items {
		if i.Shortcut != nil && i.Shortcut.ShortcutName() == sh.ShortcutName() {
			if f := i.Action; f != nil {
				f()
				return true
			}
		}

		if i.ChildMenu != nil && w.triggerMenuShortcut(sh, i.ChildMenu) {
			return true
		}
	}

	return false
}

func (w *window) triggerMainMenuShortcut(sh fyne.Shortcut) bool {
	if w.mainmenu == nil {
		return false
	}

	for _, m := range w.mainmenu.Items {
		if w.triggerMenuShortcut(sh, m) {
			return true
		}
	}

	return false
}

func (w *window) RunWithContext(f func()) {
	if w.isClosing() {
		return
	}
	w.view().MakeContextCurrent()

	f()

	w.DetachCurrentContext()
}

func (w *window) Context() any {
	return nil
}

func (w *window) runOnMainWhenCreated(fn func()) {
	if w.view() != nil {
		async.EnsureMain(fn)
		return
	}

	w.pending = append(w.pending, fn)
}

func (d *gLDriver) CreateWindow(title string) (win fyne.Window) {
	if runtime.GOOS != "js" {
		async.EnsureMain(func() {
			win = d.createWindow(title, true)
		})
		return win
	}

	// handling multiple windows by overlaying on the root for web
	var root fyne.Window
	hasVisible := false
	for _, w := range d.windows {
		if w.(*window).visible {
			hasVisible = true
			root = w
			break
		}
	}

	if !hasVisible {
		return d.createWindow(title, true)
	}

	c := root.Canvas().(*glCanvas)
	multi := c.webExtraWindows
	if multi == nil {
		multi = container.NewMultipleWindows()
		multi.Resize(c.Size())
		c.webExtraWindows = multi
	}
	inner := container.NewInnerWindow(title, canvas.NewRectangle(color.Transparent))
	multi.Add(inner)

	return wrapInnerWindow(inner, root, d)
}

func (d *gLDriver) createWindow(title string, decorate bool) fyne.Window {
	var ret *window
	if title == "" {
		title = defaultTitle
	}

	d.init()

	ret = &window{title: title, decorate: decorate, driver: d}
	ret.canvas = newCanvas()
	ret.canvas.context = ret
	ret.SetIcon(ret.icon)
	d.addWindow(ret)
	return ret
}

func (w *window) doShowAgain() {
	if w.isClosing() {
		return
	}

	// show top canvas element
	if content := w.canvas.Content(); content != nil {
		content.Show()
	}

	view := w.view()
	if !build.IsWayland {
		view.SetPos(w.xpos, w.ypos)
	}
	view.Show()
	w.visible = true

	w.RunWithContext(func() {
		w.driver.repaintWindow(w)
	})
}

func (w *window) isClosing() bool {
	return w.closing || w.viewport == nil
}

func (w *window) toggleVisible() {
	if w.visible {
		w.Hide()
	} else {
		w.Show()
	}
}

func (d *gLDriver) CreateSplashWindow() fyne.Window {
	win := d.createWindow("", false)
	win.SetPadded(false)
	win.CenterOnScreen()
	return win
}

func (d *gLDriver) AllWindows() []fyne.Window {
	return d.windows
}

func isKeyModifier(keyName fyne.KeyName) bool {
	return keyName == desktop.KeyShiftLeft || keyName == desktop.KeyShiftRight ||
		keyName == desktop.KeyControlLeft || keyName == desktop.KeyControlRight ||
		keyName == desktop.KeyAltLeft || keyName == desktop.KeyAltRight ||
		keyName == desktop.KeySuperLeft || keyName == desktop.KeySuperRight
}<|MERGE_RESOLUTION|>--- conflicted
+++ resolved
@@ -548,15 +548,8 @@
 		case press:
 			w.mousePressed = co
 		case release:
-<<<<<<< HEAD
 			if co == mousePressed && button == desktop.MouseButtonSecondary && altTap {
 				secondary.TappedSecondary(ev)
-=======
-			if co == mousePressed {
-				if button == desktop.MouseButtonSecondary && altTap {
-					secondary.TappedSecondary(ev)
-				}
->>>>>>> 0c929c1e
 			}
 		}
 	}
@@ -568,10 +561,6 @@
 }
 
 func (w *window) mouseClickedHandleMouseable(mev *desktop.MouseEvent, action action, wid desktop.Mouseable) {
-<<<<<<< HEAD
-	mousePos := mev.AbsolutePosition
-=======
->>>>>>> 0c929c1e
 	switch action {
 	case press:
 		wid.MouseDown(mev)
