package glfw

import (
	"bytes"
	"image"
	_ "image/png" // for the icon
	"os"
	"runtime"
	"strconv"
	"sync"
	"time"

	"fyne.io/fyne"
	"fyne.io/fyne/driver/desktop"
	"fyne.io/fyne/internal/driver"
	"fyne.io/fyne/internal/painter/gl"
	"fyne.io/fyne/widget"

	"github.com/go-gl/glfw/v3.2/glfw"
)

const (
	scrollSpeed      = 10
	doubleClickDelay = 500 // ms (maximum interval between clicks for double click detection)
)

var (
	defaultCursor, entryCursor, hyperlinkCursor *glfw.Cursor
)

func initCursors() {
	defaultCursor = glfw.CreateStandardCursor(glfw.ArrowCursor)
	entryCursor = glfw.CreateStandardCursor(glfw.IBeamCursor)
	hyperlinkCursor = glfw.CreateStandardCursor(glfw.HandCursor)
}

// Declare conformity to Window interface
var _ fyne.Window = (*window)(nil)

type window struct {
	viewport *glfw.Window
	painted  int // part of the macOS GL fix, updated GLFW should fix this
	canvas   *glCanvas
	title    string
	icon     fyne.Resource
	mainmenu *fyne.MainMenu

	clipboard fyne.Clipboard

	master     bool
	fullScreen bool
	fixedSize  bool
	centered   bool
	visible    bool

	mousePos           fyne.Position
	mouseDragged       fyne.Draggable
	mouseDraggedOffset fyne.Position
	mouseDragPos       fyne.Position
	mouseButton        desktop.MouseButton
	mouseOver          desktop.Hoverable
	mouseClickTime     time.Time
	mousePressed       fyne.Tappable
	onClosed           func()

	xpos, ypos    int
	width, height int
	ignoreResize  bool

	eventQueue chan func()
	eventWait  sync.WaitGroup
}

func (w *window) Title() string {
	return w.title
}

func (w *window) SetTitle(title string) {
	w.title = title
	runOnMain(func() {
		w.viewport.SetTitle(title)
	})
}

func (w *window) FullScreen() bool {
	return w.fullScreen
}

func (w *window) SetFullScreen(full bool) {
	if full {
		w.fullScreen = true
	}
	if !w.visible {
		return
	}
	runOnMain(func() {
		monitor := w.getMonitorForWindow()
		mode := monitor.GetVideoMode()

		if full {
			w.viewport.SetMonitor(monitor, 0, 0, mode.Width, mode.Height, mode.RefreshRate)
		} else {
			w.viewport.SetMonitor(nil, w.xpos, w.ypos, w.width, w.height, 0)
			w.fullScreen = false
		}
	})
}

func (w *window) CenterOnScreen() {
	w.centered = true
	// if window is currently visible, make it centered
	if w.visible {
		w.centerOnScreen()
	}
}

// centerOnScreen handles the logic for centering a window
func (w *window) centerOnScreen() {
	// exit immediately if window is not supposed to be centered
	if !w.centered {
		return
	}

	runOnMain(func() {
		viewWidth, viewHeight := w.viewport.GetSize()

		// get window dimensions in pixels
		monitor := w.getMonitorForWindow()
		monMode := monitor.GetVideoMode()

		// these come into play when dealing with multiple monitors
		monX, monY := monitor.GetPos()

		// math them to the middle
		newX := (monMode.Width / 2) - (viewWidth / 2) + monX
		newY := (monMode.Height / 2) - (viewHeight / 2) + monY

		// set new window coordinates
		w.viewport.SetPos(newX, newY)
	}) // end of runOnMain(){}
}

// minSizeOnScreen gets the padded minimum size of a window content in screen pixels
func (w *window) minSizeOnScreen() (int, int) {
	// get minimum size of content inside the window
	return w.screenSize(w.canvas.MinSize())
}

// screenSize computes the actual output size of the given content size in screen pixels
func (w *window) screenSize(canvasSize fyne.Size) (int, int) {
	return driver.ScaleInt(w.canvas, canvasSize.Width), driver.ScaleInt(w.canvas, canvasSize.Height)
}

func (w *window) RequestFocus() {
	runOnMain(func() {
		err := w.viewport.Focus()
		if err != nil {
			fyne.LogError("Error requesting focus", err)
		}
	})
}

func (w *window) Resize(size fyne.Size) {
	w.canvas.Resize(size)
	scale := w.canvas.Scale()
	w.width, w.height = int(float32(size.Width)*scale), int(float32(size.Height)*scale)
	runOnMain(func() {
		w.ignoreResize = true
		w.viewport.SetSize(w.width, w.height)
		w.ignoreResize = false
		w.fitContent()
	})
}

func (w *window) FixedSize() bool {
	return w.fixedSize
}

func (w *window) SetFixedSize(fixed bool) {
	w.fixedSize = fixed
	runOnMain(w.fitContent)
}

func (w *window) Padded() bool {
	return w.canvas.padded
}

func (w *window) SetPadded(padded bool) {
	w.canvas.SetPadded(padded)

	runOnMain(w.fitContent)
}

func (w *window) Icon() fyne.Resource {
	if w.icon == nil {
		return fyne.CurrentApp().Icon()
	}

	return w.icon
}

func (w *window) SetIcon(icon fyne.Resource) {
	w.icon = icon
	if icon == nil {
		appIcon := fyne.CurrentApp().Icon()
		if appIcon != nil {
			w.SetIcon(appIcon)
		}
		return
	}

	pix, _, err := image.Decode(bytes.NewReader(icon.Content()))
	if err != nil {
		fyne.LogError("Failed to decode image for window icon", err)
		return
	}

	w.viewport.SetIcon([]image.Image{pix})
}

func (w *window) MainMenu() *fyne.MainMenu {
	return w.mainmenu
}

func (w *window) SetMainMenu(menu *fyne.MainMenu) {
	w.mainmenu = menu
	w.canvas.buildMenuBar(menu)
}

func (w *window) fitContent() {
	w.canvas.RLock()
	content := w.canvas.content
	w.canvas.RUnlock()
	if content == nil {
		return
	}

	w.ignoreResize = true
	minWidth, minHeight := w.minSizeOnScreen()
	if w.width < minWidth || w.height < minHeight {
		if w.width < minWidth {
			w.width = minWidth
		}
		if w.height < minHeight {
			w.height = minHeight
		}
		w.viewport.SetSize(w.width, w.height)
	}
	if w.fixedSize {
		w.viewport.SetSizeLimits(w.width, w.height, w.width, w.height)
	} else {
		w.viewport.SetSizeLimits(minWidth, minHeight, glfw.DontCare, glfw.DontCare)
	}
	w.ignoreResize = false
}

func (w *window) SetOnClosed(closed func()) {
	w.onClosed = closed
}

func scaleForDpi(xdpi int) float32 {
	switch {
	case xdpi > 1000:
		// assume that this is a mistake and bail
		return float32(1.0)
	case xdpi > 192:
		return float32(1.5)
	case xdpi > 144:
		return float32(1.35)
	case xdpi > 120:
		return float32(1.2)
	default:
		return float32(1.0)
	}
}

func (w *window) getMonitorForWindow() *glfw.Monitor {
	for _, monitor := range glfw.GetMonitors() {
		x, y := monitor.GetPos()

		if x > w.xpos || y > w.ypos {
			continue
		}
		if x+monitor.GetVideoMode().Width <= w.xpos || y+monitor.GetVideoMode().Height <= w.ypos {
			continue
		}

		return monitor
	}

	// try built-in function to detect monitor if above logic didn't succeed
	// if it doesn't work then return primary monitor as default
	monitor := w.viewport.GetMonitor()
	if monitor == nil {
		monitor = glfw.GetPrimaryMonitor()
	}
	return monitor
}

func (w *window) detectScale() float32 {
	env := os.Getenv("FYNE_SCALE")
	if env != "" {
		scale, err := strconv.ParseFloat(env, 32)
		if err != nil {
			fyne.LogError("Error reading scale", err)
		} else if float32(scale) != fyne.SettingsScaleAuto {
			return float32(scale)
		}
	}

	setting := fyne.CurrentApp().Settings().Scale()
	if setting != fyne.SettingsScaleAuto {
		return setting
	}

	monitor := w.getMonitorForWindow()
	widthMm, _ := monitor.GetPhysicalSize()
	widthPx := monitor.GetVideoMode().Width

	dpi := float32(widthPx) / (float32(widthMm) / 25.4)
	w.canvas.detectedScale = scaleForDpi(int(dpi))
	return w.canvas.detectedScale
}

func (w *window) Show() {
	if w.fullScreen {
		w.SetFullScreen(true)
	} else if w.centered {
		w.centerOnScreen()
	}

	runOnMain(func() {
		w.visible = true
		w.viewport.Show()
	})

	// show top canvas element
	if w.canvas.content != nil {
		w.canvas.content.Show()
	}
}

func (w *window) Hide() {
	runOnMain(func() {
		w.viewport.Hide()
		w.visible = false

		// hide top canvas element
		if w.canvas.Content() != nil {
			w.canvas.Content().Hide()
		}
	})
}

func (w *window) Close() {
	w.closed(w.viewport)
}

func (w *window) ShowAndRun() {
	w.Show()
	fyne.CurrentApp().Driver().Run()
}

//Clipboard returns the system clipboard
func (w *window) Clipboard() fyne.Clipboard {
	if w.clipboard == nil {
		w.clipboard = &clipboard{window: w.viewport}
	}
	return w.clipboard
}

func (w *window) Content() fyne.CanvasObject {
	return w.canvas.content
}

func (w *window) resize(canvasSize fyne.Size) {
	if !w.fullScreen {
		w.width = driver.ScaleInt(w.canvas, canvasSize.Width)
		w.height = driver.ScaleInt(w.canvas, canvasSize.Height)
	}

	w.canvas.Resize(canvasSize)
}

func (w *window) SetContent(content fyne.CanvasObject) {
	// hide old canvas element
	if w.visible && w.canvas.Content() != nil {
		w.canvas.Content().Hide()
	}

	w.canvas.SetContent(content)
	// show top canvas element
	if w.visible {
		w.canvas.Content().Show()
	}
	w.RescaleContext()
}

func (w *window) Canvas() fyne.Canvas {
	return w.canvas
}

func (w *window) closed(viewport *glfw.Window) {
	viewport.SetShouldClose(true)

	driver.WalkCompleteObjectTree(w.canvas.content, nil, func(obj, _ fyne.CanvasObject) {
		switch co := obj.(type) {
		case fyne.Widget:
			widget.DestroyRenderer(co)
		}
	})

	// trigger callbacks
	if w.onClosed != nil {
		w.onClosed()
	}

	// finish serial event queue and nil it so we don't panic if window.closed() is called twice.
	if w.eventQueue != nil {
		close(w.eventQueue)
		w.eventQueue = nil
	}
}

func (w *window) moved(viewport *glfw.Window, x, y int) {
	// save coordinates
	w.xpos, w.ypos = x, y
	scale := w.canvas.scale
	newScale := w.detectScale()
	if scale == newScale {
		forceWindowRefresh(w)
		return
	}

	w.canvas.setScaleValues(newScale)
	w.rescaleOnMain()
}

func (w *window) resized(viewport *glfw.Window, width, height int) {
	if w.ignoreResize {
		return
	}
	w.resize(fyne.NewSize(driver.UnscaleInt(w.canvas, width), driver.UnscaleInt(w.canvas, height)))
}

func (w *window) frameSized(viewport *glfw.Window, width, height int) {
	winWidth, _ := w.viewport.GetSize()
	texScale := float32(width) / float32(winWidth) // This will be > 1.0 on a HiDPI screen
	w.canvas.painter.SetFrameBufferScale(texScale)
	w.canvas.painter.SetOutputSize(width, height)
}

func (w *window) refresh(viewport *glfw.Window) {
	forceWindowRefresh(w)
	w.canvas.setDirty(true)
}

func (w *window) findObjectAtPositionMatching(canvas *glCanvas, mouse fyne.Position,
	matches func(object fyne.CanvasObject) bool) (fyne.CanvasObject, int, int) {
	roots := []fyne.CanvasObject{canvas.content}

	if canvas.menu != nil {
		roots = []fyne.CanvasObject{canvas.menu, canvas.content}
	}

	return driver.FindObjectAtPositionMatching(mouse, matches, canvas.overlay, roots...)
}

func (w *window) mouseMoved(viewport *glfw.Window, xpos float64, ypos float64) {
	w.mousePos = fyne.NewPos(driver.UnscaleInt(w.canvas, int(xpos)), driver.UnscaleInt(w.canvas, int(ypos)))

	cursor := defaultCursor
	obj, x, y := w.findObjectAtPositionMatching(w.canvas, w.mousePos, func(object fyne.CanvasObject) bool {
		if wid, ok := object.(*widget.Entry); ok {
			if !wid.ReadOnly {
				cursor = entryCursor
			}
		} else if _, ok := object.(*widget.Hyperlink); ok {
			cursor = hyperlinkCursor
		}

		_, hover := object.(desktop.Hoverable)
		return hover
	})

	viewport.SetCursor(cursor)
	if obj != nil && !w.objIsDragged(obj) {
		ev := new(desktop.MouseEvent)
		ev.Position = fyne.NewPos(x, y)
		ev.Button = w.mouseButton

		if hovered, ok := obj.(desktop.Hoverable); ok {
			if hovered == w.mouseOver {
				w.queueEvent(func() { hovered.MouseMoved(ev) })
			} else {
				w.mouseOut()
				w.mouseIn(hovered, ev)
			}
		}
	} else if w.mouseOver != nil && !w.objIsDragged(w.mouseOver) {
		w.mouseOut()
	}

	if w.mouseDragged != nil {
		if w.mouseButton > 0 {
			draggedObjPos := w.mouseDragged.(fyne.CanvasObject).Position()
			ev := new(fyne.DragEvent)
			ev.Position = w.mousePos.Subtract(w.mouseDraggedOffset).Subtract(draggedObjPos)
			ev.DraggedX = w.mousePos.X - w.mouseDragPos.X
			ev.DraggedY = w.mousePos.Y - w.mouseDragPos.Y
			wd := w.mouseDragged
			w.queueEvent(func() { wd.Dragged(ev) })

			w.mouseDragPos = w.mousePos
		}
	}
}

func (w *window) objIsDragged(obj interface{}) bool {
	if w.mouseDragged != nil && obj != nil {
		draggedObj, _ := obj.(fyne.Draggable)
		return draggedObj == w.mouseDragged
	}
	return false
}

func (w *window) mouseIn(obj desktop.Hoverable, ev *desktop.MouseEvent) {
	w.queueEvent(func() {
		if obj != nil {
			obj.MouseIn(ev)
		}
		w.mouseOver = obj
	})
}

func (w *window) mouseOut() {
	w.queueEvent(func() {
		if w.mouseOver != nil {
			w.mouseOver.MouseOut()
			w.mouseOver = nil
		}
	})
}

func (w *window) mouseClicked(viewport *glfw.Window, button glfw.MouseButton, action glfw.Action, _ glfw.ModifierKey) {
	co, x, y := w.findObjectAtPositionMatching(w.canvas, w.mousePos, func(object fyne.CanvasObject) bool {
		if _, ok := object.(fyne.Tappable); ok {
			return true
		} else if _, ok := object.(fyne.Focusable); ok {
			return true
		} else if _, ok := object.(fyne.Draggable); ok {
			return true
		} else if _, ok := object.(desktop.Mouseable); ok {
			return true
		} else if _, ok := object.(desktop.Hoverable); ok {
			return true
		}

		return false
	})
	ev := new(fyne.PointEvent)
	ev.Position = fyne.NewPos(x, y)

	coMouse := co
	// Switch the mouse target to the dragging object if one is set
	if w.mouseDragged != nil && !w.objIsDragged(co) {
		co, _ = w.mouseDragged.(fyne.CanvasObject)
		ev.Position = w.mousePos.Subtract(w.mouseDraggedOffset).Subtract(co.Position())
	}

	if wid, ok := co.(desktop.Mouseable); ok {
		mev := new(desktop.MouseEvent)
		mev.Position = ev.Position
		mev.Button = convertMouseButton(button)
		if action == glfw.Press {
			w.queueEvent(func() { wid.MouseDown(mev) })
		} else if action == glfw.Release {
			w.queueEvent(func() { wid.MouseUp(mev) })
		}
	}

	needsfocus := true
	wid := w.canvas.Focused()
	if wid != nil {
		needsfocus = false
		if wid.(fyne.CanvasObject) != co {
			w.canvas.Unfocus()
			needsfocus = true
		}
	}

	if action == glfw.Press {
		w.mouseButton = convertMouseButton(button)
	} else if action == glfw.Release {
		w.mouseButton = 0
	}

	// we cannot switch here as objects may respond to multiple cases
	if wid, ok := co.(fyne.Focusable); ok {
		if needsfocus == true {
			w.canvas.Focus(wid)
		}
	}

	// Check for double click/tap
	doubleTapped := false
	if action == glfw.Release && button == glfw.MouseButtonLeft {
		now := time.Now()
		// we can safely subtract the first "zero" time as it'll be much larger than doubleClickDelay
		if now.Sub(w.mouseClickTime).Nanoseconds()/1e6 <= doubleClickDelay {
			if wid, ok := co.(fyne.DoubleTappable); ok {
				doubleTapped = true
				w.queueEvent(func() { wid.DoubleTapped(ev) })
			}
		}
		w.mouseClickTime = now
	}

	// Prevent Tapped from triggering if DoubleTapped has been sent
	if wid, ok := co.(fyne.Tappable); ok && doubleTapped == false {
		if action == glfw.Press {
			w.mousePressed = wid
		} else if action == glfw.Release {
			if wid == w.mousePressed {
				switch button {
				case glfw.MouseButtonRight:
					w.queueEvent(func() { wid.TappedSecondary(ev) })
				default:
					w.queueEvent(func() { wid.Tapped(ev) })
				}
			}
			w.mousePressed = nil
		}
	}
	if wid, ok := co.(fyne.Draggable); ok {
		if action == glfw.Press {
			w.mouseDragPos = w.mousePos
			w.mouseDragged = wid
			w.mouseDraggedOffset = w.mousePos.Subtract(co.Position()).Subtract(ev.Position)
		}
	}
	if action == glfw.Release && w.mouseDragged != nil {
		w.mouseDragged.DragEnd()
		if w.objIsDragged(w.mouseOver) && !w.objIsDragged(coMouse) {
			w.mouseOut()
		}
		w.mouseDragged = nil
	}
}

func (w *window) mouseScrolled(viewport *glfw.Window, xoff float64, yoff float64) {
	co, _, _ := w.findObjectAtPositionMatching(w.canvas, w.mousePos, func(object fyne.CanvasObject) bool {
		_, ok := object.(fyne.Scrollable)
		return ok
	})

	switch wid := co.(type) {
	case fyne.Scrollable:
		ev := &fyne.ScrollEvent{}
		ev.DeltaX = int(xoff * scrollSpeed)
		ev.DeltaY = int(yoff * scrollSpeed)
		wid.Scrolled(ev)
	}
}

func convertMouseButton(button glfw.MouseButton) desktop.MouseButton {
	switch button {
	case glfw.MouseButton1:
		return desktop.LeftMouseButton
	case glfw.MouseButton2:
		return desktop.RightMouseButton
	default:
		return 0
	}
}

func keyToName(key glfw.Key) fyne.KeyName {
	switch key {
	// non-printable
	case glfw.KeyEscape:
		return fyne.KeyEscape
	case glfw.KeyEnter:
		return fyne.KeyReturn
	case glfw.KeyTab:
		return fyne.KeyTab
	case glfw.KeyBackspace:
		return fyne.KeyBackspace
	case glfw.KeyInsert:
		return fyne.KeyInsert
	case glfw.KeyDelete:
		return fyne.KeyDelete
	case glfw.KeyRight:
		return fyne.KeyRight
	case glfw.KeyLeft:
		return fyne.KeyLeft
	case glfw.KeyDown:
		return fyne.KeyDown
	case glfw.KeyUp:
		return fyne.KeyUp
	case glfw.KeyPageUp:
		return fyne.KeyPageUp
	case glfw.KeyPageDown:
		return fyne.KeyPageDown
	case glfw.KeyHome:
		return fyne.KeyHome
	case glfw.KeyEnd:
		return fyne.KeyEnd

	case glfw.KeyF1:
		return fyne.KeyF1
	case glfw.KeyF2:
		return fyne.KeyF2
	case glfw.KeyF3:
		return fyne.KeyF3
	case glfw.KeyF4:
		return fyne.KeyF4
	case glfw.KeyF5:
		return fyne.KeyF5
	case glfw.KeyF6:
		return fyne.KeyF6
	case glfw.KeyF7:
		return fyne.KeyF7
	case glfw.KeyF8:
		return fyne.KeyF8
	case glfw.KeyF9:
		return fyne.KeyF9
	case glfw.KeyF10:
		return fyne.KeyF10
	case glfw.KeyF11:
		return fyne.KeyF11
	case glfw.KeyF12:
		return fyne.KeyF12

	case glfw.KeyKPEnter:
		return fyne.KeyEnter

	// printable
	case glfw.KeyA:
		return fyne.KeyA
	case glfw.KeyB:
		return fyne.KeyB
	case glfw.KeyC:
		return fyne.KeyC
	case glfw.KeyD:
		return fyne.KeyD
	case glfw.KeyE:
		return fyne.KeyE
	case glfw.KeyF:
		return fyne.KeyF
	case glfw.KeyG:
		return fyne.KeyG
	case glfw.KeyH:
		return fyne.KeyH
	case glfw.KeyI:
		return fyne.KeyI
	case glfw.KeyJ:
		return fyne.KeyJ
	case glfw.KeyK:
		return fyne.KeyK
	case glfw.KeyL:
		return fyne.KeyL
	case glfw.KeyM:
		return fyne.KeyM
	case glfw.KeyN:
		return fyne.KeyN
	case glfw.KeyO:
		return fyne.KeyO
	case glfw.KeyP:
		return fyne.KeyP
	case glfw.KeyQ:
		return fyne.KeyQ
	case glfw.KeyR:
		return fyne.KeyR
	case glfw.KeyS:
		return fyne.KeyS
	case glfw.KeyT:
		return fyne.KeyT
	case glfw.KeyU:
		return fyne.KeyU
	case glfw.KeyV:
		return fyne.KeyV
	case glfw.KeyW:
		return fyne.KeyW
	case glfw.KeyX:
		return fyne.KeyX
	case glfw.KeyY:
		return fyne.KeyY
	case glfw.KeyZ:
		return fyne.KeyZ
	case glfw.Key0:
		return fyne.Key0
	case glfw.Key1:
		return fyne.Key1
	case glfw.Key2:
		return fyne.Key2
	case glfw.Key3:
		return fyne.Key3
	case glfw.Key4:
		return fyne.Key4
	case glfw.Key5:
		return fyne.Key5
	case glfw.Key6:
		return fyne.Key6
	case glfw.Key7:
		return fyne.Key7
	case glfw.Key8:
		return fyne.Key8
	case glfw.Key9:
		return fyne.Key9

	// desktop
	case glfw.KeyLeftShift:
		return desktop.KeyShiftLeft
	case glfw.KeyRightShift:
		return desktop.KeyShiftRight
	case glfw.KeyLeftControl:
		return desktop.KeyControlLeft
	case glfw.KeyRightControl:
		return desktop.KeyControlRight
	case glfw.KeyLeftAlt:
		return desktop.KeyAltLeft
	case glfw.KeyRightAlt:
		return desktop.KeyAltRight
	case glfw.KeyLeftSuper:
		return desktop.KeySuperLeft
	case glfw.KeyRightSuper:
		return desktop.KeySuperRight
	case glfw.KeyMenu:
		return desktop.KeyMenu
	}
	return ""
}

func (w *window) keyPressed(viewport *glfw.Window, key glfw.Key, scancode int, action glfw.Action, mods glfw.ModifierKey) {
	keyName := keyToName(key)
	if keyName == "" {
		return
	}
	keyEvent := &fyne.KeyEvent{Name: keyName}
	keyDesktopModifier := desktopModifier(mods)

	if keyName == fyne.KeyTab {
		if keyDesktopModifier == 0 {
			if action != glfw.Release {
				w.canvas.focusMgr.FocusNext(w.canvas.focused)
			}
			return
		} else if keyDesktopModifier == desktop.ShiftModifier {
			if action != glfw.Release {
				w.canvas.focusMgr.FocusPrevious(w.canvas.focused)
			}
			return
		}
	}
	if action == glfw.Press {
		if w.canvas.Focused() != nil {
			if focused, ok := w.canvas.Focused().(desktop.Keyable); ok {
				w.queueEvent(func() { focused.KeyDown(keyEvent) })
			}
		} else if w.canvas.onKeyDown != nil {
			w.queueEvent(func() { w.canvas.onKeyDown(keyEvent) })
		}
	} else if action == glfw.Release { // ignore key up in core events
		if w.canvas.Focused() != nil {
			if focused, ok := w.canvas.Focused().(desktop.Keyable); ok {
				w.queueEvent(func() { focused.KeyUp(keyEvent) })
			}
		} else if w.canvas.onKeyUp != nil {
			w.queueEvent(func() { w.canvas.onKeyUp(keyEvent) })
		}
		return
	} // key repeat will fall through to TypedKey and TypedShortcut

	var shortcut fyne.Shortcut
	ctrlMod := desktop.ControlModifier
	if runtime.GOOS == "darwin" {
		ctrlMod = desktop.SuperModifier
	}
	if keyDesktopModifier == ctrlMod {
		switch keyName {
		case fyne.KeyV:
			// detect paste shortcut
			shortcut = &fyne.ShortcutPaste{
				Clipboard: w.Clipboard(),
			}
		case fyne.KeyC:
			// detect copy shortcut
			shortcut = &fyne.ShortcutCopy{
				Clipboard: w.Clipboard(),
			}
		case fyne.KeyX:
			// detect cut shortcut
			shortcut = &fyne.ShortcutCut{
				Clipboard: w.Clipboard(),
			}
		}
	}
	if shortcut == nil && keyDesktopModifier != 0 {
		shortcut = &desktop.CustomShortcut{
			KeyName:  keyName,
			Modifier: keyDesktopModifier,
		}
	}

	if shortcutable, ok := w.canvas.Focused().(fyne.Shortcutable); ok {
		if shortcutable.TypedShortcut(shortcut) {
			return
		}
	} else if w.canvas.shortcut.TypedShortcut(shortcut) {
		return
	}

	// No shortcut detected, pass down to TypedKey
	if w.canvas.Focused() != nil {
		w.queueEvent(func() { w.canvas.Focused().TypedKey(keyEvent) })
	} else if w.canvas.onTypedKey != nil {
		w.queueEvent(func() { w.canvas.onTypedKey(keyEvent) })
	}
}

func desktopModifier(mods glfw.ModifierKey) desktop.Modifier {
	var m desktop.Modifier
	if (mods & glfw.ModShift) != 0 {
		m |= desktop.ShiftModifier
	}
	if (mods & glfw.ModControl) != 0 {
		m |= desktop.ControlModifier
	}
	if (mods & glfw.ModAlt) != 0 {
		m |= desktop.AltModifier
	}
	if (mods & glfw.ModSuper) != 0 {
		m |= desktop.SuperModifier
	}
	return m
}

// charModInput defines the character with modifiers callback which is called when a
// Unicode character is input regardless of what modifier keys are used.
//
// The character with modifiers callback is intended for implementing custom
// Unicode character input. Characters do not map 1:1 to physical keys,
// as a key may produce zero, one or more characters.
func (w *window) charModInput(viewport *glfw.Window, char rune, mods glfw.ModifierKey) {
	if w.canvas.Focused() == nil && w.canvas.onTypedRune == nil {
		return
	}

	if w.canvas.Focused() != nil {
		w.queueEvent(func() { w.canvas.Focused().TypedRune(char) })
	} else if w.canvas.onTypedRune != nil {
		w.queueEvent(func() { w.canvas.onTypedRune(char) })
	}
}

func (w *window) focused(viewport *glfw.Window, focused bool) {
	if w.canvas.focused == nil {
		return
	}

	if focused {
		w.canvas.focused.FocusGained()
	} else {
		w.canvas.focused.FocusLost()
	}
}

func (w *window) RunWithContext(f func()) {
	w.viewport.MakeContextCurrent()

	f()

	glfw.DetachCurrentContext()
}

func (w *window) RescaleContext() {
	runOnMain(func() {
		w.rescaleOnMain()
	})
}

<<<<<<< HEAD
func (w *window) Context() interface{} {
	return nil
=======
func (w *window) rescaleOnMain() {
	w.fitContent()
	size := w.canvas.size.Union(w.canvas.MinSize())
	newWidth, newHeight := w.screenSize(size)
	w.viewport.SetSize(newWidth, newHeight)
>>>>>>> 3d93280e
}

// Use this method to queue up a callback that handles an event. This ensures
// user interaction events for a given window are processed in order.
func (w *window) queueEvent(fn func()) {
	w.eventWait.Add(1)
	w.eventQueue <- fn
}

func (w *window) runEventQueue() {
	for fn := range w.eventQueue {
		fn()
		w.eventWait.Done()
	}
}

func (w *window) waitForEvents() {
	w.eventWait.Wait()
}

func (d *gLDriver) CreateWindow(title string) fyne.Window {
	var ret *window
	runOnMain(func() {
		master := len(d.windows) == 0
		if master {
			d.initGLFW()
		}

		// make the window hidden, we will set it up and then show it later
		glfw.WindowHint(glfw.Visible, 0)
		initWindowHints()

		win, err := glfw.CreateWindow(10, 10, title, nil, nil)
		if err != nil {
			fyne.LogError("window creation error", err)
			return
		}
		win.MakeContextCurrent()

		ret = &window{viewport: win, title: title, master: master}

		// This channel will be closed when the window is closed.
		ret.eventQueue = make(chan func(), 64)
		go ret.runEventQueue()

		ret.canvas = newCanvas()
		ret.canvas.painter = gl.NewPainter(ret.canvas, ret)
		ret.canvas.painter.Init()
		ret.canvas.context = ret
		ret.canvas.detectedScale = ret.detectScale()
		ret.canvas.scale = ret.canvas.detectedScale
		ret.SetIcon(ret.icon) // if this is nil we will get the app icon
		d.windows = append(d.windows, ret)

		win.SetCloseCallback(ret.closed)
		win.SetPosCallback(ret.moved)
		win.SetSizeCallback(ret.resized)
		win.SetFramebufferSizeCallback(ret.frameSized)
		win.SetRefreshCallback(ret.refresh)
		win.SetCursorPosCallback(ret.mouseMoved)
		win.SetMouseButtonCallback(ret.mouseClicked)
		win.SetScrollCallback(ret.mouseScrolled)
		win.SetKeyCallback(ret.keyPressed)
		win.SetCharModsCallback(ret.charModInput)
		win.SetFocusCallback(ret.focused)
		glfw.DetachCurrentContext()
	})
	return ret
}

func (d *gLDriver) AllWindows() []fyne.Window {
	return d.windows
}<|MERGE_RESOLUTION|>--- conflicted
+++ resolved
@@ -979,16 +979,15 @@
 	})
 }
 
-<<<<<<< HEAD
-func (w *window) Context() interface{} {
-	return nil
-=======
 func (w *window) rescaleOnMain() {
 	w.fitContent()
 	size := w.canvas.size.Union(w.canvas.MinSize())
 	newWidth, newHeight := w.screenSize(size)
 	w.viewport.SetSize(newWidth, newHeight)
->>>>>>> 3d93280e
+}
+
+func (w *window) Context() interface{} {
+	return nil
 }
 
 // Use this method to queue up a callback that handles an event. This ensures
