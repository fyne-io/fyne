package glfw

import (
	"context"
	"image/color"
	_ "image/png" // for the icon
	"math"
	"runtime"
	"time"

	"fyne.io/fyne/v2"
	"fyne.io/fyne/v2/canvas"
	"fyne.io/fyne/v2/container"
	"fyne.io/fyne/v2/driver/desktop"
	"fyne.io/fyne/v2/internal/app"
	"fyne.io/fyne/v2/internal/async"
	"fyne.io/fyne/v2/internal/build"
	"fyne.io/fyne/v2/internal/cache"
	"fyne.io/fyne/v2/internal/driver"
	"fyne.io/fyne/v2/internal/driver/common"
	"fyne.io/fyne/v2/internal/scale"
)

const (
	dragMoveThreshold = 2 // how far can we move before it is a drag
	windowIconSize    = 256
)

func (w *window) Title() string {
	return w.title
}

func (w *window) SetTitle(title string) {
	w.title = title

	w.runOnMainWhenCreated(func() {
		w.view().SetTitle(title)
	})
}

func (w *window) FullScreen() bool {
	return w.fullScreen
}

// minSizeOnScreen gets the padded minimum size of a window content in screen pixels
func (w *window) minSizeOnScreen() (int, int) {
	// get minimum size of content inside the window
	return w.screenSize(w.canvas.MinSize())
}

// screenSize computes the actual output size of the given content size in screen pixels
func (w *window) screenSize(canvasSize fyne.Size) (int, int) {
	return scale.ToScreenCoordinate(w.canvas, canvasSize.Width), scale.ToScreenCoordinate(w.canvas, canvasSize.Height)
}

func (w *window) Resize(size fyne.Size) {
	w.canvas.size = size
	// we cannot perform this until window is prepared as we don't know its scale!
	bigEnough := size.Max(w.canvas.canvasSize(w.canvas.Content().MinSize()))
	w.runOnMainWhenCreated(func() {
		width, height := scale.ToScreenCoordinate(w.canvas, bigEnough.Width), scale.ToScreenCoordinate(w.canvas, bigEnough.Height)
		if w.fixedSize || !w.visible { // fixed size ignores future `resized` and if not visible we may not get the event
			w.shouldWidth, w.shouldHeight = width, height
			w.width, w.height = width, height
		}

		w.requestedWidth, w.requestedHeight = width, height
		if runtime.GOOS != "js" {
			w.view().SetSize(width, height)
			w.processResized(width, height)
		}
	})
}

func (w *window) FixedSize() bool {
	return w.fixedSize
}

func (w *window) SetFixedSize(fixed bool) {
	w.fixedSize = fixed
	w.runOnMainWhenCreated(func() {
		w.fitContent()
		if !w.centered {
			w.processResized(w.width, w.height)
		}
	})
}

func (w *window) Padded() bool {
	return w.canvas.padded
}

func (w *window) SetPadded(padded bool) {
	w.canvas.SetPadded(padded)

	w.runOnMainWhenCreated(w.fitContent)
}

func (w *window) Icon() fyne.Resource {
	if w.icon == nil {
		return fyne.CurrentApp().Icon()
	}

	return w.icon
}

func (w *window) MainMenu() *fyne.MainMenu {
	return w.mainmenu
}

func (w *window) SetMainMenu(menu *fyne.MainMenu) {
	w.mainmenu = menu
	w.runOnMainWhenCreated(func() {
		w.canvas.buildMenu(w, menu)
	})
}

func (w *window) SetOnClosed(closed func()) {
	w.onClosed = closed
}

func (w *window) SetCloseIntercept(callback func()) {
	w.onCloseIntercepted = callback
}

func (w *window) calculatedScale() float32 {
	return calculateScale(userScale(), fyne.CurrentDevice().SystemScaleForWindow(w), w.detectScale())
}

func (w *window) detectTextureScale() float32 {
	view := w.view()
	winWidth, _ := view.GetSize()
	texWidth, _ := view.GetFramebufferSize()
	return float32(texWidth) / float32(winWidth)
}

func (w *window) Show() {
	async.EnsureMain(func() {
		if w.view() != nil {
			w.doShowAgain()
			return
		}

		if !w.created {
			w.created = true
			w.create()
		}

		if w.view() == nil {
			return
		}

		w.visible = true
		view := w.view()
		view.SetTitle(w.title)

		if !build.IsWayland && w.centered {
			w.doCenterOnScreen() // lastly center if that was requested
		}
		view.Show()

		// save coordinates
		if !build.IsWayland {
			w.xpos, w.ypos = view.GetPos()
		}

		if w.fullScreen { // this does not work if called before viewport.Show()
			w.doSetFullScreen(true)
		}

		// show top canvas element
		if content := w.canvas.Content(); content != nil {
			w.RunWithContext(func() {
				w.driver.repaintWindow(w)
			})
		}
	})
}

func (w *window) Hide() {
	async.EnsureMain(func() {
		if w.closing || w.viewport == nil {
			return
		}

		w.visible = false
		w.viewport.Hide()
	})
}

func (w *window) Close() {
	async.EnsureMain(func() {
		if w.isClosing() {
			return
		}

		// trigger callbacks - early so window still exists
		if fn := w.onClosed; fn != nil {
			w.onClosed = nil // avoid possibility of calling twice
			fn()
		}

		w.closing = true
		w.viewport.SetShouldClose(true)

		cache.RangeTexturesFor(w.canvas, w.canvas.Painter().Free)
		w.canvas.WalkTrees(nil, func(node *common.RenderCacheNode, _ fyne.Position) {
			if wid, ok := node.Obj().(fyne.Widget); ok {
				cache.DestroyRenderer(wid)
			}
		})
	})
}

func (w *window) ShowAndRun() {
	w.Show()
	fyne.CurrentApp().Run()
}

// Clipboard returns the system clipboard
func (w *window) Clipboard() fyne.Clipboard {
	return NewClipboard()
}

func (w *window) Content() fyne.CanvasObject {
	return w.canvas.Content()
}

func (w *window) SetContent(content fyne.CanvasObject) {
	w.canvas.SetContent(content)

	async.EnsureMain(func() {
		w.RunWithContext(w.RescaleContext)
	})
}

func (w *window) Canvas() fyne.Canvas {
	return w.canvas
}

func (w *window) processClosed() {
	if w.onCloseIntercepted != nil {
		w.onCloseIntercepted()
		return
	}

	w.Close()
}

// destroy this window and, if it's the last window quit the app
func (w *window) destroy(d *gLDriver) {
	cache.CleanCanvas(w.canvas)

	if w.master {
		d.Quit()
	} else if runtime.GOOS == "darwin" {
		d.focusPreviousWindow()
	}
}

func (w *window) drainPendingEvents() {
	for _, fn := range w.pending {
		fn()
	}
	w.pending = nil
}

func (w *window) processMoved(x, y int) {
	if !w.fullScreen { // don't save the move to top left when changing to fullscreen
		// save coordinates
		w.xpos, w.ypos = x, y
	}

	if w.canvas.detectedScale == w.detectScale() {
		return
	}

	w.canvas.detectedScale = w.detectScale()
	w.canvas.reloadScale()
}

func (w *window) processResized(width, height int) {
	canvasSize := w.computeCanvasSize(width, height)
	if !w.fullScreen {
		w.width = scale.ToScreenCoordinate(w.canvas, canvasSize.Width)
		w.height = scale.ToScreenCoordinate(w.canvas, canvasSize.Height)
	}

	if !w.visible { // don't redraw if hidden
		w.canvas.Resize(canvasSize)
		return
	}

	if w.fixedSize {
		w.canvas.Resize(canvasSize)
		w.fitContent()
		return
	}

	w.RunWithContext(func() {
		w.platformResize(canvasSize)
	})
}

func (w *window) processFrameSized(width, height int) {
	if width == 0 || height == 0 || runtime.GOOS != "darwin" {
		return
	}

	winWidth, _ := w.view().GetSize()
	newTexScale := float32(width) / float32(winWidth) // This will be > 1.0 on a HiDPI screen
	if w.canvas.texScale != newTexScale {
		w.canvas.texScale = newTexScale
		w.canvas.Refresh(w.canvas.Content()) // reset graphics to apply texture scale
	}
}

func (w *window) processRefresh() {
	refreshWindow(w)
}

func (w *window) findObjectAtPositionMatching(canvas *glCanvas, mouse fyne.Position, matches func(object fyne.CanvasObject) bool) (fyne.CanvasObject, fyne.Position, int) {
	return driver.FindObjectAtPositionMatching(mouse, matches, canvas.Overlays().Top(), canvas.menu, canvas.Content())
}

func (w *window) processMouseMoved(xpos float64, ypos float64) {
	previousPos := w.mousePos
	w.mousePos = fyne.NewPos(scale.ToFyneCoordinate(w.canvas, int(xpos)), scale.ToFyneCoordinate(w.canvas, int(ypos)))
	mousePos := w.mousePos
	mouseButton := w.mouseButton
	mouseDragPos := w.mouseDragPos
	mouseOver := w.mouseOver

	cursor := desktop.Cursor(desktop.DefaultCursor)

	obj, pos, _ := w.findObjectAtPositionMatching(w.canvas, mousePos, func(object fyne.CanvasObject) bool {
		if cursorable, ok := object.(desktop.Cursorable); ok {
			cursor = cursorable.Cursor()
		}

		_, hover := object.(desktop.Hoverable)
		return hover
	})

	if w.cursor != cursor {
		// cursor has changed, store new cursor and apply change via glfw
		rawCursor, isCustomCursor := fyneToNativeCursor(cursor)
		w.cursor = cursor

		if rawCursor == nil {
			w.view().SetInputMode(CursorMode, CursorHidden)
		} else {
			w.view().SetInputMode(CursorMode, CursorNormal)
			w.SetCursor(rawCursor)
		}
		w.setCustomCursor(rawCursor, isCustomCursor)
	}

	if w.mouseButton != 0 && w.mouseButton != desktop.MouseButtonSecondary && !w.mouseDragStarted {
		obj, pos, _ := w.findObjectAtPositionMatching(w.canvas, previousPos, func(object fyne.CanvasObject) bool {
			_, ok := object.(fyne.Draggable)
			return ok
		})

		deltaX := mousePos.X - mouseDragPos.X
		deltaY := mousePos.Y - mouseDragPos.Y
		overThreshold := math.Abs(float64(deltaX)) >= dragMoveThreshold || math.Abs(float64(deltaY)) >= dragMoveThreshold

		if wid, ok := obj.(fyne.Draggable); ok && overThreshold {
			w.mouseDragged = wid
			w.mouseDraggedOffset = previousPos.Subtract(pos)
			w.mouseDraggedObjStart = obj.Position()
			w.mouseDragStarted = true
		}
	}

	if obj != nil && !w.objIsDragged(obj) {
		ev := &desktop.MouseEvent{Button: mouseButton}
		ev.AbsolutePosition = mousePos
		ev.Position = pos

		if hovered, ok := obj.(desktop.Hoverable); ok {
			if hovered == mouseOver {
				hovered.MouseMoved(ev)
			} else {
				w.mouseOut()
				w.mouseIn(hovered, ev)
			}
		} else if mouseOver != nil {
			isChild := false
			driver.WalkCompleteObjectTree(mouseOver.(fyne.CanvasObject),
				func(co fyne.CanvasObject, p1, p2 fyne.Position, s fyne.Size) bool {
					if co == obj {
						isChild = true
						return true
					}
					return false
				}, nil)
			if !isChild {
				w.mouseOut()
			}
		}
	} else if mouseOver != nil && !w.objIsDragged(mouseOver) {
		w.mouseOut()
	}

	mouseDragged := w.mouseDragged
	mouseDragPos = w.mouseDragPos
	if mouseDragged != nil && w.mouseButton != desktop.MouseButtonSecondary {
		if w.mouseButton > 0 {
			draggedObjDelta := w.mouseDraggedObjStart.Subtract(mouseDragged.(fyne.CanvasObject).Position())
			ev := &fyne.DragEvent{}
			ev.AbsolutePosition = mousePos
			ev.Position = mousePos.Subtract(w.mouseDraggedOffset).Add(draggedObjDelta)
			ev.Dragged = fyne.NewDelta(mousePos.X-mouseDragPos.X, mousePos.Y-mouseDragPos.Y)
			wd := mouseDragged
			wd.Dragged(ev)
		}

		w.mouseDragStarted = true
		w.mouseDragPos = mousePos
	}
}

func (w *window) objIsDragged(obj any) bool {
	if w.mouseDragged != nil && obj != nil {
		draggedObj, _ := obj.(fyne.Draggable)
		return draggedObj == w.mouseDragged
	}
	return false
}

func (w *window) mouseIn(obj desktop.Hoverable, ev *desktop.MouseEvent) {
	if obj != nil {
		obj.MouseIn(ev)
	}
	w.mouseOver = obj
}

func (w *window) mouseOut() {
	mouseOver := w.mouseOver
	if mouseOver != nil {
		mouseOver.MouseOut()
		w.mouseOver = nil
	}
}

func (w *window) processMouseClicked(button desktop.MouseButton, action action, modifiers fyne.KeyModifier) {
	w.mouseDragPos = w.mousePos
	mousePos := w.mousePos
	mouseDragStarted := w.mouseDragStarted
	if mousePos.IsZero() { // window may not be focused (darwin mostly) and so position callbacks not happening
		xpos, ypos := w.view().GetCursorPos()
		w.mousePos = fyne.NewPos(scale.ToFyneCoordinate(w.canvas, int(xpos)), scale.ToFyneCoordinate(w.canvas, int(ypos)))
		mousePos = w.mousePos
	}

	co, pos, _ := w.findObjectAtPositionMatching(w.canvas, mousePos, func(object fyne.CanvasObject) bool {
		switch object.(type) {
		case fyne.Tappable, fyne.SecondaryTappable, fyne.DoubleTappable, fyne.Focusable, desktop.Mouseable:
			return true
		case fyne.Draggable:
			if mouseDragStarted {
				return true
			}
		}

		return false
	})
	ev := &fyne.PointEvent{
		Position:         pos,
		AbsolutePosition: mousePos,
	}

	coMouse := co
	if wid, ok := co.(desktop.Mouseable); ok {
		mev := &desktop.MouseEvent{
			Button:   button,
			Modifier: modifiers,
		}
		mev.Position = ev.Position
		mev.AbsolutePosition = mousePos
		w.mouseClickedHandleMouseable(mev, action, wid)
	}

	if wid, ok := co.(fyne.Focusable); !ok || wid != w.canvas.Focused() {
		ignore := false
		_, _, _ = w.findObjectAtPositionMatching(w.canvas, mousePos, func(object fyne.CanvasObject) bool {
			switch object.(type) {
			case fyne.Focusable:
				ignore = true
				return true
			}

			return false
		})

		if !ignore { // if a parent item under the mouse has focus then ignore this tap unfocus
			w.canvas.Unfocus()
		}
	}

	switch action {
	case press:
		w.mouseButton |= button
	case release:
		w.mouseButton &= ^button
	}

	mouseDragged := w.mouseDragged
	mouseDragStarted = w.mouseDragStarted
	mouseOver := w.mouseOver
	shouldMouseOut := w.objIsDragged(mouseOver) && !w.objIsDragged(coMouse)
	mousePressed := w.mousePressed

	if action == release && mouseDragged != nil {
		if mouseDragStarted {
			mouseDragged.DragEnd()
			w.mouseDragStarted = false
		}
		if shouldMouseOut {
			w.mouseOut()
		}
		w.mouseDragged = nil
	}

	_, tap := co.(fyne.Tappable)
	secondary, altTap := co.(fyne.SecondaryTappable)
	if tap || altTap {
		switch action {
		case press:
			w.mousePressed = co
		case release:
			if co == mousePressed && button == desktop.MouseButtonSecondary && altTap {
				secondary.TappedSecondary(ev)
			}
		}
	}

	// Check for double click/tap on left mouse button
	if action == release && button == desktop.MouseButtonPrimary && !mouseDragStarted {
		w.mouseClickedHandleTapDoubleTap(co, ev)
	}
}

func (w *window) mouseClickedHandleMouseable(mev *desktop.MouseEvent, action action, wid desktop.Mouseable) {
	switch action {
	case press:
		wid.MouseDown(mev)
	case release:
		mouseDragged := w.mouseDragged
		mouseDraggedOffset := w.mouseDraggedOffset
		if mouseDragged == nil {
			wid.MouseUp(mev)
		} else {
			if dragged, ok := mouseDragged.(desktop.Mouseable); ok {
				mev.Position = mev.AbsolutePosition.Subtract(mouseDraggedOffset)
				dragged.MouseUp(mev)
			} else {
				wid.MouseUp(mev)
			}
		}
	}
}

func (w *window) mouseClickedHandleTapDoubleTap(co fyne.CanvasObject, ev *fyne.PointEvent) {
	_, doubleTap := co.(fyne.DoubleTappable)
	if doubleTap {
		w.mouseClickCount++
		w.mouseLastClick = co

		mouseCancelFunc := w.mouseCancelFunc
		if mouseCancelFunc != nil {
			mouseCancelFunc()
			return
		}

		go w.waitForDoubleTap(co, ev)
	} else {
		if wid, ok := co.(fyne.Tappable); ok && co == w.mousePressed {
			wid.Tapped(ev)
		}
		w.mousePressed = nil
	}
}

func (w *window) waitForDoubleTap(co fyne.CanvasObject, ev *fyne.PointEvent) {
	ctx, mouseCancelFunc := context.WithDeadline(context.TODO(), time.Now().Add(w.driver.DoubleTapDelay()))
	defer runOnMain(mouseCancelFunc)
	runOnMain(func() {
		w.mouseCancelFunc = mouseCancelFunc
	})

	<-ctx.Done()

	runOnMain(func() {
		w.waitForDoubleTapEnded(co, ev)
	})
}

func (w *window) waitForDoubleTapEnded(co fyne.CanvasObject, ev *fyne.PointEvent) {
	if w.mouseClickCount == 2 && w.mouseLastClick == co {
		if wid, ok := co.(fyne.DoubleTappable); ok {
			wid.DoubleTapped(ev)
		}
	} else if co == w.mousePressed {
		if wid, ok := co.(fyne.Tappable); ok {
			wid.Tapped(ev)
		}
	}

	w.mouseClickCount = 0
	w.mousePressed = nil
	w.mouseCancelFunc = nil
	w.mouseLastClick = nil
}

func (w *window) processMouseScrolled(xoff float64, yoff float64) {
	mousePos := w.mousePos
	co, pos, _ := w.findObjectAtPositionMatching(w.canvas, mousePos, func(object fyne.CanvasObject) bool {
		_, ok := object.(fyne.Scrollable)
		return ok
	})
	switch wid := co.(type) {
	case fyne.Scrollable:
		if math.Abs(xoff) >= scrollAccelerateCutoff {
			xoff *= scrollAccelerateRate
		}
		if math.Abs(yoff) >= scrollAccelerateCutoff {
			yoff *= scrollAccelerateRate
		}

		ev := &fyne.ScrollEvent{}
		ev.Scrolled = fyne.NewDelta(float32(xoff)*scrollSpeed, float32(yoff)*scrollSpeed)
		ev.Position = pos
		ev.AbsolutePosition = mousePos
		wid.Scrolled(ev)
	}
}

func (w *window) capturesTab(modifier fyne.KeyModifier) bool {
	if ent, ok := w.canvas.Focused().(fyne.Tabbable); ok && ent.AcceptsTab() {
		return true
	}

	switch modifier {
	case 0:
		w.canvas.FocusNext()
	case fyne.KeyModifierShift:
		w.canvas.FocusPrevious()
	}

	return false
}

func (w *window) processKeyPressed(keyName fyne.KeyName, keyASCII fyne.KeyName, scancode int, action action, keyDesktopModifier fyne.KeyModifier) {
	keyEvent := &fyne.KeyEvent{Name: keyName, Physical: fyne.HardwareKey{ScanCode: scancode}}

	pendingMenuToggle := w.menuTogglePending
	w.menuTogglePending = desktop.KeyNone
	pendingMenuDeactivation := w.menuDeactivationPending
	w.menuDeactivationPending = desktop.KeyNone
	switch action {
	case release:
		if action == release && keyName != "" {
			switch keyName {
			case pendingMenuToggle:
				w.canvas.ToggleMenu()
			case pendingMenuDeactivation:
				if w.canvas.DismissMenu() {
					return
				}
			}
		}

		if w.canvas.Focused() != nil {
			if focused, ok := w.canvas.Focused().(desktop.Keyable); ok {
				focused.KeyUp(keyEvent)
			}
		} else if w.canvas.onKeyUp != nil {
			w.canvas.onKeyUp(keyEvent)
		}
		return // ignore key up in other core events
	case press:
		switch keyName {
		case desktop.KeyAltLeft, desktop.KeyAltRight:
			// compensate for GLFW modifiers bug https://github.com/glfw/glfw/issues/1630
			if (runtime.GOOS == "linux" && keyDesktopModifier == 0) || (runtime.GOOS != "linux" && keyDesktopModifier == fyne.KeyModifierAlt) {
				w.menuTogglePending = keyName
			}
		case fyne.KeyEscape:
			w.menuDeactivationPending = keyName
		}
		if w.canvas.Focused() != nil {
			if focused, ok := w.canvas.Focused().(desktop.Keyable); ok {
				focused.KeyDown(keyEvent)
			}
		} else if w.canvas.onKeyDown != nil {
			w.canvas.onKeyDown(keyEvent)
		}
	default:
		// key repeat will fall through to TypedKey and TypedShortcut
	}

	modifierOtherThanShift := (keyDesktopModifier & fyne.KeyModifierControl) |
		(keyDesktopModifier & fyne.KeyModifierAlt) |
		(keyDesktopModifier & fyne.KeyModifierSuper)
	if (keyName == fyne.KeyTab && modifierOtherThanShift == 0 && !w.capturesTab(keyDesktopModifier)) ||
		w.triggersShortcut(keyName, keyASCII, keyDesktopModifier) {
		return
	}

	// No shortcut detected, pass down to TypedKey
	focused := w.canvas.Focused()
	if focused != nil {
		focused.TypedKey(keyEvent)
	} else if w.canvas.onTypedKey != nil {
		w.canvas.onTypedKey(keyEvent)
	}
}

// charInput defines the character with modifiers callback which is called when a
// Unicode character is input.
//
// Characters do not map 1:1 to physical keys, as a key may produce zero, one or more characters.
func (w *window) processCharInput(char rune) {
	if focused := w.canvas.Focused(); focused != nil {
		focused.TypedRune(char)
	} else if w.canvas.onTypedRune != nil {
		w.canvas.onTypedRune(char)
	}
}

func (w *window) processFocused(focus bool) {
	if focus {
		if curWindow == nil {
			if f := fyne.CurrentApp().Lifecycle().(*app.Lifecycle).OnEnteredForeground(); f != nil {
				f()
			}
		}
		curWindow = w
		w.canvas.FocusGained()
	} else {
		w.canvas.FocusLost()
		w.mousePos = fyne.Position{}

		// check whether another window was focused or not
		if curWindow != w {
			return
		}

		curWindow = nil
		if f := fyne.CurrentApp().Lifecycle().(*app.Lifecycle).OnExitedForeground(); f != nil {
			f()
		}
	}
}

func (w *window) triggersShortcut(localizedKeyName fyne.KeyName, key fyne.KeyName, modifier fyne.KeyModifier) bool {
	ctrlMod := fyne.KeyModifierControl
	if isMacOSRuntime() {
		ctrlMod = fyne.KeyModifierSuper
	}
	// User pressing physical keys Ctrl+V while using a Russian (or any non-ASCII) keyboard layout
	// is reported as a fyne.KeyUnknown key with Control modifier. We should still consider this
	// as a "Paste" shortcut.
	// See https://github.com/fyne-io/fyne/pull/2587 for discussion.
	keyName := localizedKeyName
	resemblesShortcut := (modifier&(fyne.KeyModifierControl|fyne.KeyModifierSuper) != 0)
	if (localizedKeyName == fyne.KeyUnknown) && resemblesShortcut && key != fyne.KeyUnknown {
		keyName = key
	}

	var shortcut fyne.Shortcut
	if modifier == ctrlMod {
		switch keyName {
		case fyne.KeyZ: // detect undo shortcut
			shortcut = &fyne.ShortcutUndo{}
		case fyne.KeyY: // detect redo shortcut
			shortcut = &fyne.ShortcutRedo{}
		case fyne.KeyV: // detect paste shortcut
			shortcut = &fyne.ShortcutPaste{
				Clipboard: NewClipboard(),
			}
		case fyne.KeyC, fyne.KeyInsert: // detect copy shortcut
			shortcut = &fyne.ShortcutCopy{
				Clipboard: NewClipboard(),
			}
		case fyne.KeyX: // detect cut shortcut
			shortcut = &fyne.ShortcutCut{
				Clipboard: NewClipboard(),
			}
		case fyne.KeyA: // detect selectAll shortcut
			shortcut = &fyne.ShortcutSelectAll{}
		}
	}

	if modifier == fyne.KeyModifierShift {
		switch keyName {
		case fyne.KeyInsert: // detect paste shortcut
			shortcut = &fyne.ShortcutPaste{
				Clipboard: NewClipboard(),
			}
		case fyne.KeyDelete: // detect cut shortcut
			shortcut = &fyne.ShortcutCut{
				Clipboard: NewClipboard(),
			}
		}
	}

	if shortcut == nil && modifier != 0 && !isKeyModifier(keyName) && modifier != fyne.KeyModifierShift {
		shortcut = &desktop.CustomShortcut{
			KeyName:  keyName,
			Modifier: modifier,
		}
	}

	if shortcut != nil {
		if w.triggerMainMenuShortcut(shortcut) {
			return true
		}
		if focused, ok := w.canvas.Focused().(fyne.Shortcutable); ok {
			shouldRunShortcut := true
			type selectableText interface {
				fyne.Disableable
				SelectedText() string
			}
			if selectableTextWid, ok := focused.(selectableText); ok && selectableTextWid.Disabled() {
				shouldRunShortcut = shortcut.ShortcutName() == "Copy"
			}
			if shouldRunShortcut {
				focused.TypedShortcut(shortcut)
			}
			return shouldRunShortcut
		}
		w.canvas.TypedShortcut(shortcut)
		return true
	}

	return false
}

func (w *window) triggerMenuShortcut(sh fyne.Shortcut, m *fyne.Menu) bool {
	for _, i := range m.Items {
		if i.Shortcut != nil && i.Shortcut.ShortcutName() == sh.ShortcutName() {
			if f := i.Action; f != nil {
				f()
				return true
			}
		}

		if i.ChildMenu != nil && w.triggerMenuShortcut(sh, i.ChildMenu) {
			return true
		}
	}

	return false
}

func (w *window) triggerMainMenuShortcut(sh fyne.Shortcut) bool {
	if w.mainmenu == nil {
		return false
	}

	for _, m := range w.mainmenu.Items {
		if w.triggerMenuShortcut(sh, m) {
			return true
		}
	}

	return false
}

func (w *window) RunWithContext(f func()) {
	if w.isClosing() {
		return
	}
	w.view().MakeContextCurrent()

	f()

	w.DetachCurrentContext()
}

func (w *window) Context() any {
	return nil
}

func (w *window) runOnMainWhenCreated(fn func()) {
	if w.view() != nil {
		async.EnsureMain(fn)
		return
	}

	w.pending = append(w.pending, fn)
}

func (d *gLDriver) CreateWindow(title string) (win fyne.Window) {
	if runtime.GOOS != "js" {
		async.EnsureMain(func() {
			win = d.createWindow(title, true)
		})
		return win
	}

	// handling multiple windows by overlaying on the root for web
	var root fyne.Window
	hasVisible := false
	for _, w := range d.windows {
		if w.(*window).visible {
			hasVisible = true
			root = w
			break
		}
	}

	if !hasVisible {
		return d.createWindow(title, true)
	}

	c := root.Canvas().(*glCanvas)
	multi := c.webExtraWindows
	if multi == nil {
		multi = container.NewMultipleWindows()
		multi.Resize(c.Size())
		c.webExtraWindows = multi
	}
	inner := container.NewInnerWindow(title, canvas.NewRectangle(color.Transparent))
	multi.Add(inner)

	return wrapInnerWindow(inner, root, d)
}

func (d *gLDriver) createWindow(title string, decorate bool) fyne.Window {
	var ret *window
	if title == "" {
		title = defaultTitle
	}

	d.init()

	ret = &window{title: title, decorate: decorate, driver: d}
	ret.canvas = newCanvas()
	ret.canvas.context = ret
	ret.SetIcon(ret.icon)
	d.addWindow(ret)
	return ret
}

func (w *window) doShowAgain() {
	if w.isClosing() {
		return
	}

	view := w.view()
	if !build.IsWayland {
		view.SetPos(w.xpos, w.ypos)
	}
	view.Show()
	w.visible = true

<<<<<<< HEAD
		view := w.view()
		if !build.IsWayland {
			view.SetPos(w.xpos, w.ypos)
		}
		view.Show()
		w.viewLock.Lock()
		w.visible = true
		w.viewLock.Unlock()

		if w.fullScreen { // this does not work if called before viewport.Show()
			go func() {
				time.Sleep(time.Millisecond * 100)
				w.SetFullScreen(true)
			}()
		}
=======
	w.RunWithContext(func() {
		w.driver.repaintWindow(w)
>>>>>>> 03cd53fe
	})
}

func (w *window) isClosing() bool {
	return w.closing || w.viewport == nil
}

func (w *window) toggleVisible() {
	if w.visible {
		w.Hide()
	} else {
		w.Show()
	}
}

func (d *gLDriver) CreateSplashWindow() fyne.Window {
	win := d.createWindow("", false)
	win.SetPadded(false)
	win.CenterOnScreen()
	return win
}

func (d *gLDriver) AllWindows() []fyne.Window {
	return d.windows
}

func isKeyModifier(keyName fyne.KeyName) bool {
	return keyName == desktop.KeyShiftLeft || keyName == desktop.KeyShiftRight ||
		keyName == desktop.KeyControlLeft || keyName == desktop.KeyControlRight ||
		keyName == desktop.KeyAltLeft || keyName == desktop.KeyAltRight ||
		keyName == desktop.KeySuperLeft || keyName == desktop.KeySuperRight
}<|MERGE_RESOLUTION|>--- conflicted
+++ resolved
@@ -959,26 +959,12 @@
 	view.Show()
 	w.visible = true
 
-<<<<<<< HEAD
-		view := w.view()
-		if !build.IsWayland {
-			view.SetPos(w.xpos, w.ypos)
-		}
-		view.Show()
-		w.viewLock.Lock()
-		w.visible = true
-		w.viewLock.Unlock()
-
-		if w.fullScreen { // this does not work if called before viewport.Show()
-			go func() {
-				time.Sleep(time.Millisecond * 100)
-				w.SetFullScreen(true)
-			}()
-		}
-=======
+	if w.fullscreen {
+		w.doSetFullScreen(true)
+	}
+
 	w.RunWithContext(func() {
 		w.driver.repaintWindow(w)
->>>>>>> 03cd53fe
 	})
 }
 
