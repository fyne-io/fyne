//go:build !no_glfw && !mobile

package glfw

import (
	"image/color"
	"net/url"
	"os"
	"runtime"
	"testing"
	"time"

	"fyne.io/fyne/v2"
	"fyne.io/fyne/v2/canvas"
	"fyne.io/fyne/v2/container"
	"fyne.io/fyne/v2/driver/desktop"
	"fyne.io/fyne/v2/internal/build"
	"fyne.io/fyne/v2/internal/scale"
	internalTest "fyne.io/fyne/v2/internal/test"
	"fyne.io/fyne/v2/layout"
	"fyne.io/fyne/v2/test"
	"fyne.io/fyne/v2/theme"
	"fyne.io/fyne/v2/widget"

	"github.com/go-gl/glfw/v3.3/glfw"
	"github.com/stretchr/testify/assert"
	"github.com/stretchr/testify/require"
)

var d = NewGLDriver()

func init() {
	runtime.LockOSThread()
}

// TestMain makes sure that our driver is running on the main thread.
// This must be done for some of our tests to function correctly.
func TestMain(m *testing.M) {
	d.init()

	waitForStart := make(chan struct{})
	go func() {
		// Wait for GLFW loop to be running (plus a moment in case of scheduling switches).
		// If we try to create windows before the context is created, this will fail with an exception.
		<-waitForStart
		time.Sleep(time.Millisecond * 100)

		initMainMenu()
		os.Exit(m.Run())
	}()

	master := createWindow("Master")
	master.SetOnClosed(func() {
		// we do not close, keeping the driver running
	})

	close(waitForStart) // Signal that execution can continue.
	d.Run()
}

func TestGLDriver_CreateWindow(t *testing.T) {
	w := createWindow("Test")

	assert.Equal(t, 1, w.viewport.GetAttrib(glfw.Decorated))
	assert.True(t, w.Padded())
	assert.False(t, w.centered)
}

func TestGLDriver_CreateWindow_EmptyTitle(t *testing.T) {
	w := createWindow("")
	assert.Equal(t, w.Title(), "Fyne Application")
}

func TestGLDriver_CreateSplashWindow(t *testing.T) {
	var w *window
	runOnMain(func() { // tests launch in a different context
		w = d.CreateSplashWindow().(*window)
		w.create()
	})

	// Verify that the glfw driver implements desktop.Driver.
	var driver fyne.Driver = d
	_, ok := driver.(desktop.Driver)
	assert.True(t, ok)

	assert.Equal(t, 0, w.viewport.GetAttrib(glfw.Decorated))
	assert.False(t, w.Padded())
	assert.True(t, w.centered)
}

func TestWindow_MinSize_Fixed(t *testing.T) {
	w := createWindow("Test")
	r := canvas.NewRectangle(color.White)
	minSize := fyne.NewSize(100, 100)
	minSizePlusPadding := minSize.AddWidthHeight(theme.Padding()*2, theme.Padding()*2)
	r.SetMinSize(minSize)
	w.SetContent(r)
	w.SetFixedSize(true)
	assertCanvasSize(t, w, minSizePlusPadding)

	w = createWindow("Test")
	runOnMain(func() {
		r.SetMinSize(fyne.NewSize(100, 100))
	})
	w.SetFixedSize(true)
	w.SetContent(r)
	assertCanvasSize(t, w, minSizePlusPadding)
}

func TestWindow_ToggleMainMenuByKeyboard(t *testing.T) {
	w := createWindow("Test")
	c := w.Canvas()
	m := fyne.NewMainMenu(fyne.NewMenu("File"), fyne.NewMenu("Edit"), fyne.NewMenu("Help"))
	menuBar := buildMenuOverlay(m, w.window).(*MenuBar)
	c.setMenuOverlay(menuBar)
	w.SetContent(canvas.NewRectangle(color.Black))

	altPressingMod := glfw.ModAlt
	altReleasingMod := glfw.ModifierKey(0)
	// Simulate known issue with GLFW inconsistency https://github.com/glfw/glfw/issues/1630
	if runtime.GOOS == "linux" {
		altPressingMod = 0
		altReleasingMod = glfw.ModAlt
	}

	require.False(t, menuBar.IsActive())
	t.Run("toggle via left Alt", func(t *testing.T) {
		w.keyPressed(w.viewport, glfw.KeyLeftAlt, 0, glfw.Press, altPressingMod)
		assert.False(t, menuBar.IsActive())
		w.keyPressed(w.viewport, glfw.KeyLeftAlt, 0, glfw.Release, altReleasingMod)
		assert.True(t, menuBar.IsActive())

		w.keyPressed(w.viewport, glfw.KeyLeftAlt, 0, glfw.Press, altPressingMod)
		assert.True(t, menuBar.IsActive())
		w.keyPressed(w.viewport, glfw.KeyLeftAlt, 0, glfw.Release, altReleasingMod)
		assert.False(t, menuBar.IsActive())
	})

	require.False(t, menuBar.IsActive())
	t.Run("toggle via right Alt", func(t *testing.T) {
		w.keyPressed(w.viewport, glfw.KeyRightAlt, 0, glfw.Press, altPressingMod)
		assert.False(t, menuBar.IsActive())
		w.keyPressed(w.viewport, glfw.KeyRightAlt, 0, glfw.Release, altReleasingMod)
		assert.True(t, menuBar.IsActive())

		w.keyPressed(w.viewport, glfw.KeyRightAlt, 0, glfw.Press, altPressingMod)
		assert.True(t, menuBar.IsActive())
		w.keyPressed(w.viewport, glfw.KeyRightAlt, 0, glfw.Release, altReleasingMod)
		assert.False(t, menuBar.IsActive())
	})

	require.False(t, menuBar.IsActive())
	t.Run("press non-special key after pressing Alt and release it before releasing Alt", func(t *testing.T) {
		w.keyPressed(w.viewport, glfw.KeyLeftAlt, 0, glfw.Press, altPressingMod)
		assert.False(t, menuBar.IsActive())
		w.keyPressed(w.viewport, glfw.KeyA, 0, glfw.Press, glfw.ModAlt)
		w.keyPressed(w.viewport, glfw.KeyA, 0, glfw.Release, glfw.ModAlt)
		w.keyPressed(w.viewport, glfw.KeyLeftAlt, 0, glfw.Release, altReleasingMod)
		assert.False(t, menuBar.IsActive())
	})

	for name, tt := range map[string]struct {
		key glfw.Key
		mod glfw.ModifierKey
	}{
		"left shift":    {key: glfw.KeyLeftShift, mod: glfw.ModShift},
		"right shift":   {key: glfw.KeyRightShift, mod: glfw.ModShift},
		"left control":  {key: glfw.KeyLeftControl, mod: glfw.ModControl},
		"right control": {key: glfw.KeyRightControl, mod: glfw.ModControl},
		"left super":    {key: glfw.KeyLeftSuper, mod: glfw.ModSuper},
		"right super":   {key: glfw.KeyRightSuper, mod: glfw.ModSuper},
	} {
		require.False(t, menuBar.IsActive())
		t.Run("press and release "+name+" after pressing Alt and before releasing it", func(t *testing.T) {
			w.keyPressed(w.viewport, glfw.KeyLeftAlt, 0, glfw.Press, altPressingMod)
			assert.False(t, menuBar.IsActive())
			w.keyPressed(w.viewport, tt.key, 0, glfw.Press, glfw.ModAlt|tt.mod)
			w.keyPressed(w.viewport, tt.key, 0, glfw.Release, glfw.ModAlt)
			w.keyPressed(w.viewport, glfw.KeyLeftAlt, 0, glfw.Release, altReleasingMod)
			assert.False(t, menuBar.IsActive())
		})

		require.False(t, menuBar.IsActive())
		t.Run("press "+name+" before pressing Alt and release it before releasing Alt", func(t *testing.T) {
			w.keyPressed(w.viewport, tt.key, 0, glfw.Press, tt.mod)
			w.keyPressed(w.viewport, glfw.KeyLeftAlt, 0, glfw.Press, tt.mod|altPressingMod)
			assert.False(t, menuBar.IsActive())
			w.keyPressed(w.viewport, tt.key, 0, glfw.Release, glfw.ModAlt)
			w.keyPressed(w.viewport, glfw.KeyLeftAlt, 0, glfw.Release, altReleasingMod)
			assert.False(t, menuBar.IsActive())
		})

		require.False(t, menuBar.IsActive())
		t.Run("press "+name+" after pressing Alt and release it after releasing Alt", func(t *testing.T) {
			w.keyPressed(w.viewport, glfw.KeyLeftAlt, 0, glfw.Press, altPressingMod)
			assert.False(t, menuBar.IsActive())
			w.keyPressed(w.viewport, tt.key, 0, glfw.Press, glfw.ModAlt|tt.mod)
			w.keyPressed(w.viewport, glfw.KeyLeftAlt, 0, glfw.Release, altReleasingMod|tt.mod)
			w.keyPressed(w.viewport, tt.key, 0, glfw.Release, 0)
			assert.False(t, menuBar.IsActive())
		})

		require.False(t, menuBar.IsActive())
		t.Run("press "+name+" before pressing Alt and release it after releasing Alt", func(t *testing.T) {
			w.keyPressed(w.viewport, tt.key, 0, glfw.Press, tt.mod)
			w.keyPressed(w.viewport, glfw.KeyLeftAlt, 0, glfw.Press, tt.mod|altPressingMod)
			assert.False(t, menuBar.IsActive())
			w.keyPressed(w.viewport, glfw.KeyLeftAlt, 0, glfw.Release, tt.mod|altReleasingMod)
			w.keyPressed(w.viewport, tt.key, 0, glfw.Release, 0)
			assert.False(t, menuBar.IsActive())
		})
	}

	require.False(t, menuBar.IsActive())
	t.Run("toggle via Escape", func(t *testing.T) {
		w.keyPressed(w.viewport, glfw.KeyEscape, 0, glfw.Press, 0)
		assert.False(t, menuBar.IsActive())
		w.keyPressed(w.viewport, glfw.KeyEscape, 0, glfw.Release, 0)
		assert.False(t, menuBar.IsActive(), "Escape does not activate the menu")

		c.ToggleMenu()
		require.True(t, menuBar.IsActive())

		w.keyPressed(w.viewport, glfw.KeyEscape, 0, glfw.Press, 0)
		assert.True(t, menuBar.IsActive())
		w.keyPressed(w.viewport, glfw.KeyEscape, 0, glfw.Release, 0)
		assert.False(t, menuBar.IsActive())
	})

	t.Run("when canvas has no menu", func(t *testing.T) {
		w = createWindow("Test")
		w.SetContent(canvas.NewRectangle(color.Black))

		w.keyPressed(w.viewport, glfw.KeyLeftAlt, 0, glfw.Press, altPressingMod)
		w.keyPressed(w.viewport, glfw.KeyLeftAlt, 0, glfw.Release, altReleasingMod)
		// does not crash :)
	})
}

func TestWindow_Cursor(t *testing.T) {
	w := createWindow("Test")
	e := widget.NewEntry()
	u, _ := url.Parse("https://testing.fyne")
	h := widget.NewHyperlink("Testing", u)
	b := widget.NewButton("Test", nil)

	w.SetContent(container.NewVBox(e, h, b))
	repaintWindow(w)
	ensureCanvasSize(t, w, fyne.NewSize(72, 123))

	w.mouseMoved(w.viewport, 10, float64(e.Position().Y+10))
	textCursor := desktop.TextCursor
	assert.Equal(t, textCursor, w.cursor)

	/*
		// See fyne-io/fyne/issues/4513 - Hyperlink doesn't update its cursor type until
		// mouse moves are processed in the event queue
			w.mouseMoved(w.viewport, float64(h.Position().X+10), float64(h.Position().Y+10))
			pointerCursor := desktop.PointerCursor
			assert.Equal(t, pointerCursor, w.cursor)
	*/

	w.mouseMoved(w.viewport, 10, float64(b.Position().Y+10))
	defaultCursor := desktop.DefaultCursor
	assert.Equal(t, defaultCursor, w.cursor)
}

func TestWindow_HandleHoverable(t *testing.T) {
	w := createWindow("Test")
	h1 := &hoverableObject{Rectangle: canvas.NewRectangle(color.White)}
	h1.SetMinSize(fyne.NewSize(10, 10))
	h2 := &hoverableObject{Rectangle: canvas.NewRectangle(color.Black)}
	h2.SetMinSize(fyne.NewSize(10, 10))
	w.SetContent(container.NewHBox(h1, h2))
	w.Resize(fyne.NewSize(30, 20))

	repaintWindow(w)
	runOnMain(func() {
		require.Equal(t, fyne.NewPos(0, 0), h1.Position())
		require.Equal(t, fyne.NewPos(14, 0), h2.Position())
	})

	runOnMain(func() {
		w.mouseMoved(w.viewport, 9, 9)
		assert.Equal(t, &desktop.MouseEvent{PointEvent: fyne.PointEvent{
			Position:         fyne.NewPos(5, 5),
			AbsolutePosition: fyne.NewPos(9, 9),
		}}, h1.popMouseInEvent())
		assert.Nil(t, h1.popMouseMovedEvent())
		assert.Nil(t, h1.popMouseOutEvent())

		w.mouseMoved(w.viewport, 9, 8)
		assert.Nil(t, h1.popMouseInEvent())
		assert.Equal(t, &desktop.MouseEvent{PointEvent: fyne.PointEvent{
			Position:         fyne.NewPos(5, 4),
			AbsolutePosition: fyne.NewPos(9, 8),
		}}, h1.popMouseMovedEvent())
		assert.Nil(t, h1.popMouseOutEvent())

		w.mouseMoved(w.viewport, 23, 11)
		assert.Nil(t, h1.popMouseInEvent())
		assert.Nil(t, h1.popMouseMovedEvent())
		assert.NotNil(t, h1.popMouseOutEvent())
		assert.Equal(t, &desktop.MouseEvent{PointEvent: fyne.PointEvent{
			Position:         fyne.NewPos(5, 7),
			AbsolutePosition: fyne.NewPos(23, 11),
		}}, h2.popMouseInEvent())
		assert.Nil(t, h2.popMouseMovedEvent())
		assert.Nil(t, h2.popMouseOutEvent())

		w.mouseMoved(w.viewport, 23, 10)
		assert.Nil(t, h2.popMouseInEvent())
		assert.Equal(t, &desktop.MouseEvent{PointEvent: fyne.PointEvent{
			Position:         fyne.NewPos(5, 6),
			AbsolutePosition: fyne.NewPos(23, 10),
		}}, h2.popMouseMovedEvent())
		assert.Nil(t, h2.popMouseOutEvent())
	})
}

func TestWindow_HandleOutsideHoverableObject(t *testing.T) {
	w := createWindow("Test")
	test.ApplyTheme(t, internalTest.DarkTheme(theme.DefaultTheme()))
	l := widget.NewList(
		func() int { return 2 },
		func() fyne.CanvasObject { return widget.NewEntry() },
		func(lii widget.ListItemID, co fyne.CanvasObject) {},
	)
	l.Resize(fyne.NewSize(200, 300))
	w.SetContent(l)
	w.SetFixedSize(true)
	ensureCanvasSize(t, w, fyne.NewSize(45, 44))
	w.Resize(fyne.NewSize(200, 300))
	repaintWindow(w)
	ensureCanvasSize(t, w, fyne.NewSize(200, 300))
	repaintWindow(w)

	runOnMain(func() {
		w.mouseMoved(w.viewport, 15, 48)
	})
	repaintWindow(w)
	assert.NotNil(t, w.mouseOver)
	test.AssertRendersToMarkup(t, "windows_hover_object.xml", w.Canvas())

	runOnMain(func() {
		w.mouseMoved(w.viewport, 42, 48)
	})
	repaintWindow(w)
	assert.NotNil(t, w.mouseOver)
	test.AssertRendersToMarkup(t, "windows_hover_object.xml", w.Canvas())

	runOnMain(func() {
		w.mouseMoved(w.viewport, 42, 100)
	})
	repaintWindow(w)
	assert.Nil(t, w.mouseOver)
	test.AssertRendersToMarkup(t, "windows_no_hover_outside_object.xml", w.Canvas())
}

func TestWindow_HandleDragging(t *testing.T) {
	w := createWindow("Test")
	d1 := &draggableObject{Rectangle: canvas.NewRectangle(color.White)}
	d1.SetMinSize(fyne.NewSize(10, 10))
	d2 := &draggableObject{Rectangle: canvas.NewRectangle(color.Black)}
	d2.SetMinSize(fyne.NewSize(10, 10))
	w.SetContent(container.NewHBox(d1, d2))

	repaintWindow(w)
	runOnMain(func() {
		require.Equal(t, fyne.NewPos(0, 0), d1.Position())
		require.Equal(t, fyne.NewPos(14, 0), d2.Position())

		// no drag event in simple move
		w.mouseMoved(w.viewport, 9, 9)
		assert.Nil(t, d1.popDragEvent())
		assert.Nil(t, d2.popDragEvent())

		// no drag event on secondary mouseDown
		w.mouseClicked(w.viewport, glfw.MouseButton2, glfw.Press, 0)
		assert.Nil(t, d1.popDragEvent())
		assert.Nil(t, d2.popDragEvent())

		// no drag start and no drag event with pressed secondary mouse button
		w.mouseMoved(w.viewport, 8, 8)
		assert.Nil(t, d1.popDragEvent())
		assert.Nil(t, d2.popDragEvent())

		// no drag end event on secondary mouseUp
		w.mouseClicked(w.viewport, glfw.MouseButton2, glfw.Release, 0)
		assert.Nil(t, d1.popDragEndEvent())
		assert.Nil(t, d2.popDragEndEvent())

		// no drag event in simple move
		w.mouseMoved(w.viewport, 9, 9)
		assert.Nil(t, d1.popDragEvent())
		assert.Nil(t, d2.popDragEvent())

		// no drag event on secondary mouseDown
		w.mouseClicked(w.viewport, glfw.MouseButton2, glfw.Press, 0)
		assert.Nil(t, d1.popDragEvent())
		assert.Nil(t, d2.popDragEvent())

		// no drag start and no drag event with pressed secondary mouse button
		w.mouseMoved(w.viewport, 8, 8)
		assert.Nil(t, d1.popDragEvent())
		assert.Nil(t, d2.popDragEvent())

		// no drag end event on secondary mouseUp
		w.mouseClicked(w.viewport, glfw.MouseButton2, glfw.Release, 0)
		assert.Nil(t, d1.popDragEndEvent())
		assert.Nil(t, d2.popDragEndEvent())

		// no drag event in simple move
		w.mouseMoved(w.viewport, 10, 10)
		assert.Nil(t, d1.popDragEvent())
		assert.Nil(t, d2.popDragEvent())

		// no drag event on mouseDown
		w.mouseClicked(w.viewport, glfw.MouseButton1, glfw.Press, 0)
		assert.Nil(t, d1.popDragEvent())
		assert.Nil(t, d2.popDragEvent())

		// drag start and drag event with pressed mouse button
		w.mouseMoved(w.viewport, 8, 8)
		assert.Equal(t,
			&fyne.DragEvent{
				PointEvent: fyne.PointEvent{
					Position:         fyne.NewPos(4, 4),
					AbsolutePosition: fyne.NewPos(8, 8),
				},
				Dragged: fyne.NewDelta(-2, -2),
			},
			d1.popDragEvent(),
		)
		assert.Nil(t, d1.popDragEndEvent())
		assert.Nil(t, d2.popDragEvent())

		// drag event going outside the widget's area
		w.mouseMoved(w.viewport, 16, 8)
		assert.Equal(t,
			&fyne.DragEvent{
				PointEvent: fyne.PointEvent{
					Position:         fyne.NewPos(12, 4),
					AbsolutePosition: fyne.NewPos(16, 8),
				},
				Dragged: fyne.NewDelta(8, 0),
			},
			d1.popDragEvent(),
		)
		assert.Nil(t, d1.popDragEndEvent())
		assert.Nil(t, d2.popDragEvent())

		// drag event entering a _different_ widget's area still for the widget dragged initially
		w.mouseMoved(w.viewport, 22, 6)
		assert.Equal(t,
			&fyne.DragEvent{
				PointEvent: fyne.PointEvent{
					Position:         fyne.NewPos(18, 2),
					AbsolutePosition: fyne.NewPos(22, 6),
				},
				Dragged: fyne.NewDelta(6, -2),
			},
			d1.popDragEvent(),
		)
		assert.Nil(t, d2.popDragEvent())

		// drag end event on mouseUp
		w.mouseClicked(w.viewport, glfw.MouseButton1, glfw.Release, 0)
		assert.Nil(t, d1.popDragEvent())
		assert.NotNil(t, d1.popDragEndEvent())
		assert.Nil(t, d2.popDragEvent())

		// no drag event on further mouse move
		w.mouseMoved(w.viewport, 22, 6)
		assert.Nil(t, d1.popDragEvent())
		assert.Nil(t, d2.popDragEvent())

		// no drag event on mouseDown
		w.mouseClicked(w.viewport, glfw.MouseButton1, glfw.Press, 0)
		assert.Nil(t, d1.popDragEvent())
		assert.Nil(t, d2.popDragEvent())

		// drag event for other widget
		w.mouseMoved(w.viewport, 26, 9)
		assert.Nil(t, d1.popDragEvent())
		assert.Equal(t,
			&fyne.DragEvent{
				PointEvent: fyne.PointEvent{
					Position:         fyne.NewPos(8, 5),
					AbsolutePosition: fyne.NewPos(26, 9),
				},
				Dragged: fyne.NewDelta(4, 3),
			},
			d2.popDragEvent(),
		)
	})
}

func TestWindow_DragObjectThatMoves(t *testing.T) {
	w := createWindow("Test")
	d1 := &draggableObject{Rectangle: canvas.NewRectangle(color.White)}
	d1.SetMinSize(fyne.NewSize(20, 20))
	w.SetContent(container.NewHBox(d1))

	repaintWindow(w)
	runOnMain(func() {
		require.Equal(t, fyne.NewPos(0, 0), d1.Position())

		// drag -1,-1
		w.mouseMoved(w.viewport, 12, 12)
		w.mouseClicked(w.viewport, glfw.MouseButton1, glfw.Press, 0)
		w.mouseMoved(w.viewport, 10, 10)
		assert.Equal(t,
			&fyne.DragEvent{
				PointEvent: fyne.PointEvent{
					Position:         fyne.NewPos(6, 6),
					AbsolutePosition: fyne.NewPos(10, 10),
				},
				Dragged: fyne.NewDelta(-2, -2),
			},
			d1.popDragEvent(),
		)
		assert.Nil(t, d1.popDragEndEvent())

		// element follows
		d1.Move(fyne.NewPos(-1, -1))

		// drag again -> position is relative to new element position
		w.mouseMoved(w.viewport, 12, 12)
		assert.Equal(t,
			&fyne.DragEvent{
				PointEvent: fyne.PointEvent{
					Position:         fyne.NewPos(9, 9),
					AbsolutePosition: fyne.NewPos(12, 12),
				},
				Dragged: fyne.NewDelta(2, 2),
			},
			d1.popDragEvent(),
		)
	})
}

func TestWindow_DragIntoNewObjectKeepingFocus(t *testing.T) {
	w := createWindow("Test")
	d1 := &draggableMouseableObject{Rectangle: canvas.NewRectangle(color.White)}
	d1.SetMinSize(fyne.NewSize(20, 20))
	d2 := &draggableMouseableObject{Rectangle: canvas.NewRectangle(color.White)}
	d2.SetMinSize(fyne.NewSize(20, 20))
	w.SetContent(container.NewHBox(d1, d2))

	repaintWindow(w)
	runOnMain(func() {
		require.Equal(t, fyne.NewPos(0, 0), d1.Position())

		// drag from d1 into d2
		w.mouseMoved(w.viewport, 11, 11)
		w.mouseClicked(w.viewport, glfw.MouseButton1, glfw.Press, 0)
		w.mouseMoved(w.viewport, 21, 11)
		w.mouseClicked(w.viewport, glfw.MouseButton1, glfw.Release, 0)

		// we should only have 2 mouse events on d1
		assert.Equal(t,
			&desktop.MouseEvent{
				PointEvent: fyne.PointEvent{Position: fyne.NewPos(7, 7), AbsolutePosition: fyne.NewPos(11, 11)},
				Button:     desktop.MouseButtonPrimary,
			},
			d1.popMouseEvent(),
		)
		assert.Equal(t,
			&desktop.MouseEvent{
				PointEvent: fyne.PointEvent{Position: fyne.NewPos(17, 7), AbsolutePosition: fyne.NewPos(21, 11)},
				Button:     desktop.MouseButtonPrimary,
			},
			d1.popMouseEvent(),
		)
		assert.Nil(t, d1.popMouseEvent())

		// we should have no mouse events on d2
		assert.Nil(t, d2.popMouseEvent())
	})
}

func TestWindow_NoDragEndWithoutDraggedEvent(t *testing.T) {
	w := createWindow("Test")
	do := &draggableMouseableObject{Rectangle: canvas.NewRectangle(color.White)}
	do.SetMinSize(fyne.NewSize(10, 10))
	w.SetContent(do)

	repaintWindow(w)

	runOnMain(func() {
		require.Equal(t, fyne.NewPos(4, 4), do.Position())

		w.mouseMoved(w.viewport, 9, 9)
		// mouse down (potential drag)
		w.mouseClicked(w.viewport, glfw.MouseButton1, glfw.Press, 0)
		// mouse release without move (not really a drag)
		w.mouseClicked(w.viewport, glfw.MouseButton1, glfw.Release, 0)

		assert.Nil(t, do.popDragEvent(), "no drag event without move")
		assert.Nil(t, do.popDragEndEvent(), "no drag end event without drag event")
	})
}

func TestWindow_HoverableOnDragging(t *testing.T) {
	w := createWindow("Test")
	dh := &draggableHoverableObject{Rectangle: canvas.NewRectangle(color.White)}
	c := container.NewWithoutLayout(dh)
	dh.Resize(fyne.NewSize(20, 20))
	w.SetContent(c)

	repaintWindow(w)

	runOnMain(func() {
		w.mouseMoved(w.viewport, 10, 10)
		assert.Equal(t,
			&desktop.MouseEvent{PointEvent: fyne.PointEvent{
				Position:         fyne.NewPos(6, 6),
				AbsolutePosition: fyne.NewPos(10, 10),
			}},
			dh.popMouseInEvent(),
		)
		w.mouseClicked(w.viewport, glfw.MouseButton1, glfw.Press, 0)
		w.mouseMoved(w.viewport, 12, 12)
		assert.Equal(t,
			&fyne.DragEvent{
				PointEvent: fyne.PointEvent{
					Position:         fyne.NewPos(8, 8),
					AbsolutePosition: fyne.NewPos(12, 12),
				},
				Dragged: fyne.NewDelta(2, 2),
			},
			dh.popDragEvent(),
		)

		// drag event going outside the widget's area
		w.mouseMoved(w.viewport, 20, 12)
		assert.Equal(t,
			&fyne.DragEvent{
				PointEvent: fyne.PointEvent{
					Position:         fyne.NewPos(16, 8),
					AbsolutePosition: fyne.NewPos(20, 12),
				},
				Dragged: fyne.NewDelta(8, 0),
			},
			dh.popDragEvent(),
		)
		assert.Nil(t, dh.popMouseMovedEvent())
		assert.Nil(t, dh.popMouseOutEvent())

		// drag event going inside the widget's area again
		w.mouseMoved(w.viewport, 12, 12)
		assert.Equal(t,
			&fyne.DragEvent{
				PointEvent: fyne.PointEvent{
					Position:         fyne.NewPos(8, 8),
					AbsolutePosition: fyne.NewPos(12, 12),
				},
				Dragged: fyne.NewDelta(-8, 0),
			},
			dh.popDragEvent(),
		)
		assert.Nil(t, dh.popMouseInEvent())
		assert.Nil(t, dh.popMouseMovedEvent())

		// no hover events on end of drag event
		w.mouseClicked(w.viewport, glfw.MouseButton1, glfw.Release, 0)
		assert.Nil(t, dh.popMouseInEvent())
		assert.Nil(t, dh.popMouseMovedEvent())
		assert.Nil(t, dh.popMouseOutEvent())

		// mouseOut on mouse release after dragging out of area
		w.mouseMoved(w.viewport, 12, 12)
		w.mouseClicked(w.viewport, glfw.MouseButton1, glfw.Press, 0)
		w.mouseMoved(w.viewport, 28, 12) // outside the 20x20 object
		w.mouseClicked(w.viewport, glfw.MouseButton1, glfw.Release, 0)
		assert.NotNil(t, dh.popMouseOutEvent())
	})
}

func TestWindow_HoverableUnderDraggable(t *testing.T) {
	w := createWindow("Test")
	h := &hoverableObject{Rectangle: canvas.NewRectangle(color.White)}
	d := &draggableObject{Rectangle: canvas.NewRectangle(color.White)}
	dh := &draggableHoverableObject{Rectangle: canvas.NewRectangle(color.White)}

	c := container.NewWithoutLayout(h, d, dh)
	h.Resize(fyne.NewSize(50, 50))
	h.Move(fyne.NewPos(0, 0))
	d.Resize(fyne.NewSize(30, 30))
	d.Move(fyne.NewPos(10, 10))
	dh.Resize(fyne.NewSize(10, 10))
	dh.Move(fyne.NewPos(20, 20))

	w.SetContent(c)

	repaintWindow(w)

	// 1. move over to hoverableObject and verify
	//  - mouseIn received by hoverableObject
	//  - no events by draggableObject
	//  - no events by draggableHoverableObject
	runOnMain(func() {
		w.mouseMoved(w.viewport, 7, 7)
		assert.Equal(t, &desktop.MouseEvent{PointEvent: fyne.PointEvent{
			Position:         fyne.NewPos(3, 3),
			AbsolutePosition: fyne.NewPos(7, 7),
		}}, h.popMouseInEvent())
		assert.Nil(t, h.popMouseMovedEvent())
		assert.Nil(t, h.popMouseOutEvent())
		assert.Nil(t, d.popDragEvent())
		assert.Nil(t, d.popDragEndEvent())
		assert.Nil(t, dh.popMouseInEvent())
		assert.Nil(t, dh.popMouseMovedEvent())
		assert.Nil(t, dh.popMouseOutEvent())
		assert.Nil(t, dh.popDragEvent())
		assert.Nil(t, dh.popDragEndEvent())
	})

	// 1.a test for drag in non-draggable
	//  - move in hoverableObject
	//  - no events by draggableObject
	//  - no events by draggableHoverableObject
	runOnMain(func() {
		w.mouseClicked(w.viewport, glfw.MouseButton1, glfw.Press, 0)
		w.mouseMoved(w.viewport, 8, 8)
		assert.Nil(t, h.popMouseInEvent())
		assert.Equal(t, &desktop.MouseEvent{PointEvent: fyne.PointEvent{
			Position:         fyne.NewPos(4, 4),
			AbsolutePosition: fyne.NewPos(8, 8),
		}, Button: 1, Modifier: 0}, h.popMouseMovedEvent())
		assert.Nil(t, h.popMouseOutEvent())
		assert.Nil(t, d.popDragEvent())
		assert.Nil(t, d.popDragEndEvent())
		assert.Nil(t, dh.popMouseInEvent())
		assert.Nil(t, dh.popMouseMovedEvent())
		assert.Nil(t, dh.popMouseOutEvent())
		assert.Nil(t, dh.popDragEvent())
		assert.Nil(t, dh.popDragEndEvent())
		w.mouseClicked(w.viewport, glfw.MouseButton1, glfw.Release, 0)
	})

	// 2. move over to draggableObject and verify
	//  - mouseMoved by hoverableObject
	//  - no events by draggableObject
	//  - no events by draggableHoverableObject
	runOnMain(func() {
		w.mouseMoved(w.viewport, 16, 16)
		assert.Nil(t, h.popMouseInEvent())
		assert.Equal(t, &desktop.MouseEvent{PointEvent: fyne.PointEvent{
			Position:         fyne.NewPos(12, 12),
			AbsolutePosition: fyne.NewPos(16, 16),
		}}, h.popMouseMovedEvent())
		assert.Nil(t, h.popMouseOutEvent())
		assert.Nil(t, d.popDragEvent())
		assert.Nil(t, d.popDragEndEvent())
		assert.Nil(t, dh.popMouseInEvent())
		assert.Nil(t, dh.popMouseMovedEvent())
		assert.Nil(t, dh.popMouseOutEvent())
		assert.Nil(t, dh.popDragEvent())
		assert.Nil(t, dh.popDragEndEvent())
	})

	// 2.a test for drag in draggable
	//  - move in hoverableObject
	//  - drag begin by draggableObject
	//  - no events by draggableHoverableObject
	runOnMain(func() {
		w.mouseClicked(w.viewport, glfw.MouseButton1, glfw.Press, 0)
		w.mouseMoved(w.viewport, 18, 18)
		assert.Nil(t, h.popMouseInEvent())
		assert.Equal(t, &desktop.MouseEvent{PointEvent: fyne.PointEvent{
			Position:         fyne.NewPos(14, 14),
			AbsolutePosition: fyne.NewPos(18, 18),
		}, Button: 1, Modifier: 0}, h.popMouseMovedEvent())
		assert.Nil(t, h.popMouseOutEvent())
		assert.Equal(t, &fyne.DragEvent{PointEvent: fyne.PointEvent{
			Position:         fyne.NewPos(4, 4),
			AbsolutePosition: fyne.NewPos(18, 18),
		}, Dragged: fyne.NewDelta(2, 2)}, d.popDragEvent())
		assert.Nil(t, d.popDragEndEvent())
		assert.Nil(t, dh.popMouseInEvent())
		assert.Nil(t, dh.popMouseMovedEvent())
		assert.Nil(t, dh.popMouseOutEvent())
		assert.Nil(t, dh.popDragEvent())
		assert.Nil(t, dh.popDragEndEvent())
	})

	// 2.b drag end
	//  - no events by hoverableObject
	//  - drag end by draggableObject
	//  - no events by draggableHoverableObject
	runOnMain(func() {
		w.mouseClicked(w.viewport, glfw.MouseButton1, glfw.Release, 0)
		assert.Nil(t, h.popMouseInEvent())
		assert.Nil(t, h.popMouseMovedEvent())
		assert.Nil(t, h.popMouseOutEvent())
		assert.Nil(t, d.popDragEvent())
		assert.NotNil(t, d.popDragEndEvent())
		assert.Nil(t, dh.popMouseInEvent())
		assert.Nil(t, dh.popMouseMovedEvent())
		assert.Nil(t, dh.popMouseOutEvent())
		assert.Nil(t, dh.popDragEvent())
		assert.Nil(t, dh.popDragEndEvent())
	})

	// 3. move to draggableHoverableObject and verify
	// - mouseOut received by hoverableObject
	// - no events by draggableObject
	// - mouseIn by draggableHoverableObject
	runOnMain(func() {
		w.mouseMoved(w.viewport, 27, 27)
		assert.Nil(t, h.popMouseInEvent())
		assert.Nil(t, h.popMouseMovedEvent())
		assert.NotNil(t, h.popMouseOutEvent())
		assert.Nil(t, d.popDragEvent())
		assert.Nil(t, d.popDragEndEvent())
		assert.Equal(t, &desktop.MouseEvent{PointEvent: fyne.PointEvent{
			Position:         fyne.NewPos(3, 3),
			AbsolutePosition: fyne.NewPos(27, 27),
		}}, dh.popMouseInEvent())
		assert.Nil(t, dh.popMouseMovedEvent())
		assert.Nil(t, dh.popMouseOutEvent())
		assert.Nil(t, dh.popDragEvent())
		assert.Nil(t, dh.popDragEndEvent())
	})

	// 4. move over to draggableObject and verify
	// - mouseIn received by hoverableObject
	// - no events by draggableObject
	// - mouseOut by draggableHoverableObject
	runOnMain(func() {
		w.mouseMoved(w.viewport, 37, 37)
		assert.Equal(t, &desktop.MouseEvent{PointEvent: fyne.PointEvent{
			Position:         fyne.NewPos(33, 33),
			AbsolutePosition: fyne.NewPos(37, 37),
		}}, h.popMouseInEvent())
		assert.Nil(t, h.popMouseMovedEvent())
		assert.Nil(t, h.popMouseOutEvent())
		assert.Nil(t, d.popDragEvent())
		assert.Nil(t, d.popDragEndEvent())
		assert.Nil(t, dh.popMouseInEvent())
		assert.Nil(t, dh.popMouseMovedEvent())
		assert.NotNil(t, dh.popMouseOutEvent())
		assert.Nil(t, dh.popDragEvent())
		assert.Nil(t, dh.popDragEndEvent())
	})

	// 5. move to hoverableObject and verify
	//  - mouseMoved by hoverableObject
	//  - no events by draggableObject
	//  - no events by draggableHoverableObject
	runOnMain(func() {
		w.mouseMoved(w.viewport, 47, 47)
		assert.Nil(t, h.popMouseInEvent())
		assert.Equal(t, &desktop.MouseEvent{PointEvent: fyne.PointEvent{
			Position:         fyne.NewPos(43, 43),
			AbsolutePosition: fyne.NewPos(47, 47),
		}}, h.popMouseMovedEvent())
		assert.Nil(t, d.popDragEvent())
		assert.Nil(t, d.popDragEndEvent())
		assert.Nil(t, dh.popMouseInEvent())
		assert.Nil(t, dh.popMouseMovedEvent())
		assert.Nil(t, dh.popMouseOutEvent())
		assert.Nil(t, dh.popDragEvent())
		assert.Nil(t, dh.popDragEndEvent())
	})

	// 6. move outside hoverableObject and verify
	//  - mouseOut by hoverableObject
	//  - no events by draggableObject
	//  - no events by draggableHoverableObject
	runOnMain(func() {
		w.mouseMoved(w.viewport, 57, 57)
		assert.Nil(t, h.popMouseInEvent())
		assert.Nil(t, h.popMouseMovedEvent())
		assert.NotNil(t, h.popMouseOutEvent())
		assert.Nil(t, d.popDragEvent())
		assert.Nil(t, d.popDragEndEvent())
		assert.Nil(t, dh.popMouseInEvent())
		assert.Nil(t, dh.popMouseMovedEvent())
		assert.Nil(t, dh.popMouseOutEvent())
		assert.Nil(t, dh.popDragEvent())
		assert.Nil(t, dh.popDragEndEvent())
	})
}

func TestWindow_HoverableUnderDraggable_DragAcross(t *testing.T) {
	w := createWindow("Test")
	h := &hoverableObject{Rectangle: canvas.NewRectangle(color.White)}
	d := &draggableObject{Rectangle: canvas.NewRectangle(color.White)}
	dh := &draggableHoverableObject{Rectangle: canvas.NewRectangle(color.White)}

	c := container.NewWithoutLayout(h, d, dh)
	h.Resize(fyne.NewSize(50, 50))
	h.Move(fyne.NewPos(0, 0))
	d.Resize(fyne.NewSize(30, 30))
	d.Move(fyne.NewPos(10, 10))
	dh.Resize(fyne.NewSize(10, 10))
	dh.Move(fyne.NewPos(20, 20))

	w.SetContent(c)
	repaintWindow(w)

	// 1. drag across hoverable
	//  - mouseIn by hoverableObject
	//  - no events by draggableObject
	//  - no events by draggableHoverableObject
	runOnMain(func() {
		w.mouseMoved(w.viewport, 16, 16)
		assert.Equal(t, &desktop.MouseEvent{PointEvent: fyne.PointEvent{
			Position:         fyne.NewPos(12, 12),
			AbsolutePosition: fyne.NewPos(16, 16),
		}}, h.popMouseInEvent())
		assert.Nil(t, h.popMouseMovedEvent())
		assert.Nil(t, h.popMouseOutEvent())
		assert.Nil(t, d.popDragEvent())
		assert.Nil(t, d.popDragEndEvent())
		assert.Nil(t, dh.popMouseInEvent())
		assert.Nil(t, dh.popMouseMovedEvent())
		assert.Nil(t, dh.popMouseOutEvent())
		assert.Nil(t, dh.popDragEvent())
		assert.Nil(t, dh.popDragEndEvent())
	})

	// 2 start drag in draggable
	//  - move in hoverableObject
	//  - drag begin by draggableObject
	//  - no events by draggableHoverableObject
	runOnMain(func() {
		w.mouseClicked(w.viewport, glfw.MouseButton1, glfw.Press, 0)
		w.mouseMoved(w.viewport, 18, 18)
		assert.Nil(t, h.popMouseInEvent())
		assert.Equal(t, &desktop.MouseEvent{PointEvent: fyne.PointEvent{
			Position:         fyne.NewPos(14, 14),
			AbsolutePosition: fyne.NewPos(18, 18),
		}, Button: 1, Modifier: 0}, h.popMouseMovedEvent())
		assert.Nil(t, h.popMouseOutEvent())
		assert.Equal(t, &fyne.DragEvent{PointEvent: fyne.PointEvent{
			Position:         fyne.NewPos(4, 4),
			AbsolutePosition: fyne.NewPos(18, 18),
		}, Dragged: fyne.NewDelta(2, 2)}, d.popDragEvent())
		assert.Nil(t, d.popDragEndEvent())
		assert.Nil(t, dh.popMouseInEvent())
		assert.Nil(t, dh.popMouseMovedEvent())
		assert.Nil(t, dh.popMouseOutEvent())
		assert.Nil(t, dh.popDragEvent())
		assert.Nil(t, dh.popDragEndEvent())
	})

	// 3 drag to draggable+hoverable
	//  - moveOut hoverableObject
	//  - drag events by draggableObject
	//  - moveIn by draggableHoverableObject
	runOnMain(func() {
		w.mouseMoved(w.viewport, 27, 27)
		assert.Nil(t, h.popMouseInEvent())
		assert.Nil(t, h.popMouseMovedEvent())
		assert.NotNil(t, h.popMouseOutEvent())
		assert.Equal(t, &fyne.DragEvent{PointEvent: fyne.PointEvent{
			Position:         fyne.NewPos(13, 13),
			AbsolutePosition: fyne.NewPos(27, 27),
		}, Dragged: fyne.NewDelta(9, 9)}, d.popDragEvent())
		assert.Nil(t, d.popDragEndEvent())
		assert.Equal(t, &desktop.MouseEvent{PointEvent: fyne.PointEvent{
			Position:         fyne.NewPos(3, 3),
			AbsolutePosition: fyne.NewPos(27, 27),
		}, Button: 1, Modifier: 0}, dh.popMouseInEvent())
		assert.Nil(t, dh.popMouseMovedEvent())
		assert.Nil(t, dh.popMouseOutEvent())
		assert.Nil(t, dh.popDragEvent())
		assert.Nil(t, dh.popDragEndEvent())
	})

	// 4 move over to draggableObject and verify
	// - mouseIn received by hoverableObject
	// - drag event by draggableObject
	// - mouseOut by draggableHoverableObject
	runOnMain(func() {
		w.mouseMoved(w.viewport, 37, 37)
		assert.Equal(t, &desktop.MouseEvent{PointEvent: fyne.PointEvent{
			Position:         fyne.NewPos(33, 33),
			AbsolutePosition: fyne.NewPos(37, 37),
		}, Button: 1, Modifier: 0}, h.popMouseInEvent())
		assert.Nil(t, h.popMouseMovedEvent())
		assert.Nil(t, h.popMouseOutEvent())
		assert.Equal(t, &fyne.DragEvent{PointEvent: fyne.PointEvent{
			Position:         fyne.NewPos(23, 23),
			AbsolutePosition: fyne.NewPos(37, 37),
		}, Dragged: fyne.NewDelta(10, 10)}, d.popDragEvent())
		assert.Nil(t, d.popDragEndEvent())
		assert.Nil(t, dh.popMouseInEvent())
		assert.Nil(t, dh.popMouseMovedEvent())
		assert.NotNil(t, dh.popMouseOutEvent())
		assert.Nil(t, dh.popDragEvent())
		assert.Nil(t, dh.popDragEndEvent())
	})

	// 5 drag end
	//  - no events by hoverableObject
	//  - drag end by draggableObject
	//  - no events by draggableHoverableObject
	runOnMain(func() {
		w.mouseClicked(w.viewport, glfw.MouseButton1, glfw.Release, 0)
		assert.Nil(t, h.popMouseInEvent())
		assert.Nil(t, h.popMouseMovedEvent())
		assert.Nil(t, h.popMouseOutEvent())
		assert.Nil(t, d.popDragEvent())
		assert.NotNil(t, d.popDragEndEvent())
		assert.Nil(t, dh.popMouseInEvent())
		assert.Nil(t, dh.popMouseMovedEvent())
		assert.Nil(t, dh.popMouseOutEvent())
		assert.Nil(t, dh.popDragEvent())
		assert.Nil(t, dh.popDragEndEvent())
	})
}

func TestWindow_HoverableUnderDraggable_Drag_draggableHoverable(t *testing.T) {
	w := createWindow("Test")
	h := &hoverableObject{Rectangle: canvas.NewRectangle(color.White)}
	d := &draggableObject{Rectangle: canvas.NewRectangle(color.White)}
	dh := &draggableHoverableObject{Rectangle: canvas.NewRectangle(color.White)}

	c := container.NewWithoutLayout(h, d, dh)
	h.Resize(fyne.NewSize(50, 50))
	h.Move(fyne.NewPos(0, 0))
	d.Resize(fyne.NewSize(30, 30))
	d.Move(fyne.NewPos(10, 10))
	dh.Resize(fyne.NewSize(10, 10))
	dh.Move(fyne.NewPos(20, 20))

	w.SetContent(c)
	repaintWindow(w)

	// 1. drag of draggableHoverable
	//  - no event by hoverableObject
	//  - no event by draggableObject
	//  - moveIn event by draggableHoverableObject
	runOnMain(func() {
		w.mouseMoved(w.viewport, 28, 28)
		assert.Nil(t, h.popMouseInEvent())
		assert.Nil(t, h.popMouseMovedEvent())
		assert.Nil(t, h.popMouseOutEvent())
		assert.Nil(t, d.popDragEvent())
		assert.Nil(t, d.popDragEndEvent())
		assert.Equal(t, &desktop.MouseEvent{PointEvent: fyne.PointEvent{
			Position:         fyne.NewPos(4, 4),
			AbsolutePosition: fyne.NewPos(28, 28),
		}}, dh.popMouseInEvent())
		assert.Nil(t, dh.popMouseMovedEvent())
		assert.Nil(t, dh.popMouseOutEvent())
		assert.Nil(t, dh.popDragEvent())
		assert.Nil(t, dh.popDragEndEvent())
	})

	// 2. start drag in draggableHoverable
	//  - no events by hoverableObject
	//  - no events by draggableObject
	//  - drag begin by draggableHoverableObject
	runOnMain(func() {
		w.mouseClicked(w.viewport, glfw.MouseButton1, glfw.Press, 0)
		w.mouseMoved(w.viewport, 30, 30)
		assert.Nil(t, h.popMouseInEvent())
		assert.Nil(t, h.popMouseMovedEvent())
		assert.Nil(t, h.popMouseOutEvent())
		assert.Nil(t, d.popDragEvent())
		assert.Nil(t, d.popDragEndEvent())
		assert.Nil(t, dh.popMouseInEvent())
		assert.Nil(t, dh.popMouseMovedEvent())
		assert.Nil(t, dh.popMouseOutEvent())
		assert.Equal(t, &fyne.DragEvent{PointEvent: fyne.PointEvent{
			Position:         fyne.NewPos(6, 6),
			AbsolutePosition: fyne.NewPos(30, 30),
		}, Dragged: fyne.NewDelta(2, 2)}, dh.popDragEvent())
		assert.Nil(t, dh.popDragEndEvent())
	})

	// 3. drag to hoverable
	//  - moveIn by hoverableObject
	//  - no events by draggableObject
	//  - drag and moveOut by draggableHoverableObject
	runOnMain(func() {
		w.mouseMoved(w.viewport, 47, 47)
		assert.Equal(t, &desktop.MouseEvent{PointEvent: fyne.PointEvent{
			Position:         fyne.NewPos(43, 43),
			AbsolutePosition: fyne.NewPos(47, 47),
		}, Button: 1, Modifier: 0}, h.popMouseInEvent())
		assert.Nil(t, h.popMouseMovedEvent())
		assert.Nil(t, h.popMouseOutEvent())
		assert.Nil(t, d.popDragEvent())
		assert.Nil(t, d.popDragEndEvent())
		assert.Nil(t, dh.popMouseInEvent())
		assert.Nil(t, dh.popMouseMovedEvent())
		assert.NotNil(t, dh.popMouseOutEvent())
		assert.Equal(t, &fyne.DragEvent{PointEvent: fyne.PointEvent{
			Position:         fyne.NewPos(23, 23),
			AbsolutePosition: fyne.NewPos(47, 47),
		}, Dragged: fyne.NewDelta(17, 17)}, dh.popDragEvent())
		assert.Nil(t, dh.popDragEndEvent())
	})

	// 4. drag end
	//  - no events by hoverableObject
	//  - no events by draggableObject
	//  - drag end by draggableHoverableObject
	runOnMain(func() {
		w.mouseClicked(w.viewport, glfw.MouseButton1, glfw.Release, 0)
		assert.Nil(t, h.popMouseInEvent())
		assert.Nil(t, h.popMouseMovedEvent())
		assert.Nil(t, h.popMouseOutEvent())
		assert.Nil(t, d.popDragEvent())
		assert.Nil(t, d.popDragEndEvent())
		assert.Nil(t, dh.popMouseInEvent())
		assert.Nil(t, dh.popMouseMovedEvent())
		assert.Nil(t, dh.popMouseOutEvent())
		assert.Nil(t, dh.popDragEvent())
		assert.NotNil(t, dh.popDragEndEvent())
	})
}

func TestWindow_DragEndWithoutTappedEvent(t *testing.T) {
	w := createWindow("Test")
	do := &draggableTappableObject{Rectangle: canvas.NewRectangle(color.White)}
	do.SetMinSize(fyne.NewSize(14, 14))
	w.SetContent(do)

	repaintWindow(w)
	runOnMain(func() {
		require.Equal(t, fyne.NewPos(4, 4), do.Position())
	})

	runOnMain(func() {
		w.mouseMoved(w.viewport, 11, 11)
		w.mouseClicked(w.viewport, glfw.MouseButton1, glfw.Press, 0)
		w.mouseMoved(w.viewport, 10, 10) // Less than drag threshold
		w.mouseClicked(w.viewport, glfw.MouseButton1, glfw.Release, 0)

		assert.NotNil(t, do.popTapEvent()) // it was slight drag, so call it a tap

		w.mouseMoved(w.viewport, 7, 7)
		w.mouseClicked(w.viewport, glfw.MouseButton1, glfw.Release, 0)

		assert.Nil(t, do.popTapEvent())
	})
}

func TestWindow_Scrolled(t *testing.T) {
	w := createWindow("Test")
	o := &scrollable{Rectangle: canvas.NewRectangle(color.White)}
	minSize := fyne.NewSize(100, 100)
	o.SetMinSize(minSize)
	w.SetContent(o)
	ensureCanvasSize(t, w, minSize.AddWidthHeight(theme.Padding()*2, theme.Padding()*2))

	w.mousePos = fyne.NewPos(50, 60)
	w.mouseScrolled(w.viewport, 10, 10)

	if e, _ := o.popScrollEvent().(*fyne.ScrollEvent); assert.NotNil(t, e, "scroll event") {
		assert.Equal(t, fyne.NewPos(50, 60), e.AbsolutePosition)
		assert.Equal(t, fyne.NewPos(46, 56), e.Position)
	}
}

func TestWindow_Tapped(t *testing.T) {
	w := createWindow("Test")
	prop := canvas.NewRectangle(color.White)
	prop.SetMinSize(fyne.NewSize(100, 100))
	o := &tappableObject{Rectangle: canvas.NewRectangle(color.White)}
	w.SetContent(container.NewStack(prop, o))

	runOnMain(func() {
		w.mousePos = fyne.NewPos(50, 60)
		w.mouseClicked(w.viewport, glfw.MouseButton1, glfw.Press, 0)
		w.mouseClicked(w.viewport, glfw.MouseButton1, glfw.Release, 0)

		assert.Nil(t, o.popSecondaryTapEvent(), "no secondary tap")
		if e, _ := o.popTapEvent().(*fyne.PointEvent); assert.NotNil(t, e, "tapped") {
			assert.Equal(t, fyne.NewPos(50, 60), e.AbsolutePosition)
			assert.Equal(t, fyne.NewPos(46, 56), e.Position)
		}
	})
}

func TestWindow_TappedSecondary(t *testing.T) {
	w := createWindow("Test")
	prop := canvas.NewRectangle(color.White)
	prop.SetMinSize(fyne.NewSize(100, 100))
	o := &tappableObject{Rectangle: canvas.NewRectangle(color.White)}
	w.SetContent(container.NewStack(prop, o))

	runOnMain(func() {
		w.mousePos = fyne.NewPos(50, 60)
		w.mouseClicked(w.viewport, glfw.MouseButton2, glfw.Press, 0)
		w.mouseClicked(w.viewport, glfw.MouseButton2, glfw.Release, 0)

		assert.Nil(t, o.popTapEvent(), "no primary tap")
		if e, _ := o.popSecondaryTapEvent().(*fyne.PointEvent); assert.NotNil(t, e, "tapped secondary") {
			assert.Equal(t, fyne.NewPos(50, 60), e.AbsolutePosition)
			assert.Equal(t, fyne.NewPos(46, 56), e.Position)
		}
	})
}

func TestWindow_TappedSecondary_OnPrimaryOnlyTarget(t *testing.T) {
	w := createWindow("Test")
	tapped := false
	o := widget.NewButton("Test", func() {
		tapped = true
	})
	w.SetContent(o)
	ensureCanvasSize(t, w, fyne.NewSize(53, 44))

	runOnMain(func() {
		w.mousePos = fyne.NewPos(10, 25)
		w.mouseClicked(w.viewport, glfw.MouseButton2, glfw.Press, 0)
		w.mouseClicked(w.viewport, glfw.MouseButton2, glfw.Release, 0)

		assert.False(t, tapped)

		w.mouseClicked(w.viewport, glfw.MouseButton1, glfw.Press, 0)
		w.mouseClicked(w.viewport, glfw.MouseButton1, glfw.Release, 0)

		assert.True(t, tapped)
	})
}

func TestWindow_TappedIgnoresScrollerClip(t *testing.T) {
	w := createWindow("Test")
	fyne.CurrentApp().Settings().SetTheme(internalTest.DarkTheme(theme.DefaultTheme()))
	rect := canvas.NewRectangle(color.White)
	rect.SetMinSize(fyne.NewSize(100, 100))
	tapped := false
	button := widget.NewButton("Tap", func() {
		tapped = true
	})
	rect2 := canvas.NewRectangle(color.Black)
	rect2.SetMinSize(fyne.NewSize(100, 100))
	child := container.NewGridWithColumns(1, button, rect2)
	scroll := container.NewScroll(child)
	scroll.Offset = fyne.NewPos(0, 50)

	base := container.New(layout.NewGridLayout(1), rect, scroll)
	w.SetContent(base)
	runOnMain(func() {
		refreshWindow(w.window) // ensure any async resize is done
	})

	ensureCanvasSize(t, w, fyne.NewSize(108, 212))

	runOnMain(func() {
		w.mousePos = fyne.NewPos(10, 80)
		w.mouseClicked(w.viewport, glfw.MouseButton1, glfw.Press, 0)
		w.mouseClicked(w.viewport, glfw.MouseButton1, glfw.Release, 0)

		assert.False(t, tapped, "Tapped button that was clipped")

		w.mousePos = fyne.NewPos(10, 120)
		w.mouseClicked(w.viewport, glfw.MouseButton1, glfw.Press, 0)
		w.mouseClicked(w.viewport, glfw.MouseButton1, glfw.Release, 0)

		assert.True(t, tapped, "Tapped button that was clipped")
	})
}

func TestWindow_TappedAndDoubleTapped(t *testing.T) {
	w := createWindow("Test")
	waitSingleTapped := make(chan struct{}, 1)
	waitDoubleTapped := make(chan struct{}, 1)
	but := newDoubleTappableButton()
	but.OnTapped = func() {
		waitSingleTapped <- struct{}{}
	}
	but.onDoubleTap = func() {
		waitDoubleTapped <- struct{}{}
	}
	w.SetContent(but)

	runOnMain(func() {
		but.Resize(fyne.NewSquareSize(50))

		w.mouseMoved(w.viewport, 15, 25)
		w.mouseClicked(w.viewport, glfw.MouseButton1, glfw.Press, 0)
		w.mouseClicked(w.viewport, glfw.MouseButton1, glfw.Release, 0)
	})
	<-waitSingleTapped

	time.Sleep(d.DoubleTapDelay()) // reset

	runOnMain(func() {
		w.mouseClicked(w.viewport, glfw.MouseButton1, glfw.Press, 0)
		w.mouseClicked(w.viewport, glfw.MouseButton1, glfw.Release, 0)
		time.Sleep(time.Millisecond * 100)
		w.mouseClicked(w.viewport, glfw.MouseButton1, glfw.Press, 0)
		w.mouseClicked(w.viewport, glfw.MouseButton1, glfw.Release, 0)
	})

	mustBeBefore := time.NewTimer(d.DoubleTapDelay())
	select {
	case <-waitDoubleTapped:
	case <-mustBeBefore.C:
		t.Error("Double tap took too long")
	}
}

func TestWindow_MouseEventContainsModifierKeys(t *testing.T) {
	w := createWindow("Test")
	m := &mouseableObject{Rectangle: canvas.NewRectangle(color.White)}
	minSize := fyne.NewSize(20, 20)
	m.SetMinSize(minSize)
	w.SetContent(m)
	repaintWindow(w)
	ensureCanvasSize(t, w, minSize.AddWidthHeight(theme.Padding()*2, theme.Padding()*2))

	w.mouseMoved(w.viewport, 7, 7)

	// On OS X a Ctrl+Click is normally translated into a Right-Click.
	// The well-known Ctrl+Click for extending a selection is a Cmd+Click there.
	var superModifier, ctrlModifier fyne.KeyModifier
	if runtime.GOOS == "darwin" {
		superModifier = fyne.KeyModifierControl
		ctrlModifier = 0
	} else {
		superModifier = fyne.KeyModifierSuper
		ctrlModifier = fyne.KeyModifierControl
	}

	tests := map[string]struct {
		modifier              glfw.ModifierKey
		expectedEventModifier fyne.KeyModifier
	}{
		"no modifier key": {
			modifier:              0,
			expectedEventModifier: 0,
		},
		"shift": {
			modifier:              glfw.ModShift,
			expectedEventModifier: fyne.KeyModifierShift,
		},
		"ctrl": {
			modifier:              glfw.ModControl,
			expectedEventModifier: ctrlModifier,
		},
		"alt": {
			modifier:              glfw.ModAlt,
			expectedEventModifier: fyne.KeyModifierAlt,
		},
		"super": {
			modifier:              glfw.ModSuper,
			expectedEventModifier: superModifier,
		},
		"shift+ctrl": {
			modifier:              glfw.ModShift | glfw.ModControl,
			expectedEventModifier: fyne.KeyModifierShift | ctrlModifier,
		},
		"shift+alt": {
			modifier:              glfw.ModShift | glfw.ModAlt,
			expectedEventModifier: fyne.KeyModifierShift | fyne.KeyModifierAlt,
		},
		"shift+super": {
			modifier:              glfw.ModShift | glfw.ModSuper,
			expectedEventModifier: fyne.KeyModifierShift | superModifier,
		},
		"ctrl+alt": {
			modifier:              glfw.ModControl | glfw.ModAlt,
			expectedEventModifier: ctrlModifier | fyne.KeyModifierAlt,
		},
		"ctrl+super": {
			modifier:              glfw.ModControl | glfw.ModSuper,
			expectedEventModifier: ctrlModifier | superModifier,
		},
		"alt+super": {
			modifier:              glfw.ModAlt | glfw.ModSuper,
			expectedEventModifier: fyne.KeyModifierAlt | superModifier,
		},
		"shift+ctrl+alt": {
			modifier:              glfw.ModShift | glfw.ModControl | glfw.ModAlt,
			expectedEventModifier: fyne.KeyModifierShift | ctrlModifier | fyne.KeyModifierAlt,
		},
		"shift+ctrl+super": {
			modifier:              glfw.ModShift | glfw.ModControl | glfw.ModSuper,
			expectedEventModifier: fyne.KeyModifierShift | ctrlModifier | superModifier,
		},
		"shift+alt+super": {
			modifier:              glfw.ModShift | glfw.ModAlt | glfw.ModSuper,
			expectedEventModifier: fyne.KeyModifierShift | fyne.KeyModifierAlt | superModifier,
		},
		"ctrl+alt+super": {
			modifier:              glfw.ModControl | glfw.ModAlt | glfw.ModSuper,
			expectedEventModifier: ctrlModifier | fyne.KeyModifierAlt | superModifier,
		},
		"shift+ctrl+alt+super": {
			modifier:              glfw.ModShift | glfw.ModControl | glfw.ModAlt | glfw.ModSuper,
			expectedEventModifier: fyne.KeyModifierShift | ctrlModifier | fyne.KeyModifierAlt | superModifier,
		},
	}
	for name, tt := range tests {
		t.Run(name, func(t *testing.T) {
			require.Nil(t, m.popMouseEvent(), "no initial mouse event")
			w.mouseClicked(w.viewport, glfw.MouseButton1, glfw.Press, tt.modifier)

			me, _ := m.popMouseEvent().(*desktop.MouseEvent)
			if assert.NotNil(t, me, "mouse event triggered") {
				assert.Equal(t, tt.expectedEventModifier, me.Modifier, "expect modifier to be correct")
			}
		})
	}
}

func TestWindow_SetTitle(t *testing.T) {
	w := createWindow("Test")

	title := "My title"
	runOnMain(func() {
		w.SetTitle(title)
	})

	assert.Equal(t, title, w.Title())
}

func TestWindow_SetIcon(t *testing.T) {
	w := createWindow("Test")
	assert.Equal(t, fyne.CurrentApp().Icon(), w.Icon())

	newIcon := theme.ComputerIcon()
	w.SetIcon(newIcon)
	assert.Equal(t, newIcon, w.Icon())
}

func TestWindow_PixelSize(t *testing.T) {
	w := createWindow("Test")
	w.SetPadded(false)

	rect := &canvas.Rectangle{}
	rect.SetMinSize(fyne.NewSize(100, 100))
	w.SetContent(container.NewWithoutLayout(rect))
	w.Canvas().Refresh(w.Content())

	winW, winH := w.minSizeOnScreen()
	assert.Equal(t, scale.ToScreenCoordinate(w.Canvas(), 100), winW)
	assert.Equal(t, scale.ToScreenCoordinate(w.Canvas(), 100), winH)
}

var scaleTests = []struct {
	user, system, detected, expected float32
	name                             string
}{
	{1.0, 1.0, 1.0, 1.0, "Windows with user setting 1.0"},
	{1.5, 1.0, 1.0, 1.5, "Windows with user setting 1.5"},

	{1.0, scaleAuto, 1.0, 1.0, "Linux lowDPI with user setting 1.0"},
	{1.5, scaleAuto, 1.0, 1.5, "Linux lowDPI with user setting 1.5"},

	{1.0, scaleAuto, 2.0, 2.0, "Linux highDPI with user setting 1.0"},
	{1.5, scaleAuto, 2.0, 3.0, "Linux highDPI with user setting 1.5"},
}

func TestWindow_calculateScale(t *testing.T) {
	for _, tt := range scaleTests {
		t.Run(tt.name, func(t *testing.T) {
			calculated := calculateScale(tt.user, tt.system, tt.detected)
			assert.Equal(t, tt.expected, calculated)
		})
	}
}

func TestWindow_Padded(t *testing.T) {
	w := createWindow("Test")
	content := canvas.NewRectangle(color.White)
	w.SetContent(content)

	runOnMain(func() {
		width, _ := w.minSizeOnScreen()
		assert.Equal(t, int(theme.Padding()*2+content.MinSize().Width), width)
		assert.Equal(t, theme.Padding(), content.Position().X)
	})
}

func TestWindow_SetPadded(t *testing.T) {
	var menuHeight float32
	if build.HasNativeMenu {
		menuHeight = 0
	} else {
		menuHeight = canvas.NewText("", color.Black).MinSize().Height + theme.Padding()*2
	}
	fyne.CurrentApp().Settings().SetTheme(internalTest.DarkTheme(theme.DefaultTheme()))
	tests := []struct {
		name               string
		padding            bool
		menu               bool
		expectedPad        float32
		expectedMenuHeight float32
	}{
		{"window without padding", false, false, 0, 0},
		{"window with padding", true, false, theme.Padding(), 0},
		{"window with menu without padding", false, true, 0, menuHeight},
		{"window with menu and padding", true, true, theme.Padding(), menuHeight},
	}
	for _, tt := range tests {
		t.Run(tt.name, func(t *testing.T) {
			w := createWindow("Test")
			w.SetPadded(tt.padding)
			runOnMain(func() {
				if tt.menu {
					w.SetMainMenu(fyne.NewMainMenu(fyne.NewMenu("Test", fyne.NewMenuItem("Test", func() {}))))
				}
			})
			content := canvas.NewRectangle(color.White)
			w.SetContent(content)
			oldCanvasSize := fyne.NewSize(100, 100)
			w.Resize(oldCanvasSize)
			ensureCanvasSize(t, w, oldCanvasSize)

			repaintWindow(w)

			var contentSize, expectedCanvasSize fyne.Size
			runOnMain(func() {
				contentSize = content.Size()
				expectedCanvasSize = contentSize.
					Add(fyne.NewSize(2*tt.expectedPad, 2*tt.expectedPad)).
					Add(fyne.NewSize(0, tt.expectedMenuHeight))
			})

			w.SetPadded(tt.padding)
			repaintWindow(w)

			canvas := w.Canvas()
			runOnMain(func() {
				assert.Equal(t, contentSize, content.Size())
				assert.Equal(t, fyne.NewPos(tt.expectedPad, tt.expectedPad+tt.expectedMenuHeight), content.Position())
				assert.Equal(t, expectedCanvasSize, canvas.Size())
			})
		})
	}
}

func TestWindow_Focus(t *testing.T) {
	w := createWindow("Test")

	e1 := widget.NewEntry()
	e2 := widget.NewEntry()

	w.SetContent(container.NewVBox(e1, e2))
	w.Canvas().Focus(e1)

	w.charInput(w.viewport, 'a')
	w.charInput(w.viewport, 'b')
	w.charInput(w.viewport, 'c')
	w.charInput(w.viewport, 'd')
	w.keyPressed(w.viewport, glfw.KeyTab, 0, glfw.Press, 0)

	w.keyPressed(w.viewport, glfw.KeyTab, 0, glfw.Release, 0)
	w.charInput(w.viewport, 'e')
	w.charInput(w.viewport, 'f')

	assert.Equal(t, "abcd", e1.Text)
	assert.Equal(t, "ef", e2.Text)
}

func TestWindow_CaptureTypedShortcut(t *testing.T) {
	w := createWindow("Test")
	content := &typedShortcutable{}
	content.SetMinSize(fyne.NewSize(10, 10))
	w.SetContent(content)
	repaintWindow(w)

	w.Canvas().Focus(content)

	w.keyPressed(nil, glfw.KeyLeftControl, 0, glfw.Press, glfw.ModControl)
	w.keyPressed(nil, glfw.KeyLeftShift, 0, glfw.Press, glfw.ModControl)
	w.keyPressed(nil, glfw.KeyF, 0, glfw.Press, glfw.ModControl)
	w.keyPressed(nil, glfw.KeyLeftShift, 0, glfw.Press, glfw.ModControl)
	w.keyPressed(nil, glfw.KeyLeftControl, 0, glfw.Release, glfw.ModControl)
	w.keyPressed(nil, glfw.KeyF, 0, glfw.Release, glfw.ModControl)

	assert.Equal(t, 1, len(content.capturedShortcuts))
	assert.Equal(t, "CustomDesktop:Control+F", content.capturedShortcuts[0].ShortcutName())
}

func TestWindow_OnlyTabAndShiftTabToCapturesTab(t *testing.T) {
	w := createWindow("Test")
	content := &tabbable{}
	content.SetMinSize(fyne.NewSize(10, 10))
	w.SetContent(content)
	repaintWindow(w)

	w.Canvas().Focus(content)

	// Tab and Shift-Tab are passed to capturesTab
	w.keyPressed(nil, glfw.KeyTab, 0, glfw.Press, glfw.ModShift)
	w.keyPressed(nil, glfw.KeyTab, 0, glfw.Release, glfw.ModShift)
	assert.Equal(t, 1, content.acceptTabCallCount)
	w.keyPressed(nil, glfw.KeyTab, 0, glfw.Press, 0)
	w.keyPressed(nil, glfw.KeyTab, 0, glfw.Release, 0)
	assert.Equal(t, 2, content.acceptTabCallCount)

	// Tab with ctrl or alt is not passed
	w.keyPressed(nil, glfw.KeyTab, 0, glfw.Press, glfw.ModControl)
	w.keyPressed(nil, glfw.KeyTab, 0, glfw.Release, glfw.ModControl)
	w.keyPressed(nil, glfw.KeyTab, 0, glfw.Press, glfw.ModControl|glfw.ModShift)
	w.keyPressed(nil, glfw.KeyTab, 0, glfw.Release, glfw.ModControl|glfw.ModShift)
	assert.Equal(t, 2, content.acceptTabCallCount)
}

func TestWindow_TabWithModifierToTriggersShortcut(t *testing.T) {
	w := createWindow("Test")
	content := &typedShortcutable{}
	content.SetMinSize(fyne.NewSize(10, 10))
	w.SetContent(content)
	repaintWindow(w)

	w.Canvas().Focus(content)

	// Tab and Shift-Tab are passed to capturesTab
	w.keyPressed(nil, glfw.KeyTab, 0, glfw.Press, glfw.ModShift)
	w.keyPressed(nil, glfw.KeyTab, 0, glfw.Release, glfw.ModShift)

	w.keyPressed(nil, glfw.KeyTab, 0, glfw.Press, 0)
	w.keyPressed(nil, glfw.KeyTab, 0, glfw.Release, 0)

	assert.Equal(t, 0, len(content.capturedShortcuts))

	// Tab with ctrl or alt is not passed
	w.keyPressed(nil, glfw.KeyTab, 0, glfw.Press, glfw.ModControl)
	w.keyPressed(nil, glfw.KeyTab, 0, glfw.Release, glfw.ModControl)
	w.keyPressed(nil, glfw.KeyTab, 0, glfw.Press, glfw.ModControl|glfw.ModShift)
	w.keyPressed(nil, glfw.KeyTab, 0, glfw.Release, glfw.ModControl|glfw.ModShift)
	assert.Equal(t, 2, len(content.capturedShortcuts))
	assert.Equal(t, "CustomDesktop:Control+Tab", content.capturedShortcuts[0].ShortcutName())
	assert.Equal(t, "CustomDesktop:Shift+Control+Tab", content.capturedShortcuts[1].ShortcutName())
}

func TestWindow_ManualFocus(t *testing.T) {
	w := createWindow("Test")
	content := &focusable{}
	content.SetMinSize(fyne.NewSize(10, 10))
	w.SetContent(content)
	repaintWindow(w)

	runOnMain(func() {
		w.mouseMoved(w.viewport, 9, 9)
		w.mouseClicked(w.viewport, glfw.MouseButton1, glfw.Press, 0)
		w.mouseClicked(w.viewport, glfw.MouseButton1, glfw.Release, 0)
		assert.Equal(t, 1, content.focusedTimes)
		assert.Equal(t, 0, content.unfocusedTimes)

		w.mouseClicked(w.viewport, glfw.MouseButton1, glfw.Press, 0)
		w.mouseClicked(w.viewport, glfw.MouseButton1, glfw.Release, 0)
		assert.Equal(t, 1, content.focusedTimes)
		assert.Equal(t, 0, content.unfocusedTimes)
	})

	w.Canvas().Focus(content)

	runOnMain(func() {
		assert.Equal(t, 1, content.focusedTimes)
		assert.Equal(t, 0, content.unfocusedTimes)
	})

	w.Canvas().Unfocus()

	runOnMain(func() {
		assert.Equal(t, 1, content.focusedTimes)
		assert.Equal(t, 1, content.unfocusedTimes)

		content.Disable()
	})

	w.Canvas().Focus(content)

	runOnMain(func() {
		assert.Equal(t, 1, content.focusedTimes)
		assert.Equal(t, 1, content.unfocusedTimes)

		w.mouseClicked(w.viewport, glfw.MouseButton1, glfw.Press, 0)
		assert.Equal(t, 1, content.focusedTimes)
		assert.Equal(t, 1, content.unfocusedTimes)
	})
}

func TestWindow_ClipboardCopy_DisabledEntry(t *testing.T) {
	w := createWindow("Test")
	e := widget.NewEntry()
	runOnMain(func() {
		e.SetText("Testing")
		e.Disable()
	})
	w.SetContent(e)
	repaintWindow(w)

	w.Canvas().Focus(e)
	e.DoubleTapped(nil)
	assert.Equal(t, "Testing", e.SelectedText())

	ctrlMod := glfw.ModControl
	if isMacOSRuntime() {
		ctrlMod = glfw.ModSuper
	}
	w.keyPressed(nil, glfw.KeyC, 0, glfw.Repeat, ctrlMod)

	assert.Equal(t, "Testing", NewClipboard().Content())

	e.SetText("Testing2")
	e.DoubleTapped(nil)
	assert.Equal(t, "Testing2", e.SelectedText())

	// any other shortcut should be forbidden (Cut)
	w.keyPressed(nil, glfw.KeyX, 0, glfw.Repeat, ctrlMod)

	assert.Equal(t, "Testing2", e.Text)
	assert.Equal(t, "Testing", NewClipboard().Content())

	// any other shortcut should be forbidden (Paste)
	w.keyPressed(nil, glfw.KeyV, 0, glfw.Repeat, ctrlMod)

	assert.Equal(t, "Testing2", e.Text)
	assert.Equal(t, "Testing", NewClipboard().Content())
}

func TestWindow_CloseInterception(t *testing.T) {
	// Note: The #Close() is run asynchronously when the window is notified about the viewport close.
	// Therefore, we have to wait some time before checking its state via the onClosed callback.

	d := NewGLDriver()
	t.Run("when closing window with #Close()", func(t *testing.T) {
		w := createWindow("test")
		onIntercepted := false
		onClosed := false
		w.SetCloseIntercept(func() { onIntercepted = true })
		w.SetOnClosed(func() { onClosed = true })
		w.Close()

		assert.False(t, onIntercepted, "the interceptor should not have been called")
		assert.True(t, onClosed, "the on closed handler should have been called")
		assert.True(t, w.viewport.ShouldClose()) // For #2694
		w.destroy(d)
	})

	t.Run("when window is closed from the outside (notified by GLFW callback)", func(t *testing.T) {
		w := createWindow("test")
		onIntercepted := false
		w.SetCloseIntercept(func() { onIntercepted = true })
		closed := make(chan bool, 1)
		w.SetOnClosed(func() { closed <- true })
		w.closed(w.viewport)

		assert.True(t, onIntercepted, "the interceptor should have been called")
		select {
		case <-closed:
			t.Error("window was unexpectedly closed")
		case <-time.After(20 * time.Millisecond):
			// hopefully enough time to let an unexpected asynchronous Close() finish.
		}
		w.destroy(d)
	})

	t.Run("when window is closed from the outside but no interceptor is set", func(t *testing.T) {
		w := createWindow("test")
		closed := make(chan bool, 1)
		w.SetOnClosed(func() { closed <- true })
		w.closed(w.viewport)

		select {
		case <-closed:
		case <-time.After(20 * time.Millisecond):
			t.Error("window was not closed")
		}
		w.destroy(d)
	})
}

func TestWindow_ClosedBeforeShow(t *testing.T) {
	w := createWindow("Test")
	// viewport will be nil if window is closed before show
	assert.NotPanics(t, func() { w.closed(nil) })
}

func TestWindow_SetContent_Twice(t *testing.T) {
	w := createWindow("Test")

	e1 := widget.NewLabel("1")
	e2 := widget.NewLabel("2")

	w.SetContent(e1)
	assert.True(t, e1.Visible())
	w.SetContent(e2)
	assert.True(t, e2.Visible())
	w.SetContent(e1)
	assert.True(t, e1.Visible())
}

func TestWindow_SetFullScreen(t *testing.T) {
	var w *window
	runOnMain(func() { // tests launch in a different context
		w = d.CreateWindow("Full").(*window)
		w.SetFullScreen(true)
		w.create()

		w.Show()
		assert.Zero(t, w.width)
		assert.Zero(t, w.height)

		w.SetFullScreen(false)
	})

	time.Sleep(time.Second) // macOS fullscreen transition takes time
	runOnMain(func() {
		// ensure we realised size now!
		assert.NotZero(t, w.width)
		assert.NotZero(t, w.height)
	})
}

func TestWindow_Shortcut(t *testing.T) {
	testShortcut := &desktop.CustomShortcut{
		KeyName:  fyne.Key9,
		Modifier: fyne.KeyModifierSuper,
	}

	w := createWindow("Test")
	content := &typedShortcutable{}
	w.SetContent(content)

	called := ""
	w.Canvas().AddShortcut(testShortcut, func(sc fyne.Shortcut) {
		called = "canvas"
	})

	trigger := func() {
		w.triggersShortcut("9", fyne.Key9, fyne.KeyModifierSuper)
	}

	trigger()
	assert.Equal(t, 0, len(content.capturedShortcuts))
	assert.Equal(t, "canvas", called)

	if runtime.GOOS == "darwin" { // macOS menus are special
		return
	}
<<<<<<< HEAD
=======

	item := fyne.NewMenuItem("Test", func() {
		called = "menu"
	})
	item.Shortcut = testShortcut
	file := fyne.NewMenu("File", []*fyne.MenuItem{item}...)

	runOnMain(func() {
		w.SetMainMenu(fyne.NewMainMenu(file))
	})
	trigger()
	assert.Equal(t, 0, len(content.capturedShortcuts))
	assert.Equal(t, "menu", called)
>>>>>>> c5aab182

	item := fyne.NewMenuItem("Test", func() {
		called = "menu"
	})
	item.Shortcut = testShortcut
	file := fyne.NewMenu("File", []*fyne.MenuItem{item}...)

	w.SetMainMenu(fyne.NewMainMenu(file))
	trigger()
	assert.Equal(t, 0, len(content.capturedShortcuts))
	assert.Equal(t, "menu", called)

	called = "obj"
	w.Canvas().Focus(content)
	trigger()
	assert.Equal(t, 0, len(content.capturedShortcuts))
	assert.Equal(t, "menu", called)

	called = "obj"
	w.triggersShortcut("D", fyne.KeyD, fyne.KeyModifierSuper) // not in the menu
	assert.Equal(t, 1, len(content.capturedShortcuts))
	assert.Equal(t, "obj", called)
}

func createWindow(title string) *safeWindow {
	var w *window
	runOnMain(func() { // tests launch in a different context
		w = d.CreateWindow(title).(*window)
		w.create()
	})
	return &safeWindow{window: w}
}

//
// Test structs
//

type hoverableObject struct {
	*canvas.Rectangle
	hoverable
}

var _ desktop.Hoverable = (*hoverable)(nil)

type hoverable struct {
	mouseInEvents    []any
	mouseOutEvents   []any
	mouseMovedEvents []any
}

func (h *hoverable) MouseIn(e *desktop.MouseEvent) {
	h.mouseInEvents = append(h.mouseInEvents, e)
}

func (h *hoverable) MouseMoved(e *desktop.MouseEvent) {
	h.mouseMovedEvents = append(h.mouseMovedEvents, e)
}

func (h *hoverable) MouseOut() {
	h.mouseOutEvents = append(h.mouseOutEvents, true)
}

func (h *hoverable) popMouseInEvent() (e any) {
	e, h.mouseInEvents = pop(h.mouseInEvents)
	return e
}

func (h *hoverable) popMouseMovedEvent() (e any) {
	e, h.mouseMovedEvents = pop(h.mouseMovedEvents)
	return e
}

func (h *hoverable) popMouseOutEvent() (e any) {
	e, h.mouseOutEvents = pop(h.mouseOutEvents)
	return e
}

type draggableObject struct {
	*canvas.Rectangle
	draggable
}

var _ fyne.Draggable = (*draggable)(nil)

type draggable struct {
	events    []any
	endEvents []any
}

func (d *draggable) Dragged(e *fyne.DragEvent) {
	d.events = append(d.events, e)
}

func (d *draggable) DragEnd() {
	d.endEvents = append(d.endEvents, true)
}

func (d *draggable) popDragEvent() (e any) {
	e, d.events = pop(d.events)
	return e
}

func (d *draggable) popDragEndEvent() (e any) {
	e, d.endEvents = pop(d.endEvents)
	return e
}

type draggableHoverableObject struct {
	*canvas.Rectangle
	draggable
	hoverable
}

type mouseableObject struct {
	*canvas.Rectangle
	mouseable
}

var _ desktop.Mouseable = (*mouseable)(nil)

type mouseable struct {
	mouseEvents []any
}

func (m *mouseable) MouseDown(e *desktop.MouseEvent) {
	m.mouseEvents = append(m.mouseEvents, e)
}

func (m *mouseable) MouseUp(e *desktop.MouseEvent) {
	m.mouseEvents = append(m.mouseEvents, e)
}

func (m *mouseable) popMouseEvent() (e any) {
	e, m.mouseEvents = pop(m.mouseEvents)
	return e
}

type draggableMouseableObject struct {
	*canvas.Rectangle
	draggable
	mouseable
}

type tappableObject struct {
	*canvas.Rectangle
	tappable
}

var _ fyne.Tappable = (*tappable)(nil)

type tappable struct {
	tapEvents          []any
	secondaryTapEvents []any
}

func (t *tappable) Tapped(e *fyne.PointEvent) {
	t.tapEvents = append(t.tapEvents, e)
}

func (t *tappable) TappedSecondary(e *fyne.PointEvent) {
	t.secondaryTapEvents = append(t.secondaryTapEvents, e)
}

func (t *tappable) popTapEvent() (e any) {
	e, t.tapEvents = pop(t.tapEvents)
	return e
}

func (t *tappable) popSecondaryTapEvent() (e any) {
	e, t.secondaryTapEvents = pop(t.secondaryTapEvents)
	return e
}

type draggableTappableObject struct {
	*canvas.Rectangle
	draggable
	tappable
}

var (
	_ fyne.Focusable   = (*focusable)(nil)
	_ fyne.Disableable = (*focusable)(nil)
)

type focusable struct {
	canvas.Rectangle
	id             string // helps identifying instances in comparisons
	focused        bool
	focusedTimes   int
	unfocusedTimes int
	disabled       bool
}

func (f *focusable) Tapped(*fyne.PointEvent) {
	d.CanvasForObject(f).Focus(f)
}

func (f *focusable) TypedRune(rune) {
}

func (f *focusable) TypedKey(*fyne.KeyEvent) {
}

func (f *focusable) FocusGained() {
	f.focusedTimes++
	if f.Disabled() {
		return
	}
	f.focused = true
}

func (f *focusable) FocusLost() {
	f.unfocusedTimes++
	f.focused = false
}

func (f *focusable) Enable() {
	f.disabled = false
}

func (f *focusable) Disable() {
	f.disabled = true
}

func (f *focusable) Disabled() bool {
	return f.disabled
}

type typedShortcutable struct {
	focusable
	capturedShortcuts []fyne.Shortcut
}

func (ts *typedShortcutable) TypedShortcut(s fyne.Shortcut) {
	ts.capturedShortcuts = append(ts.capturedShortcuts, s)
}

var _ fyne.Scrollable = (*scrollable)(nil)

type scrollable struct {
	*canvas.Rectangle
	events []any
}

func (s *scrollable) Scrolled(e *fyne.ScrollEvent) {
	s.events = append(s.events, e)
}

func (s *scrollable) popScrollEvent() (e any) {
	e, s.events = pop(s.events)
	return e
}

//
// Test helper
//

func pop(s []any) (any, []any) {
	if len(s) == 0 {
		return nil, s
	}
	return s[0], s[1:]
}

type doubleTappableButton struct {
	widget.Button

	onDoubleTap func()
}

func (t *doubleTappableButton) DoubleTapped(_ *fyne.PointEvent) {
	t.onDoubleTap()
}

func newDoubleTappableButton() *doubleTappableButton {
	but := &doubleTappableButton{}
	but.ExtendBaseWidget(but)

	return but
}

type tabbable struct {
	focusable
	acceptTabCallCount int
}

func (t *tabbable) AcceptsTab() bool {
	t.acceptTabCallCount++
	return true
}

type safeWindow struct {
	*window
}

func (s *safeWindow) Canvas() (ret *safeCanvas) {
	runOnMain(func() {
		ret = &safeCanvas{glCanvas: s.window.Canvas().(*glCanvas)}
	})
	return ret
}

func (s *safeWindow) Close() {
	runOnMain(s.window.Close)
}

func (s *safeWindow) Resize(size fyne.Size) {
	runOnMain(func() {
		s.window.Resize(size)
	})
}

func (s *safeWindow) SetContent(content fyne.CanvasObject) {
	runOnMain(func() {
		s.window.SetContent(content)
	})
}

func (s *safeWindow) SetFixedSize(fixed bool) {
	runOnMain(func() {
		s.window.SetFixedSize(fixed)
	})
}

func (s *safeWindow) SetOnClosed(fn func()) {
	runOnMain(func() {
		s.window.SetOnClosed(fn)
	})
}

func (s *safeWindow) SetPadded(padded bool) {
	runOnMain(func() {
		s.window.SetPadded(padded)
	})
}

func (s *safeWindow) closed(v *glfw.Window) {
	runOnMain(func() {
		s.window.closed(v)
	})
}

func (s *safeWindow) charInput(viewport *glfw.Window, char rune) {
	runOnMain(func() {
		s.window.charInput(viewport, char)
	})
}

func (s *safeWindow) keyPressed(w *glfw.Window, key glfw.Key, scancode int, action glfw.Action, mods glfw.ModifierKey) {
	runOnMain(func() {
		s.window.keyPressed(w, key, scancode, action, mods)
	})
}<|MERGE_RESOLUTION|>--- conflicted
+++ resolved
@@ -1836,8 +1836,6 @@
 	if runtime.GOOS == "darwin" { // macOS menus are special
 		return
 	}
-<<<<<<< HEAD
-=======
 
 	item := fyne.NewMenuItem("Test", func() {
 		called = "menu"
@@ -1848,18 +1846,6 @@
 	runOnMain(func() {
 		w.SetMainMenu(fyne.NewMainMenu(file))
 	})
-	trigger()
-	assert.Equal(t, 0, len(content.capturedShortcuts))
-	assert.Equal(t, "menu", called)
->>>>>>> c5aab182
-
-	item := fyne.NewMenuItem("Test", func() {
-		called = "menu"
-	})
-	item.Shortcut = testShortcut
-	file := fyne.NewMenu("File", []*fyne.MenuItem{item}...)
-
-	w.SetMainMenu(fyne.NewMainMenu(file))
 	trigger()
 	assert.Equal(t, 0, len(content.capturedShortcuts))
 	assert.Equal(t, "menu", called)
