--- conflicted
+++ resolved
@@ -165,7 +165,6 @@
 	return d.systrayMenu
 }
 
-<<<<<<< HEAD
 func (d *gLDriver) CurrentKeyModifiers() fyne.KeyModifier {
 	return d.currentKeyModifiers
 }
@@ -177,7 +176,9 @@
 	for range terminateSignals {
 		d.Quit()
 		break
-=======
+	}
+}
+
 func addMissingQuitForMenu(menu *fyne.Menu, d *gLDriver) {
 	var lastItem *fyne.MenuItem
 	if len(menu.Items) > 0 {
@@ -197,6 +198,5 @@
 				d.Quit()
 			}
 		}
->>>>>>> 1834d704
 	}
 }