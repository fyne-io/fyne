package glfw

import (
	"runtime"
	"sync"
	"sync/atomic"
	"time"

	"fyne.io/fyne/v2"
	"fyne.io/fyne/v2/internal/app"
	"fyne.io/fyne/v2/internal/cache"
	"fyne.io/fyne/v2/internal/driver/common"
	"fyne.io/fyne/v2/internal/painter"
	"fyne.io/fyne/v2/internal/scale"
)

type funcData struct {
	f    func()
	done chan struct{} // Zero allocation signalling channel
}

// channel for queuing functions on the main thread
var funcQueue = make(chan funcData)
var running atomic.Bool
var initOnce = &sync.Once{}

// Arrange that main.main runs on main thread.
func init() {
	runtime.LockOSThread()
}

// force a function f to run on the main thread
func runOnMain(f func()) {
	// If we are on main just execute - otherwise add it to the main queue and wait.
	// The "running" variable is normally false when we are on the main thread.
	if !running.Load() {
		f()
		return
	}

	done := common.DonePool.Get()
	defer common.DonePool.Put(done)

	funcQueue <- funcData{f: f, done: done}

	<-done
}

// Preallocate to avoid allocations on every drawSingleFrame.
// Note that the capacity of this slice can only grow,
// but its length will never be longer than the total number of
// window canvases that are dirty on a single frame.
// So its memory impact should be negligible and does not
// need periodic shrinking.
var refreshingCanvases []fyne.Canvas

func (d *gLDriver) drawSingleFrame() {
	for _, win := range d.windowList() {
		w := win.(*window)
		canvas := w.canvas
		closing := w.closing
		visible := w.visible

		// CheckDirtyAndClear must be checked after visibility,
		// because when a window becomes visible, it could be
		// showing old content without a dirty flag set to true.
		// Do the clear if and only if the window is visible.
		if closing || !visible || !canvas.CheckDirtyAndClear() {
			continue
		}

		d.repaintWindow(w)
		refreshingCanvases = append(refreshingCanvases, canvas)
	}
	cache.CleanCanvases(refreshingCanvases)

	// cleanup refreshingCanvases slice
	for i := 0; i < len(refreshingCanvases); i++ {
		refreshingCanvases[i] = nil
	}
	refreshingCanvases = refreshingCanvases[:0]
}

func (d *gLDriver) runGL() {
	if !running.CompareAndSwap(false, true) {
		return // Run was called twice.
	}

	d.initGLFW()
	if d.trayStart != nil {
		d.trayStart()
	}
	if f := fyne.CurrentApp().Lifecycle().(*app.Lifecycle).OnStarted(); f != nil {
		f()
	}

	var pendingSettings fyne.Settings
	fyne.CurrentApp().Settings().AddListener(func(set fyne.Settings) {
		pendingSettings = set
	})

	eventTick := time.NewTicker(time.Second / 60)
	for {
		select {
		case <-d.done:
			eventTick.Stop()
			d.Terminate()
			l := fyne.CurrentApp().Lifecycle().(*app.Lifecycle)
			if f := l.OnStopped(); f != nil {
				l.QueueEvent(f)
			}
			return
		case f := <-funcQueue:
			f.f()
			f.done <- struct{}{}
		case <-eventTick.C:
			d.pollEvents()
			for i := 0; i < len(d.windows); i++ {
				w := d.windows[i].(*window)
				if w.viewport == nil {
					continue
				}

				if w.viewport.ShouldClose() {
					d.destroyWindow(w, i)
					i-- // Trailing windows are moved forward one step.
					continue
				}

				expand := w.shouldExpand
				fullScreen := w.fullScreen

				if expand && !fullScreen {
					w.fitContent()
					shouldExpand := w.shouldExpand
					w.shouldExpand = false
					view := w.viewport

					if shouldExpand && runtime.GOOS != "js" {
						view.SetSize(w.shouldWidth, w.shouldHeight)
					}
				}
			}

			d.animation.TickAnimations()
			d.drawSingleFrame()
<<<<<<< HEAD

			if runWindowCleanup {
				d.removeDestroyedWindows()
			}
		}

		if pendingSettings != nil {
=======
		case set := <-settingsChange:
>>>>>>> d94129dd
			painter.ClearFontCache()
			cache.ResetThemeCaches()
			app.ApplySettingsWithCallback(pendingSettings, fyne.CurrentApp(), func(w fyne.Window) {
				c, ok := w.Canvas().(*glCanvas)
				if !ok {
					return
				}
				c.applyThemeOutOfTreeObjects()
				c.reloadScale()
			})
			pendingSettings = nil
		}
	}
}

func (d *gLDriver) destroyWindow(w *window, index int) {
	w.visible = false
	w.viewport.Destroy()
	w.destroy(d)

	if index < len(d.windows)-1 {
		copy(d.windows[index:], d.windows[index+1:])
	}
	d.windows[len(d.windows)-1] = nil
	d.windows = d.windows[:len(d.windows)-1]

	if len(d.windows) == 0 {
		d.Quit()
	}
}

func (d *gLDriver) repaintWindow(w *window) {
	canvas := w.canvas
	w.RunWithContext(func() {
		if canvas.EnsureMinSize() {
			w.shouldExpand = true
		}
		canvas.FreeDirtyTextures()

		updateGLContext(w)
		canvas.paint(canvas.Size())

		view := w.viewport
		visible := w.visible

		if view != nil && visible {
			view.SwapBuffers()
		}
	})
}

// refreshWindow requests that the specified window be redrawn
func refreshWindow(w *window) {
	w.canvas.SetDirty()
}

func updateGLContext(w *window) {
	canvas := w.canvas
	size := canvas.Size()

	// w.width and w.height are not correct if we are maximised, so figure from canvas
	winWidth := float32(scale.ToScreenCoordinate(canvas, size.Width)) * canvas.texScale
	winHeight := float32(scale.ToScreenCoordinate(canvas, size.Height)) * canvas.texScale

	canvas.Painter().SetFrameBufferScale(canvas.texScale)
	canvas.Painter().SetOutputSize(int(winWidth), int(winHeight))
}<|MERGE_RESOLUTION|>--- conflicted
+++ resolved
@@ -144,17 +144,9 @@
 
 			d.animation.TickAnimations()
 			d.drawSingleFrame()
-<<<<<<< HEAD
-
-			if runWindowCleanup {
-				d.removeDestroyedWindows()
-			}
-		}
+    }
 
 		if pendingSettings != nil {
-=======
-		case set := <-settingsChange:
->>>>>>> d94129dd
 			painter.ClearFontCache()
 			cache.ResetThemeCaches()
 			app.ApplySettingsWithCallback(pendingSettings, fyne.CurrentApp(), func(w fyne.Window) {
