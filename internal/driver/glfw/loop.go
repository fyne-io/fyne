package glfw

import (
	"runtime"
	"sync"
	"sync/atomic"
	"time"

	"fyne.io/fyne/v2"
	"fyne.io/fyne/v2/internal/app"
	"fyne.io/fyne/v2/internal/cache"
	"fyne.io/fyne/v2/internal/driver/common"
	"fyne.io/fyne/v2/internal/painter"
	"fyne.io/fyne/v2/internal/scale"
)

type funcData struct {
	f    func()
	done chan struct{} // Zero allocation signalling channel
}

type drawData struct {
	f    func()
	win  *window
	done chan struct{} // Zero allocation signalling channel
}

// channel for queuing functions on the main thread
var funcQueue = make(chan funcData)
var drawFuncQueue = make(chan drawData)
var running atomic.Bool
var initOnce = &sync.Once{}

// Arrange that main.main runs on main thread.
func init() {
	runtime.LockOSThread()
	mainGoroutineID = goroutineID()
}

// force a function f to run on the main thread
func runOnMain(f func()) {
	// If we are on main just execute - otherwise add it to the main queue and wait.
	// The "running" variable is normally false when we are on the main thread.
	if !running.Load() {
		f()
		return
	}

	done := common.DonePool.Get().(chan struct{})
	defer common.DonePool.Put(done)

	funcQueue <- funcData{f: f, done: done}

	<-done
}

// force a function f to run on the draw thread
func runOnDraw(w *window, f func()) {
	if drawOnMainThread {
		runOnMain(func() { w.RunWithContext(f) })
		return
	}
	done := common.DonePool.Get().(chan struct{})
	defer common.DonePool.Put(done)

	drawFuncQueue <- drawData{f: f, win: w, done: done}
	<-done
}

// Preallocate to avoid allocations on every drawSingleFrame.
// Note that the capacity of this slice can only grow,
// but its length will never be longer than the total number of
// window canvases that are dirty on a single frame.
// So its memory impact should be negligible and does not
// need periodic shrinking.
var refreshingCanvases []fyne.Canvas

func (d *gLDriver) drawSingleFrame() {
	for _, win := range d.windowList() {
		w := win.(*window)
		w.viewLock.RLock()
		canvas := w.canvas
		closing := w.closing
		visible := w.visible
		w.viewLock.RUnlock()

		// CheckDirtyAndClear must be checked after visibility,
		// because when a window becomes visible, it could be
		// showing old content without a dirty flag set to true.
		// Do the clear if and only if the window is visible.
		if closing || !visible || !canvas.CheckDirtyAndClear() {
			continue
		}

		d.repaintWindow(w)
		refreshingCanvases = append(refreshingCanvases, canvas)
	}
	cache.CleanCanvases(refreshingCanvases)

	// cleanup refreshingCanvases slice
	for i := 0; i < len(refreshingCanvases); i++ {
		refreshingCanvases[i] = nil
	}
	refreshingCanvases = refreshingCanvases[:0]
}

func (d *gLDriver) runGL() {
	if !running.CompareAndSwap(false, true) {
		return // Run was called twice.
	}
	close(d.waitForStart) // Signal that execution can continue.

	d.initGLFW()
	if d.trayStart != nil {
		d.trayStart()
	}
<<<<<<< HEAD
	if f := fyne.CurrentApp().Lifecycle().(*app.Lifecycle).OnStarted(); f != nil {
		go f() // don't block main, we don't have window event queue
	}
=======
	fyne.CurrentApp().Lifecycle().(*app.Lifecycle).TriggerStarted()
	eventTick := time.NewTicker(time.Second / 60)
>>>>>>> a640a829
	for {
		select {
		case <-d.done:
			eventTick.Stop()
			d.drawDone <- struct{}{} // wait for draw thread to stop
			d.Terminate()
			if f := fyne.CurrentApp().Lifecycle().(*app.Lifecycle).OnStopped(); f != nil {
				go f() // don't block main, we don't have window event queue
			}
			return
		case f := <-funcQueue:
			f.f()
			f.done <- struct{}{}
		case <-eventTick.C:
			d.tryPollEvents()
			windowsToRemove := 0
			for _, win := range d.windowList() {
				w := win.(*window)
				if w.viewport == nil {
					continue
				}

				if w.viewport.ShouldClose() {
					windowsToRemove++
					continue
				}

				w.viewLock.RLock()
				expand := w.shouldExpand
				fullScreen := w.fullScreen
				w.viewLock.RUnlock()

				if expand && !fullScreen {
					w.fitContent()
					w.viewLock.Lock()
					shouldExpand := w.shouldExpand
					w.shouldExpand = false
					view := w.viewport
					w.viewLock.Unlock()
					if shouldExpand {
						view.SetSize(w.shouldWidth, w.shouldHeight)
					}
				}

				if drawOnMainThread {
					d.drawSingleFrame()
				}
			}
			if windowsToRemove > 0 {
				oldWindows := d.windowList()
				newWindows := make([]fyne.Window, 0, len(oldWindows)-windowsToRemove)

				for _, win := range oldWindows {
					w := win.(*window)
					if w.viewport == nil {
						continue
					}

					if w.viewport.ShouldClose() {
						w.viewLock.Lock()
						w.visible = false
						v := w.viewport
						w.viewLock.Unlock()

						// remove window from window list
						v.Destroy()
						w.destroy(d)
						continue
					}

					newWindows = append(newWindows, win)
				}

				d.windowLock.Lock()
				d.windows = newWindows
				d.windowLock.Unlock()

				if len(newWindows) == 0 {
					d.Quit()
				}
			}
		}
	}
}

func (d *gLDriver) repaintWindow(w *window) {
	canvas := w.canvas
	w.RunWithContext(func() {
		if canvas.EnsureMinSize() {
			w.viewLock.Lock()
			w.shouldExpand = true
			w.viewLock.Unlock()
		}
		canvas.FreeDirtyTextures()

		updateGLContext(w)
		canvas.paint(canvas.Size())

		w.viewLock.RLock()
		view := w.viewport
		visible := w.visible
		w.viewLock.RUnlock()

		if view != nil && visible {
			view.SwapBuffers()
		}
	})
}

func (d *gLDriver) startDrawThread() {
	settingsChange := make(chan fyne.Settings)
	fyne.CurrentApp().Settings().AddChangeListener(settingsChange)
	var drawCh <-chan time.Time
	if drawOnMainThread {
		drawCh = make(chan time.Time) // don't tick when on M1
	} else {
		drawCh = time.NewTicker(time.Second / 60).C
	}

	go func() {
		runtime.LockOSThread()

		for {
			select {
			case <-d.drawDone:
				return
			case f := <-drawFuncQueue:
				f.win.RunWithContext(f.f)
				f.done <- struct{}{}
			case set := <-settingsChange:
				painter.ClearFontCache()
				cache.ResetThemeCaches()
				app.ApplySettingsWithCallback(set, fyne.CurrentApp(), func(w fyne.Window) {
					c, ok := w.Canvas().(*glCanvas)
					if !ok {
						return
					}
					c.applyThemeOutOfTreeObjects()
					go c.reloadScale()
				})
			case <-drawCh:
				d.drawSingleFrame()
			}
		}
	}()
}

// refreshWindow requests that the specified window be redrawn
func refreshWindow(w *window) {
	w.canvas.SetDirty()
}

func updateGLContext(w *window) {
	canvas := w.canvas
	size := canvas.Size()

	// w.width and w.height are not correct if we are maximised, so figure from canvas
	winWidth := float32(scale.ToScreenCoordinate(canvas, size.Width)) * canvas.texScale
	winHeight := float32(scale.ToScreenCoordinate(canvas, size.Height)) * canvas.texScale

	canvas.Painter().SetFrameBufferScale(canvas.texScale)
	w.canvas.Painter().SetOutputSize(int(winWidth), int(winHeight))
}<|MERGE_RESOLUTION|>--- conflicted
+++ resolved
@@ -114,14 +114,10 @@
 	if d.trayStart != nil {
 		d.trayStart()
 	}
-<<<<<<< HEAD
 	if f := fyne.CurrentApp().Lifecycle().(*app.Lifecycle).OnStarted(); f != nil {
 		go f() // don't block main, we don't have window event queue
 	}
-=======
-	fyne.CurrentApp().Lifecycle().(*app.Lifecycle).TriggerStarted()
 	eventTick := time.NewTicker(time.Second / 60)
->>>>>>> a640a829
 	for {
 		select {
 		case <-d.done:
