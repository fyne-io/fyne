package glfw

import (
	"image"
	"math"
	"sync"

	"fyne.io/fyne/v2"
	"fyne.io/fyne/v2/canvas"
	"fyne.io/fyne/v2/internal"
	"fyne.io/fyne/v2/internal/app"
	"fyne.io/fyne/v2/internal/cache"
	"fyne.io/fyne/v2/internal/driver"
	"fyne.io/fyne/v2/internal/painter/gl"
	"fyne.io/fyne/v2/theme"
	"fyne.io/fyne/v2/widget"
)

// Declare conformity with Canvas interface
var _ fyne.Canvas = (*glCanvas)(nil)

type glCanvas struct {
	sync.RWMutex

	content         fyne.CanvasObject
	contentFocusMgr *app.FocusManager
	menu            fyne.CanvasObject
	menuFocusMgr    *app.FocusManager
	overlays        *overlayStack
	padded          bool
	size            fyne.Size

	onTypedRune func(rune)
	onTypedKey  func(*fyne.KeyEvent)
	onKeyDown   func(*fyne.KeyEvent)
	onKeyUp     func(*fyne.KeyEvent)
	shortcut    fyne.ShortcutHandler

	scale, detectedScale, texScale float32
	painter                        gl.Painter

	dirty                 bool
	dirtyMutex            *sync.Mutex
	refreshQueue          chan fyne.CanvasObject
	contentTree, menuTree *renderCacheTree
	context               driver.WithContext
}

func (c *glCanvas) AddShortcut(shortcut fyne.Shortcut, handler func(shortcut fyne.Shortcut)) {
	c.shortcut.AddShortcut(shortcut, handler)
}

func (c *glCanvas) Capture() image.Image {
	var img image.Image
	runOnDraw(c.context.(*window), func() {
		img = c.painter.Capture(c)
	})
	return img
}

func (c *glCanvas) Content() fyne.CanvasObject {
	c.RLock()
	retval := c.content
	c.RUnlock()
	return retval
}

func (c *glCanvas) DismissMenu() bool {
	c.RLock()
	menu := c.menu
	c.RUnlock()
	if menu != nil && menu.(*MenuBar).IsActive() {
		menu.(*MenuBar).Toggle()
		return true
	}
	return false
}

func (c *glCanvas) Focus(obj fyne.Focusable) {
	focusMgr := c.focusManager()
	if focusMgr.Focus(obj) { // fast path – probably >99.9% of all cases
		return
	}

	c.RLock()
	focusMgrs := append([]*app.FocusManager{c.contentFocusMgr, c.menuFocusMgr}, c.overlays.ListFocusManagers()...)
	c.RUnlock()

	for _, mgr := range focusMgrs {
		if mgr == nil {
			continue
		}
		if focusMgr != mgr {
			if mgr.Focus(obj) {
				return
			}
		}
	}

	fyne.LogError("Failed to focus object which is not part of the canvas’ content, menu or overlays.", nil)
}

func (c *glCanvas) Focused() fyne.Focusable {
	return c.focusManager().Focused()
}

func (c *glCanvas) FocusGained() {
	c.focusManager().FocusGained()
}

func (c *glCanvas) FocusLost() {
	c.focusManager().FocusLost()
}

func (c *glCanvas) FocusNext() {
	c.focusManager().FocusNext()
}

func (c *glCanvas) FocusPrevious() {
	c.focusManager().FocusPrevious()
}

func (c *glCanvas) InteractiveArea() (fyne.Position, fyne.Size) {
	return fyne.Position{}, c.Size()
}

func (c *glCanvas) MinSize() fyne.Size {
	c.RLock()
	defer c.RUnlock()
	return c.canvasSize(c.content.MinSize())
}

func (c *glCanvas) OnKeyDown() func(*fyne.KeyEvent) {
	return c.onKeyDown
}

func (c *glCanvas) OnKeyUp() func(*fyne.KeyEvent) {
	return c.onKeyUp
}

func (c *glCanvas) OnTypedKey() func(*fyne.KeyEvent) {
	return c.onTypedKey
}

func (c *glCanvas) OnTypedRune() func(rune) {
	return c.onTypedRune
}

func (c *glCanvas) Overlays() fyne.OverlayStack {
	c.RLock()
	defer c.RUnlock()
	return c.overlays
}

func (c *glCanvas) Padded() bool {
	return c.padded
}

func (c *glCanvas) PixelCoordinateForPosition(pos fyne.Position) (int, int) {
	c.RLock()
	texScale := c.texScale
	c.RUnlock()
	multiple := c.Scale() * texScale
	scaleInt := func(x float32) int {
		return int(math.Round(float64(x * multiple)))
	}

	return scaleInt(pos.X), scaleInt(pos.Y)
}

func (c *glCanvas) Refresh(obj fyne.CanvasObject) {
	select {
	case c.refreshQueue <- obj:
		// all good
	default:
		// queue is full, ignore
	}
	c.setDirty(true)
}

func (c *glCanvas) Resize(size fyne.Size) {
	c.Lock()
	c.size = size
	c.Unlock()

	for _, overlay := range c.overlays.List() {
		if p, ok := overlay.(*widget.PopUp); ok {
			// TODO: remove this when #707 is being addressed.
			// “Notifies” the PopUp of the canvas size change.
			p.Refresh()
		} else {
			overlay.Resize(size)
		}
	}

	c.RLock()
	c.content.Resize(c.contentSize(size))
	c.content.Move(c.contentPos())

	if c.menu != nil {
		c.menu.Refresh()
		c.menu.Resize(fyne.NewSize(size.Width, c.menu.MinSize().Height))
	}
	c.RUnlock()
}

func (c *glCanvas) Scale() float32 {
	c.RLock()
	defer c.RUnlock()
	return c.scale
}

func (c *glCanvas) SetContent(content fyne.CanvasObject) {
	c.Lock()
	c.setContent(content)

	c.content.Resize(c.content.MinSize()) // give it the space it wants then calculate the real min
	// the pass above makes some layouts wide enough to wrap, so we ask again what the true min is.
	newSize := c.size.Max(c.canvasSize(c.content.MinSize()))
	c.Unlock()

	c.Resize(newSize)
	c.setDirty(true)
}

func (c *glCanvas) SetOnKeyDown(typed func(*fyne.KeyEvent)) {
	c.onKeyDown = typed
}

func (c *glCanvas) SetOnKeyUp(typed func(*fyne.KeyEvent)) {
	c.onKeyUp = typed
}

func (c *glCanvas) SetOnTypedKey(typed func(*fyne.KeyEvent)) {
	c.onTypedKey = typed
}

func (c *glCanvas) SetOnTypedRune(typed func(rune)) {
	c.onTypedRune = typed
}

func (c *glCanvas) SetPadded(padded bool) {
	c.Lock()
	defer c.Unlock()
	c.padded = padded

	c.content.Move(c.contentPos())
}

func (c *glCanvas) reloadScale() {
	w := c.context.(*window)
	w.viewLock.RLock()
	windowVisible := w.visible
	w.viewLock.RUnlock()
	if !windowVisible {
		return
	}

	c.Lock()
	c.scale = c.context.(*window).calculatedScale()
	c.Unlock()
	c.setDirty(true)

	c.context.RescaleContext()
}

func (c *glCanvas) Size() fyne.Size {
	c.RLock()
	defer c.RUnlock()
	return c.size
}

func (c *glCanvas) ToggleMenu() {
	c.RLock()
	menu := c.menu
	c.RUnlock()
	if menu != nil {
		menu.(*MenuBar).Toggle()
	}
}

func (c *glCanvas) Unfocus() {
	c.focusManager().Focus(nil)
}

func (c *glCanvas) buildMenu(w *window, m *fyne.MainMenu) {
	c.Lock()
	defer c.Unlock()
	c.setMenuOverlay(nil)
	if m == nil {
		return
	}
	if hasNativeMenu() {
		setupNativeMenu(w, m)
	} else {
		c.setMenuOverlay(buildMenuOverlay(m, c))
	}
}

func (c *glCanvas) RemoveShortcut(shortcut fyne.Shortcut) {
	c.shortcut.RemoveShortcut(shortcut)
}

// canvasSize computes the needed canvas size for the given content size
func (c *glCanvas) canvasSize(contentSize fyne.Size) fyne.Size {
	canvasSize := contentSize.Add(fyne.NewSize(0, c.menuHeight()))
	if c.Padded() {
		pad := theme.Padding() * 2
		canvasSize = canvasSize.Add(fyne.NewSize(pad, pad))
	}
	return canvasSize
}

func (c *glCanvas) contentPos() fyne.Position {
	contentPos := fyne.NewPos(0, c.menuHeight())
	if c.Padded() {
		contentPos = contentPos.Add(fyne.NewPos(theme.Padding(), theme.Padding()))
	}
	return contentPos
}

func (c *glCanvas) contentSize(canvasSize fyne.Size) fyne.Size {
	contentSize := fyne.NewSize(canvasSize.Width, canvasSize.Height-c.menuHeight())
	if c.Padded() {
		pad := theme.Padding() * 2
		contentSize = contentSize.Subtract(fyne.NewSize(pad, pad))
	}
	return contentSize
}

func (c *glCanvas) ensureMinSize() bool {
	if c.Content() == nil {
		return false
	}
	var lastParent fyne.CanvasObject

	windowNeedsMinSizeUpdate := false
	ensureMinSize := func(node *renderCacheNode) {
		obj := node.obj
		cache.SetCanvasForObject(obj, c)

		if !obj.Visible() {
			return
		}
		minSize := obj.MinSize()
		minSizeChanged := node.minSize != minSize
		if minSizeChanged {
			objToLayout := obj
			node.minSize = minSize
			if node.parent != nil {
				objToLayout = node.parent.obj
			} else {
				windowNeedsMinSizeUpdate = true
				size := obj.Size()
				expectedSize := minSize.Max(size)
				if expectedSize != size && size != c.size {
					objToLayout = nil
					obj.Resize(expectedSize)
				}
			}

			if objToLayout != lastParent {
				updateLayout(lastParent)
				lastParent = objToLayout
			}
		}
	}
	c.walkTrees(nil, ensureMinSize)

	min := c.MinSize()
	c.RLock()
	shouldResize := windowNeedsMinSizeUpdate && (c.size.Width < min.Width || c.size.Height < min.Height)
	c.RUnlock()
	if shouldResize {
		c.Resize(c.Size().Max(c.MinSize()))
	}

	if lastParent != nil {
		c.RLock()
		updateLayout(lastParent)
		c.RUnlock()
	}
	return windowNeedsMinSizeUpdate
}

func (c *glCanvas) focusManager() *app.FocusManager {
	c.RLock()
	defer c.RUnlock()
	if focusMgr := c.overlays.TopFocusManager(); focusMgr != nil {
		return focusMgr
	}
	if c.isMenuActive() {
		return c.menuFocusMgr
	}
	return c.contentFocusMgr
}

func (c *glCanvas) isDirty() bool {
	c.dirtyMutex.Lock()
	defer c.dirtyMutex.Unlock()

	return c.dirty
}

func (c *glCanvas) isMenuActive() bool {
	return c.menu != nil && c.menu.(*MenuBar).IsActive()
}

func (c *glCanvas) menuHeight() float32 {
	switch c.menu {
	case nil:
		// no menu or native menu -> does not consume space on the canvas
		return 0
	default:
		return c.menu.MinSize().Height
	}
}

func (c *glCanvas) objectTrees() []fyne.CanvasObject {
	c.RLock()
	content := c.content
	menu := c.menu
	c.RUnlock()
	trees := make([]fyne.CanvasObject, 0, len(c.Overlays().List())+2)
	trees = append(trees, content)
	if menu != nil {
		trees = append(trees, menu)
	}
	trees = append(trees, c.Overlays().List()...)
	return trees
}

func (c *glCanvas) overlayChanged() {
	c.dirtyMutex.Lock()
	c.dirty = true
	c.dirtyMutex.Unlock()
}

func (c *glCanvas) paint(size fyne.Size) {
	clips := &internal.ClipStack{}
	if c.Content() == nil {
		return
	}
	c.setDirty(false)
	c.painter.Clear()

	paint := func(node *renderCacheNode, pos fyne.Position) {
		obj := node.obj
		if _, ok := obj.(fyne.Scrollable); ok {
			inner := clips.Push(pos, obj.Size())
			c.painter.StartClipping(inner.Rect())
		}
		c.painter.Paint(obj, pos, size)
	}
	afterPaint := func(node *renderCacheNode) {
		if _, ok := node.obj.(fyne.Scrollable); ok {
			clips.Pop()
			if top := clips.Top(); top != nil {
				c.painter.StartClipping(top.Rect())
			} else {
				c.painter.StopClipping()

			}
		}
	}

	c.walkTrees(paint, afterPaint)
}

func (c *glCanvas) setContent(content fyne.CanvasObject) {
	c.content = content
	c.contentTree = &renderCacheTree{root: &renderCacheNode{obj: c.content}}
	var focused fyne.Focusable
	if c.contentFocusMgr != nil {
		focused = c.contentFocusMgr.Focused() // keep old focus if possible
	}
	c.contentFocusMgr = app.NewFocusManager(c.content)
	if focused != nil {
		c.contentFocusMgr.Focus(focused)
	}
}

func (c *glCanvas) setDirty(dirty bool) {
	c.dirtyMutex.Lock()
	c.dirty = dirty
<<<<<<< HEAD
	if dirty {
		cache.NotifyCanvasRefresh()
	}
=======
	c.dirtyMutex.Unlock()
>>>>>>> f4c98002
}

func (c *glCanvas) setMenuOverlay(b fyne.CanvasObject) {
	c.menu = b
	c.menuTree = &renderCacheTree{root: &renderCacheNode{obj: c.menu}}
	c.menuFocusMgr = app.NewFocusManager(c.menu)

	if c.menu != nil && !c.size.IsZero() {
		c.content.Resize(c.contentSize(c.size))
		c.content.Move(c.contentPos())

		c.menu.Refresh()
		c.menu.Resize(fyne.NewSize(c.size.Width, c.menu.MinSize().Height))
	}
}

func (c *glCanvas) applyThemeOutOfTreeObjects() {
	c.RLock()
	menu := c.menu
	padded := c.padded
	c.RUnlock()
	if menu != nil {
		app.ApplyThemeTo(menu, c) // Ensure our menu gets the theme change message as it's out-of-tree
	}

	c.SetPadded(padded) // refresh the padding for potential theme differences
}

func (c *glCanvas) walkTree(
	tree *renderCacheTree,
	beforeChildren func(*renderCacheNode, fyne.Position),
	afterChildren func(*renderCacheNode),
) {
	tree.Lock()
	defer tree.Unlock()
	var node, parent, prev *renderCacheNode
	node = tree.root

	bc := func(obj fyne.CanvasObject, pos fyne.Position, _ fyne.Position, _ fyne.Size) bool {
		if node != nil && node.obj != obj {
			if parent.firstChild == node {
				parent.firstChild = nil
			}
			node = nil
		}
		if node == nil {
			node = &renderCacheNode{parent: parent, obj: obj}
			if parent.firstChild == nil {
				parent.firstChild = node
			} else {
				prev.nextSibling = node
			}
		}
		if prev != nil && prev.parent != parent {
			prev = nil
		}

		if beforeChildren != nil {
			beforeChildren(node, pos)
		}

		parent = node
		node = parent.firstChild
		return false
	}
	ac := func(obj fyne.CanvasObject, _ fyne.CanvasObject) {
		node = parent
		parent = node.parent
		if prev != nil && prev.parent != parent {
			prev.nextSibling = nil
		}

		if afterChildren != nil {
			afterChildren(node)
		}

		prev = node
		node = node.nextSibling
	}
	driver.WalkVisibleObjectTree(tree.root.obj, bc, ac)
}

func (c *glCanvas) walkTrees(
	beforeChildren func(*renderCacheNode, fyne.Position),
	afterChildren func(*renderCacheNode),
) {
	c.walkTree(c.contentTree, beforeChildren, afterChildren)
	if c.menu != nil {
		c.walkTree(c.menuTree, beforeChildren, afterChildren)
	}
	for _, tree := range c.overlays.renderCaches {
		if tree != nil {
			c.walkTree(tree, beforeChildren, afterChildren)
		}
	}
}

type overlayStack struct {
	internal.OverlayStack

	propertyLock sync.RWMutex
	renderCaches []*renderCacheTree
}

func (o *overlayStack) Add(overlay fyne.CanvasObject) {
	if overlay == nil {
		return
	}
	o.propertyLock.Lock()
	defer o.propertyLock.Unlock()
	o.add(overlay)
}

func (o *overlayStack) Remove(overlay fyne.CanvasObject) {
	if overlay == nil || len(o.List()) == 0 {
		return
	}
	o.propertyLock.Lock()
	defer o.propertyLock.Unlock()
	o.remove(overlay)
}

func (o *overlayStack) add(overlay fyne.CanvasObject) {
	o.renderCaches = append(o.renderCaches, &renderCacheTree{root: &renderCacheNode{obj: overlay}})
	o.OverlayStack.Add(overlay)
}

func (o *overlayStack) remove(overlay fyne.CanvasObject) {
	o.OverlayStack.Remove(overlay)
	overlayCount := len(o.List())
	o.renderCaches = o.renderCaches[:overlayCount]
}

type renderCacheNode struct {
	// structural data
	firstChild  *renderCacheNode
	nextSibling *renderCacheNode
	obj         fyne.CanvasObject
	parent      *renderCacheNode
	// cache data
	minSize fyne.Size
	// painterData is some data from the painter associated with the drawed node
	// it may for instance point to a GL texture
	// it should free all associated resources when released
	// i.e. it should not simply be a texture reference integer
	painterData interface{}
}

type renderCacheTree struct {
	sync.RWMutex
	root *renderCacheNode
}

func newCanvas() *glCanvas {
	c := &glCanvas{scale: 1.0, texScale: 1.0}
	c.setContent(&canvas.Rectangle{FillColor: theme.BackgroundColor()})
	c.padded = true

	c.overlays = &overlayStack{
		OverlayStack: internal.OverlayStack{
			OnChange: c.overlayChanged,
			Canvas:   c,
		},
	}

	c.refreshQueue = make(chan fyne.CanvasObject, 4096)
	c.dirtyMutex = &sync.Mutex{}

	return c
}

func updateLayout(objToLayout fyne.CanvasObject) {
	switch cont := objToLayout.(type) {
	case *fyne.Container:
		if cont.Layout != nil {
			cont.Layout.Layout(cont.Objects, cont.Size())
		}
	case fyne.Widget:
		cache.Renderer(cont).Layout(cont.Size())
	}
}<|MERGE_RESOLUTION|>--- conflicted
+++ resolved
@@ -483,13 +483,10 @@
 func (c *glCanvas) setDirty(dirty bool) {
 	c.dirtyMutex.Lock()
 	c.dirty = dirty
-<<<<<<< HEAD
+	c.dirtyMutex.Unlock()
 	if dirty {
 		cache.NotifyCanvasRefresh()
 	}
-=======
-	c.dirtyMutex.Unlock()
->>>>>>> f4c98002
 }
 
 func (c *glCanvas) setMenuOverlay(b fyne.CanvasObject) {
