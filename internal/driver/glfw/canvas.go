package glfw

import (
	"image"
	"math"
	"sync"

<<<<<<< HEAD
	"fyne.io/fyne"
	"fyne.io/fyne/canvas"
	"fyne.io/fyne/internal"
	"fyne.io/fyne/internal/app"
	"fyne.io/fyne/internal/cache"
	"fyne.io/fyne/internal/driver"
	"fyne.io/fyne/internal/painter/gl"
	"fyne.io/fyne/theme"
	"fyne.io/fyne/widget"
	"fyne.io/fyne/dialog"
=======
	"fyne.io/fyne/v2"
	"fyne.io/fyne/v2/canvas"
	"fyne.io/fyne/v2/internal"
	"fyne.io/fyne/v2/internal/app"
	"fyne.io/fyne/v2/internal/cache"
	"fyne.io/fyne/v2/internal/driver"
	"fyne.io/fyne/v2/internal/painter/gl"
	"fyne.io/fyne/v2/theme"
	"fyne.io/fyne/v2/widget"
>>>>>>> 194cc445
)

// Declare conformity with Canvas interface
var _ fyne.Canvas = (*glCanvas)(nil)

type glCanvas struct {
	sync.RWMutex

	content         fyne.CanvasObject
	contentFocusMgr *app.FocusManager
	menu            fyne.CanvasObject
	menuFocusMgr    *app.FocusManager
	overlays        *overlayStack
	padded          bool
	size            fyne.Size

	onTypedRune func(rune)
	onTypedKey  func(*fyne.KeyEvent)
	onKeyDown   func(*fyne.KeyEvent)
	onKeyUp     func(*fyne.KeyEvent)
	shortcut    fyne.ShortcutHandler

	scale, detectedScale, texScale float32
	painter                        gl.Painter

	dirty                 bool
	dirtyMutex            *sync.Mutex
	refreshQueue          chan fyne.CanvasObject
	contentTree, menuTree *renderCacheTree
	context               driver.WithContext
}

func (c *glCanvas) AddShortcut(shortcut fyne.Shortcut, handler func(shortcut fyne.Shortcut)) {
	c.shortcut.AddShortcut(shortcut, handler)
}

func (c *glCanvas) Capture() image.Image {
	var img image.Image
	runOnDraw(c.context.(*window), func() {
		img = c.painter.Capture(c)
	})
	return img
}

func (c *glCanvas) Content() fyne.CanvasObject {
	c.RLock()
	retval := c.content
	c.RUnlock()
	return retval
}

func (c *glCanvas) DismissMenu() bool {
	if c.menu != nil && c.menu.(*MenuBar).IsActive() {
		c.menu.(*MenuBar).Toggle()
		return true
	}
	return false
}

func (c *glCanvas) Focus(obj fyne.Focusable) {
	focusMgr := c.focusManager()
	if focusMgr.Focus(obj) { // fast path – probably >99.9% of all cases
		return
	}

	c.RLock()
	focusMgrs := append([]*app.FocusManager{c.contentFocusMgr, c.menuFocusMgr}, c.overlays.ListFocusManagers()...)
	c.RUnlock()

	for _, mgr := range focusMgrs {
		if mgr == nil {
			continue
		}
		if focusMgr != mgr {
			if mgr.Focus(obj) {
				return
			}
		}
	}

	fyne.LogError("Failed to focus object which is not part of the canvas’ content, menu or overlays.", nil)
}

func (c *glCanvas) Focused() fyne.Focusable {
	return c.focusManager().Focused()
}

func (c *glCanvas) FocusGained() {
	c.focusManager().FocusGained()
}

func (c *glCanvas) FocusLost() {
	c.focusManager().FocusLost()
}

func (c *glCanvas) FocusNext() {
	c.focusManager().FocusNext()
}

func (c *glCanvas) FocusPrevious() {
	c.focusManager().FocusPrevious()
}

func (c *glCanvas) InteractiveArea() (fyne.Position, fyne.Size) {
	return fyne.Position{}, c.Size()
}

func (c *glCanvas) MinSize() fyne.Size {
	c.RLock()
	defer c.RUnlock()
	return c.canvasSize(c.content.MinSize())
}

func (c *glCanvas) OnKeyDown() func(*fyne.KeyEvent) {
	return c.onKeyDown
}

func (c *glCanvas) OnKeyUp() func(*fyne.KeyEvent) {
	return c.onKeyUp
}

func (c *glCanvas) OnTypedKey() func(*fyne.KeyEvent) {
	return c.onTypedKey
}

func (c *glCanvas) OnTypedRune() func(rune) {
	return c.onTypedRune
}

func (c *glCanvas) Overlays() fyne.OverlayStack {
	c.RLock()
	defer c.RUnlock()
	return c.overlays
}

func (c *glCanvas) Padded() bool {
	return c.padded
}

func (c *glCanvas) PixelCoordinateForPosition(pos fyne.Position) (int, int) {
	texScale := c.texScale
	multiple := c.Scale() * texScale
	scaleInt := func(x float32) int {
		return int(math.Round(float64(x * multiple)))
	}

	return scaleInt(pos.X), scaleInt(pos.Y)
}

func (c *glCanvas) Refresh(obj fyne.CanvasObject) {
	select {
	case c.refreshQueue <- obj:
		// all good
	default:
		// queue is full, ignore
	}
	c.setDirty(true)
}

func (c *glCanvas) Resize(size fyne.Size) {
	c.Lock()
	c.size = size
	c.Unlock()

	for _, overlay := range c.overlays.List() {
		if p, ok := overlay.(*widget.PopUp); ok {
			// TODO: remove this when #707 is being addressed.
			// “Notifies” the PopUp of the canvas size change.
<<<<<<< HEAD
			p.Resize(p.Content.Size().Add(fyne.NewSize(theme.Padding()*2, theme.Padding()*2)))
		} else if p, ok := overlay.(*dialog.TickerPopUp); ok {
			p.Resize(p.Content.Size().Add(fyne.NewSize(theme.Padding()*2, theme.Padding()*2)))
=======
			p.Refresh()
>>>>>>> 194cc445
		} else {
			overlay.Resize(size)
		}
	}

	c.RLock()
	c.content.Resize(c.contentSize(size))
	c.content.Move(c.contentPos())

	if c.menu != nil {
		c.menu.Refresh()
		c.menu.Resize(fyne.NewSize(size.Width, c.menu.MinSize().Height))
	}
	c.RUnlock()
}

func (c *glCanvas) Scale() float32 {
	c.RLock()
	defer c.RUnlock()
	return c.scale
}

func (c *glCanvas) SetContent(content fyne.CanvasObject) {
	c.Lock()
	c.setContent(content)

	c.content.Resize(c.content.MinSize()) // give it the space it wants then calculate the real min
	// the pass above makes some layouts wide enough to wrap, so we ask again what the true min is.
	newSize := c.size.Max(c.canvasSize(c.content.MinSize()))
	c.Unlock()

	c.Resize(newSize)
	c.setDirty(true)
}

func (c *glCanvas) SetOnKeyDown(typed func(*fyne.KeyEvent)) {
	c.onKeyDown = typed
}

func (c *glCanvas) SetOnKeyUp(typed func(*fyne.KeyEvent)) {
	c.onKeyUp = typed
}

func (c *glCanvas) SetOnTypedKey(typed func(*fyne.KeyEvent)) {
	c.onTypedKey = typed
}

func (c *glCanvas) SetOnTypedRune(typed func(rune)) {
	c.onTypedRune = typed
}

func (c *glCanvas) SetPadded(padded bool) {
	c.Lock()
	defer c.Unlock()
	c.padded = padded

	c.content.Move(c.contentPos())
}

func (c *glCanvas) reloadScale() {
	if !c.context.(*window).visible {
		return
	}

	c.Lock()
	c.scale = c.context.(*window).calculatedScale()
	c.Unlock()
	c.setDirty(true)

	c.context.RescaleContext()
}

func (c *glCanvas) Size() fyne.Size {
	c.RLock()
	defer c.RUnlock()
	return c.size
}

func (c *glCanvas) ToggleMenu() {
	if c.menu != nil {
		c.menu.(*MenuBar).Toggle()
	}
}

func (c *glCanvas) Unfocus() {
	c.focusManager().Focus(nil)
}

func (c *glCanvas) buildMenu(w *window, m *fyne.MainMenu) {
	c.Lock()
	defer c.Unlock()
	c.setMenuOverlay(nil)
	if m == nil {
		return
	}
	if hasNativeMenu() {
		setupNativeMenu(w, m)
	} else {
		c.setMenuOverlay(buildMenuOverlay(m, c))
	}
}

func (c *glCanvas) RemoveShortcut(shortcut fyne.Shortcut) {
	c.shortcut.RemoveShortcut(shortcut)
}

// canvasSize computes the needed canvas size for the given content size
func (c *glCanvas) canvasSize(contentSize fyne.Size) fyne.Size {
	canvasSize := contentSize.Add(fyne.NewSize(0, c.menuHeight()))
	if c.Padded() {
		pad := theme.Padding() * 2
		canvasSize = canvasSize.Add(fyne.NewSize(pad, pad))
	}
	return canvasSize
}

func (c *glCanvas) contentPos() fyne.Position {
	contentPos := fyne.NewPos(0, c.menuHeight())
	if c.Padded() {
		contentPos = contentPos.Add(fyne.NewPos(theme.Padding(), theme.Padding()))
	}
	return contentPos
}

func (c *glCanvas) contentSize(canvasSize fyne.Size) fyne.Size {
	contentSize := fyne.NewSize(canvasSize.Width, canvasSize.Height-c.menuHeight())
	if c.Padded() {
		pad := theme.Padding() * 2
		contentSize = contentSize.Subtract(fyne.NewSize(pad, pad))
	}
	return contentSize
}

func (c *glCanvas) ensureMinSize() bool {
	if c.Content() == nil {
		return false
	}
	var lastParent fyne.CanvasObject

	windowNeedsMinSizeUpdate := false
	ensureMinSize := func(node *renderCacheNode) {
		obj := node.obj
		canvasMutex.Lock()
		canvases[obj] = c
		canvasMutex.Unlock()

		if !obj.Visible() {
			return
		}
		minSize := obj.MinSize()
		minSizeChanged := node.minSize != minSize
		if minSizeChanged {
			objToLayout := obj
			node.minSize = minSize
			if node.parent != nil {
				objToLayout = node.parent.obj
			} else {
				windowNeedsMinSizeUpdate = true
				size := obj.Size()
				expectedSize := minSize.Max(size)
				if expectedSize != size && size != c.size {
					objToLayout = nil
					obj.Resize(expectedSize)
				}
			}

			if objToLayout != lastParent {
				updateLayout(lastParent)
				lastParent = objToLayout
			}
		}
	}
	c.walkTrees(nil, ensureMinSize)

	min := c.MinSize()
	c.RLock()
	shouldResize := windowNeedsMinSizeUpdate && (c.size.Width < min.Width || c.size.Height < min.Height)
	c.RUnlock()
	if shouldResize {
		c.Resize(c.Size().Max(c.MinSize()))
	}

	if lastParent != nil {
		c.RLock()
		updateLayout(lastParent)
		c.RUnlock()
	}
	return windowNeedsMinSizeUpdate
}

func (c *glCanvas) focusManager() *app.FocusManager {
	c.RLock()
	defer c.RUnlock()
	if focusMgr := c.overlays.TopFocusManager(); focusMgr != nil {
		return focusMgr
	}
	if c.isMenuActive() {
		return c.menuFocusMgr
	}
	return c.contentFocusMgr
}

func (c *glCanvas) isDirty() bool {
	c.dirtyMutex.Lock()
	defer c.dirtyMutex.Unlock()

	return c.dirty
}

func (c *glCanvas) isMenuActive() bool {
	return c.menu != nil && c.menu.(*MenuBar).IsActive()
}

func (c *glCanvas) menuHeight() float32 {
	switch c.menu {
	case nil:
		// no menu or native menu -> does not consume space on the canvas
		return 0
	default:
		return c.menu.MinSize().Height
	}
}

func (c *glCanvas) objectTrees() []fyne.CanvasObject {
	trees := make([]fyne.CanvasObject, 0, len(c.Overlays().List())+2)
	trees = append(trees, c.content)
	if c.menu != nil {
		trees = append(trees, c.menu)
	}
	trees = append(trees, c.Overlays().List()...)
	return trees
}

func (c *glCanvas) overlayChanged() {
	c.Lock()
	defer c.Unlock()
	c.dirty = true
}

func (c *glCanvas) paint(size fyne.Size) {
	clips := &internal.ClipStack{}
	if c.Content() == nil {
		return
	}
	c.setDirty(false)
	c.painter.Clear()

	paint := func(node *renderCacheNode, pos fyne.Position) {
		obj := node.obj
		if _, ok := obj.(fyne.Scrollable); ok {
			inner := clips.Push(pos, obj.Size())
			c.painter.StartClipping(inner.Rect())
		}
		c.painter.Paint(obj, pos, size)
	}
	afterPaint := func(node *renderCacheNode) {
		if _, ok := node.obj.(fyne.Scrollable); ok {
			clips.Pop()
			if top := clips.Top(); top != nil {
				c.painter.StartClipping(top.Rect())
			} else {
				c.painter.StopClipping()

			}
		}
	}

	c.walkTrees(paint, afterPaint)
}

func (c *glCanvas) setContent(content fyne.CanvasObject) {
	c.content = content
	c.contentTree = &renderCacheTree{root: &renderCacheNode{obj: c.content}}
	var focused fyne.Focusable
	if c.contentFocusMgr != nil {
		focused = c.contentFocusMgr.Focused() // keep old focus if possible
	}
	c.contentFocusMgr = app.NewFocusManager(c.content)
	if focused != nil {
		c.contentFocusMgr.Focus(focused)
	}
}

func (c *glCanvas) setDirty(dirty bool) {
	c.dirtyMutex.Lock()
	defer c.dirtyMutex.Unlock()

	c.dirty = dirty
}

func (c *glCanvas) setMenuOverlay(b fyne.CanvasObject) {
	c.menu = b
	c.menuTree = &renderCacheTree{root: &renderCacheNode{obj: c.menu}}
	c.menuFocusMgr = app.NewFocusManager(c.menu)

	if c.menu != nil && !c.size.IsZero() {
		c.content.Resize(c.contentSize(c.size))
		c.content.Move(c.contentPos())

		c.menu.Refresh()
		c.menu.Resize(fyne.NewSize(c.size.Width, c.menu.MinSize().Height))
	}
}

func (c *glCanvas) setupThemeListener() {
	listener := make(chan fyne.Settings)
	fyne.CurrentApp().Settings().AddChangeListener(listener)
	go func() {
		for {
			<-listener
			if c.menu != nil {
				app.ApplyThemeTo(c.menu, c) // Ensure our menu gets the theme change message as it's out-of-tree
			}

			c.SetPadded(c.padded) // refresh the padding for potential theme differences
		}
	}()
}

func (c *glCanvas) walkTree(
	tree *renderCacheTree,
	beforeChildren func(*renderCacheNode, fyne.Position),
	afterChildren func(*renderCacheNode),
) {
	tree.Lock()
	defer tree.Unlock()
	var node, parent, prev *renderCacheNode
	node = tree.root

	bc := func(obj fyne.CanvasObject, pos fyne.Position, _ fyne.Position, _ fyne.Size) bool {
		if node != nil && node.obj != obj {
			if parent.firstChild == node {
				parent.firstChild = nil
			}
			node = nil
		}
		if node == nil {
			node = &renderCacheNode{parent: parent, obj: obj}
			if parent.firstChild == nil {
				parent.firstChild = node
			} else {
				prev.nextSibling = node
			}
		}
		if prev != nil && prev.parent != parent {
			prev = nil
		}

		if beforeChildren != nil {
			beforeChildren(node, pos)
		}

		parent = node
		node = parent.firstChild
		return false
	}
	ac := func(obj fyne.CanvasObject, _ fyne.CanvasObject) {
		node = parent
		parent = node.parent
		if prev != nil && prev.parent != parent {
			prev.nextSibling = nil
		}

		if afterChildren != nil {
			afterChildren(node)
		}

		prev = node
		node = node.nextSibling
	}
	driver.WalkVisibleObjectTree(tree.root.obj, bc, ac)
}

func (c *glCanvas) walkTrees(
	beforeChildren func(*renderCacheNode, fyne.Position),
	afterChildren func(*renderCacheNode),
) {
	c.walkTree(c.contentTree, beforeChildren, afterChildren)
	if c.menu != nil {
		c.walkTree(c.menuTree, beforeChildren, afterChildren)
	}
	for _, tree := range c.overlays.renderCaches {
		if tree != nil {
			c.walkTree(tree, beforeChildren, afterChildren)
		}
	}
}

type overlayStack struct {
	internal.OverlayStack

	propertyLock sync.RWMutex
	renderCaches []*renderCacheTree
}

func (o *overlayStack) Add(overlay fyne.CanvasObject) {
	if overlay == nil {
		return
	}
	o.propertyLock.Lock()
	defer o.propertyLock.Unlock()
	o.add(overlay)
}

func (o *overlayStack) Remove(overlay fyne.CanvasObject) {
	if overlay == nil || len(o.List()) == 0 {
		return
	}
	o.propertyLock.Lock()
	defer o.propertyLock.Unlock()
	o.remove(overlay)
}

func (o *overlayStack) add(overlay fyne.CanvasObject) {
	o.renderCaches = append(o.renderCaches, &renderCacheTree{root: &renderCacheNode{obj: overlay}})
	o.OverlayStack.Add(overlay)
}

func (o *overlayStack) remove(overlay fyne.CanvasObject) {
	o.OverlayStack.Remove(overlay)
	overlayCount := len(o.List())
	o.renderCaches = o.renderCaches[:overlayCount]
}

type renderCacheNode struct {
	// structural data
	firstChild  *renderCacheNode
	nextSibling *renderCacheNode
	obj         fyne.CanvasObject
	parent      *renderCacheNode
	// cache data
	minSize fyne.Size
	// painterData is some data from the painter associated with the drawed node
	// it may for instance point to a GL texture
	// it should free all associated resources when released
	// i.e. it should not simply be a texture reference integer
	painterData interface{}
}

type renderCacheTree struct {
	sync.RWMutex
	root *renderCacheNode
}

func newCanvas() *glCanvas {
	c := &glCanvas{scale: 1.0, texScale: 1.0}
	c.setContent(&canvas.Rectangle{FillColor: theme.BackgroundColor()})
	c.padded = true

	c.overlays = &overlayStack{
		OverlayStack: internal.OverlayStack{
			OnChange: c.overlayChanged,
			Canvas:   c,
		},
	}

	c.refreshQueue = make(chan fyne.CanvasObject, 4096)
	c.dirtyMutex = &sync.Mutex{}

	c.setupThemeListener()

	return c
}

func updateLayout(objToLayout fyne.CanvasObject) {
	switch cont := objToLayout.(type) {
	case *fyne.Container:
		if cont.Layout != nil {
			cont.Layout.Layout(cont.Objects, cont.Size())
		}
	case fyne.Widget:
		cache.Renderer(cont).Layout(cont.Size())
	}
}<|MERGE_RESOLUTION|>--- conflicted
+++ resolved
@@ -5,20 +5,9 @@
 	"math"
 	"sync"
 
-<<<<<<< HEAD
-	"fyne.io/fyne"
-	"fyne.io/fyne/canvas"
-	"fyne.io/fyne/internal"
-	"fyne.io/fyne/internal/app"
-	"fyne.io/fyne/internal/cache"
-	"fyne.io/fyne/internal/driver"
-	"fyne.io/fyne/internal/painter/gl"
-	"fyne.io/fyne/theme"
-	"fyne.io/fyne/widget"
-	"fyne.io/fyne/dialog"
-=======
 	"fyne.io/fyne/v2"
 	"fyne.io/fyne/v2/canvas"
+	"fyne.io/fyne/v2/dialog"
 	"fyne.io/fyne/v2/internal"
 	"fyne.io/fyne/v2/internal/app"
 	"fyne.io/fyne/v2/internal/cache"
@@ -26,7 +15,6 @@
 	"fyne.io/fyne/v2/internal/painter/gl"
 	"fyne.io/fyne/v2/theme"
 	"fyne.io/fyne/v2/widget"
->>>>>>> 194cc445
 )
 
 // Declare conformity with Canvas interface
@@ -195,13 +183,11 @@
 		if p, ok := overlay.(*widget.PopUp); ok {
 			// TODO: remove this when #707 is being addressed.
 			// “Notifies” the PopUp of the canvas size change.
-<<<<<<< HEAD
-			p.Resize(p.Content.Size().Add(fyne.NewSize(theme.Padding()*2, theme.Padding()*2)))
+			//			p.Resize(p.Content.Size().Add(fyne.NewSize(theme.Padding()*2, theme.Padding()*2)))
+			p.Refresh()
 		} else if p, ok := overlay.(*dialog.TickerPopUp); ok {
 			p.Resize(p.Content.Size().Add(fyne.NewSize(theme.Padding()*2, theme.Padding()*2)))
-=======
 			p.Refresh()
->>>>>>> 194cc445
 		} else {
 			overlay.Resize(size)
 		}
