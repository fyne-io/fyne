//go:build !js && !wasm && !test_web_driver
// +build !js,!wasm,!test_web_driver

package glfw

import (
	"bytes"
	"context"
	"image"
	_ "image/png" // for the icon
	"runtime"
	"sync"

	"fyne.io/fyne/v2"
	"fyne.io/fyne/v2/canvas"
	"fyne.io/fyne/v2/driver/desktop"
	"fyne.io/fyne/v2/internal"
	"fyne.io/fyne/v2/internal/driver/common"
	"fyne.io/fyne/v2/internal/painter"
	"fyne.io/fyne/v2/internal/painter/gl"

	"github.com/go-gl/glfw/v3.3/glfw"
)

const defaultTitle = "Fyne Application"

// Input modes.
const (
	CursorMode             glfw.InputMode = glfw.CursorMode
	StickyKeysMode         glfw.InputMode = glfw.StickyKeysMode
	StickyMouseButtonsMode glfw.InputMode = glfw.StickyMouseButtonsMode
	LockKeyMods            glfw.InputMode = glfw.LockKeyMods
	RawMouseMotion         glfw.InputMode = glfw.RawMouseMotion
)

// Cursor mode values.
const (
	CursorNormal   int = glfw.CursorNormal
	CursorHidden   int = glfw.CursorHidden
	CursorDisabled int = glfw.CursorDisabled
)

var cursorMap map[desktop.StandardCursor]*glfw.Cursor

func initCursors() {
	cursorMap = map[desktop.StandardCursor]*glfw.Cursor{
		desktop.DefaultCursor:   glfw.CreateStandardCursor(glfw.ArrowCursor),
		desktop.TextCursor:      glfw.CreateStandardCursor(glfw.IBeamCursor),
		desktop.CrosshairCursor: glfw.CreateStandardCursor(glfw.CrosshairCursor),
		desktop.PointerCursor:   glfw.CreateStandardCursor(glfw.HandCursor),
		desktop.HResizeCursor:   glfw.CreateStandardCursor(glfw.HResizeCursor),
		desktop.VResizeCursor:   glfw.CreateStandardCursor(glfw.VResizeCursor),
		desktop.HiddenCursor:    nil,
	}
}

// Declare conformity to Window interface
var _ fyne.Window = (*window)(nil)

type window struct {
	common.Window

	viewport   *glfw.Window
	viewLock   sync.RWMutex
	createLock sync.Once
	decorate   bool
	closing    bool
	fixedSize  bool

	cursor       desktop.Cursor
	customCursor *glfw.Cursor
	canvas       *glCanvas
	driver       *gLDriver
	title        string
	icon         fyne.Resource
	mainmenu     *fyne.MainMenu

	clipboard fyne.Clipboard

	master     bool
	fullScreen bool
	centered   bool
	visible    bool

	mouseLock            sync.RWMutex
	mousePos             fyne.Position
	mouseDragged         fyne.Draggable
	mouseDraggedObjStart fyne.Position
	mouseDraggedOffset   fyne.Position
	mouseDragPos         fyne.Position
	mouseDragStarted     bool
	mouseButton          desktop.MouseButton
	mouseOver            desktop.Hoverable
	mouseLastClick       fyne.CanvasObject
	mousePressed         fyne.CanvasObject
	mouseClickCount      int
	mouseCancelFunc      context.CancelFunc

	onClosed           func()
	onCloseIntercepted func()

	menuTogglePending       fyne.KeyName
	menuDeactivationPending fyne.KeyName

	xpos, ypos                      int
	width, height                   int
	requestedWidth, requestedHeight int
	shouldWidth, shouldHeight       int
	shouldExpand                    bool

	pending []func()
}

func (w *window) SetFullScreen(full bool) {
	w.fullScreen = full
	if !w.visible {
		return
	}

	runOnMain(func() {
		monitor := w.getMonitorForWindow()
		mode := monitor.GetVideoMode()

		if full {
			w.viewport.SetMonitor(monitor, 0, 0, mode.Width, mode.Height, mode.RefreshRate)
		} else {
			if w.width == 0 && w.height == 0 { // if we were fullscreen on creation...
				w.width, w.height = w.screenSize(w.canvas.Size())
			}
			w.viewport.SetMonitor(nil, w.xpos, w.ypos, w.width, w.height, 0)
		}
	})
}

func (w *window) CenterOnScreen() {
	w.centered = true

	if w.view() != nil {
		runOnMain(w.doCenterOnScreen)
	}
}

func (w *window) doCenterOnScreen() {
	viewWidth, viewHeight := w.screenSize(w.canvas.size)
	if w.width > viewWidth { // in case our window has not called back to canvas size yet
		viewWidth = w.width
	}
	if w.height > viewHeight {
		viewHeight = w.height
	}

	// get window dimensions in pixels
	monitor := w.getMonitorForWindow()
	monMode := monitor.GetVideoMode()

	// these come into play when dealing with multiple monitors
	monX, monY := monitor.GetPos()

	// math them to the middle
	newX := (monMode.Width-viewWidth)/2 + monX
	newY := (monMode.Height-viewHeight)/2 + monY

	// set new window coordinates
	w.viewport.SetPos(newX, newY)
}

func (w *window) RequestFocus() {
	if isWayland || w.view() == nil {
		return
	}

	w.runOnMainWhenCreated(w.viewport.Focus)
}

func (w *window) SetIcon(icon fyne.Resource) {
	w.icon = icon
	if icon == nil {
		appIcon := fyne.CurrentApp().Icon()
		if appIcon != nil {
			w.SetIcon(appIcon)
		}
		return
	}

	w.runOnMainWhenCreated(func() {
		if w.icon == nil {
			w.viewport.SetIcon(nil)
			return
		}

		var img image.Image
		if painter.IsResourceSVG(w.icon) {
			img = painter.PaintImage(&canvas.Image{Resource: w.icon}, nil, windowIconSize, windowIconSize)
		} else {
			pix, _, err := image.Decode(bytes.NewReader(w.icon.Content()))
			if err != nil {
				fyne.LogError("Failed to decode image for window icon", err)
				return
			}
			img = pix
		}

		w.viewport.SetIcon([]image.Image{img})
	})
}

func (w *window) SetMaster() {
	w.master = true
}

func (w *window) fitContent() {
	if w.canvas.Content() == nil || (w.fullScreen && w.visible) {
		return
	}

	if w.isClosing() {
		return
	}

	minWidth, minHeight := w.minSizeOnScreen()
	w.viewLock.RLock()
	view := w.viewport
	w.viewLock.RUnlock()
	w.shouldWidth, w.shouldHeight = w.width, w.height
	if w.width < minWidth || w.height < minHeight {
		if w.width < minWidth {
			w.shouldWidth = minWidth
		}
		if w.height < minHeight {
			w.shouldHeight = minHeight
		}
		w.viewLock.Lock()
		w.shouldExpand = true // queue the resize to happen on main
		w.viewLock.Unlock()
	}
	if w.fixedSize {
		if w.shouldWidth > w.requestedWidth {
			w.requestedWidth = w.shouldWidth
		}
		if w.shouldHeight > w.requestedHeight {
			w.requestedHeight = w.shouldHeight
		}
		view.SetSizeLimits(w.requestedWidth, w.requestedHeight, w.requestedWidth, w.requestedHeight)
	} else {
		view.SetSizeLimits(minWidth, minHeight, glfw.DontCare, glfw.DontCare)
	}
}

func (w *window) getMonitorForWindow() *glfw.Monitor {
	x, y := w.xpos, w.ypos
	if w.fullScreen {
		x, y = w.viewport.GetPos()
	}
	xOff := x + (w.width / 2)
	yOff := y + (w.height / 2)

	for _, monitor := range glfw.GetMonitors() {
		x, y := monitor.GetPos()

		if x > xOff || y > yOff {
			continue
		}
		if x+monitor.GetVideoMode().Width <= xOff || y+monitor.GetVideoMode().Height <= yOff {
			continue
		}

		return monitor
	}

	// try built-in function to detect monitor if above logic didn't succeed
	// if it doesn't work then return primary monitor as default
	monitor := w.viewport.GetMonitor()
	if monitor == nil {
		monitor = glfw.GetPrimaryMonitor()
	}
	return monitor
}

func (w *window) detectScale() float32 {
	if isWayland { // Wayland controls scale through content scaling
		return 1.0
	}
	monitor := w.getMonitorForWindow()
	if monitor == nil {
		return 1.0
	}

	widthMm, _ := monitor.GetPhysicalSize()
	widthPx := monitor.GetVideoMode().Width

	return calculateDetectedScale(widthMm, widthPx)
}

func (w *window) moved(_ *glfw.Window, x, y int) {
	w.processMoved(x, y)
}

func (w *window) resized(_ *glfw.Window, width, height int) {
	w.processResized(width, height)
}

func (w *window) scaled(_ *glfw.Window, x float32, y float32) {
	if !isWayland { // other platforms handle this using older APIs
		return
	}

	w.canvas.texScale = x
	w.canvas.Refresh(w.canvas.content)
}

func (w *window) frameSized(_ *glfw.Window, width, height int) {
	w.processFrameSized(width, height)
}

func (w *window) refresh(_ *glfw.Window) {
	w.processRefresh()
}

func (w *window) closed(viewport *glfw.Window) {
	viewport.SetShouldClose(false) // reset the closed flag until we check the veto in processClosed

	w.processClosed()
}

func fyneToNativeCursor(cursor desktop.Cursor) (*glfw.Cursor, bool) {
	switch v := cursor.(type) {
	case desktop.StandardCursor:
		ret, ok := cursorMap[v]
		if !ok {
			return cursorMap[desktop.DefaultCursor], false
		}
		return ret, false
	default:
		img, x, y := cursor.Image()
		if img == nil {
			return nil, true
		}
		return glfw.CreateCursor(img, x, y), true
	}
}

func (w *window) SetCursor(cursor *glfw.Cursor) {
	w.viewport.SetCursor(cursor)
}

func (w *window) setCustomCursor(rawCursor *glfw.Cursor, isCustomCursor bool) {
	if w.customCursor != nil {
		w.customCursor.Destroy()
		w.customCursor = nil
	}
	if isCustomCursor {
		w.customCursor = rawCursor
	}

}

func (w *window) mouseMoved(_ *glfw.Window, xpos, ypos float64) {
	w.processMouseMoved(xpos, ypos)
}

func (w *window) mouseClicked(_ *glfw.Window, btn glfw.MouseButton, action glfw.Action, mods glfw.ModifierKey) {
	button, modifiers := convertMouseButton(btn, mods)
	mouseAction := convertAction(action)

	w.processMouseClicked(button, mouseAction, modifiers)
}

func (w *window) mouseScrolled(viewport *glfw.Window, xoff float64, yoff float64) {
	if runtime.GOOS != "darwin" && xoff == 0 &&
		(viewport.GetKey(glfw.KeyLeftShift) == glfw.Press ||
			viewport.GetKey(glfw.KeyRightShift) == glfw.Press) {
		xoff, yoff = yoff, xoff
	}

	w.processMouseScrolled(xoff, yoff)
}

func convertMouseButton(btn glfw.MouseButton, mods glfw.ModifierKey) (desktop.MouseButton, fyne.KeyModifier) {
	modifier := desktopModifier(mods)
	var button desktop.MouseButton
	rightClick := false
	if runtime.GOOS == "darwin" {
		if modifier&fyne.KeyModifierControl != 0 {
			rightClick = true
			modifier &^= fyne.KeyModifierControl
		}
		if modifier&fyne.KeyModifierSuper != 0 {
			modifier |= fyne.KeyModifierControl
			modifier &^= fyne.KeyModifierSuper
		}
	}
	switch btn {
	case glfw.MouseButton1:
		if rightClick {
			button = desktop.MouseButtonSecondary
		} else {
			button = desktop.MouseButtonPrimary
		}
	case glfw.MouseButton2:
		button = desktop.MouseButtonSecondary
	case glfw.MouseButton3:
		button = desktop.MouseButtonTertiary
	}
	return button, modifier
}

//gocyclo:ignore
func glfwKeyToKeyName(key glfw.Key) fyne.KeyName {
	switch key {
	// numbers - lookup by code to avoid AZERTY using the symbol name instead of number
	case glfw.Key0, glfw.KeyKP0:
		return fyne.Key0
	case glfw.Key1, glfw.KeyKP1:
		return fyne.Key1
	case glfw.Key2, glfw.KeyKP2:
		return fyne.Key2
	case glfw.Key3, glfw.KeyKP3:
		return fyne.Key3
	case glfw.Key4, glfw.KeyKP4:
		return fyne.Key4
	case glfw.Key5, glfw.KeyKP5:
		return fyne.Key5
	case glfw.Key6, glfw.KeyKP6:
		return fyne.Key6
	case glfw.Key7, glfw.KeyKP7:
		return fyne.Key7
	case glfw.Key8, glfw.KeyKP8:
		return fyne.Key8
	case glfw.Key9, glfw.KeyKP9:
		return fyne.Key9

	// non-printable
	case glfw.KeyEscape:
		return fyne.KeyEscape
	case glfw.KeyEnter:
		return fyne.KeyReturn
	case glfw.KeyTab:
		return fyne.KeyTab
	case glfw.KeyBackspace:
		return fyne.KeyBackspace
	case glfw.KeyInsert:
		return fyne.KeyInsert
	case glfw.KeyDelete:
		return fyne.KeyDelete
	case glfw.KeyRight:
		return fyne.KeyRight
	case glfw.KeyLeft:
		return fyne.KeyLeft
	case glfw.KeyDown:
		return fyne.KeyDown
	case glfw.KeyUp:
		return fyne.KeyUp
	case glfw.KeyPageUp:
		return fyne.KeyPageUp
	case glfw.KeyPageDown:
		return fyne.KeyPageDown
	case glfw.KeyHome:
		return fyne.KeyHome
	case glfw.KeyEnd:
		return fyne.KeyEnd

	case glfw.KeySpace:
		return fyne.KeySpace
	case glfw.KeyKPEnter:
		return fyne.KeyEnter

	// desktop
	case glfw.KeyLeftShift:
		return desktop.KeyShiftLeft
	case glfw.KeyRightShift:
		return desktop.KeyShiftRight
	case glfw.KeyLeftControl:
		return desktop.KeyControlLeft
	case glfw.KeyRightControl:
		return desktop.KeyControlRight
	case glfw.KeyLeftAlt:
		return desktop.KeyAltLeft
	case glfw.KeyRightAlt:
		return desktop.KeyAltRight
	case glfw.KeyLeftSuper:
		return desktop.KeySuperLeft
	case glfw.KeyRightSuper:
		return desktop.KeySuperRight
	case glfw.KeyMenu:
		return desktop.KeyMenu
	case glfw.KeyPrintScreen:
		return desktop.KeyPrintScreen
	case glfw.KeyCapsLock:
		return desktop.KeyCapsLock

	// functions
	case glfw.KeyF1:
		return fyne.KeyF1
	case glfw.KeyF2:
		return fyne.KeyF2
	case glfw.KeyF3:
		return fyne.KeyF3
	case glfw.KeyF4:
		return fyne.KeyF4
	case glfw.KeyF5:
		return fyne.KeyF5
	case glfw.KeyF6:
		return fyne.KeyF6
	case glfw.KeyF7:
		return fyne.KeyF7
	case glfw.KeyF8:
		return fyne.KeyF8
	case glfw.KeyF9:
		return fyne.KeyF9
	case glfw.KeyF10:
		return fyne.KeyF10
	case glfw.KeyF11:
		return fyne.KeyF11
	case glfw.KeyF12:
		return fyne.KeyF12
	}

	return fyne.KeyUnknown
}

func keyCodeToKeyName(code string) fyne.KeyName {
	if len(code) != 1 {
		return fyne.KeyUnknown
	}

	char := code[0]
	if char >= 'a' && char <= 'z' {
		// Our alphabetical keys are all upper case characters.
		return fyne.KeyName('A' + char - 'a')
	}

	switch char {
	case '[':
		return fyne.KeyLeftBracket
	case '\\':
		return fyne.KeyBackslash
	case ']':
		return fyne.KeyRightBracket
	case '\'':
		return fyne.KeyApostrophe
	case ',':
		return fyne.KeyComma
	case '-':
		return fyne.KeyMinus
	case '.':
		return fyne.KeyPeriod
	case '/':
		return fyne.KeySlash
	case '*':
		return fyne.KeyAsterisk
	case '`':
		return fyne.KeyBackTick
	case ';':
		return fyne.KeySemicolon
	case '+':
		return fyne.KeyPlus
	case '=':
		return fyne.KeyEqual
	}

	return fyne.KeyUnknown
}

func keyToName(code glfw.Key, scancode int) fyne.KeyName {
	if runtime.GOOS == "darwin" && scancode == 0x69 { // TODO remove once fixed upstream glfw/glfw#1786
		code = glfw.KeyPrintScreen
	}

	ret := glfwKeyToKeyName(code)
	if ret != fyne.KeyUnknown {
		return ret
	}

	keyName := glfw.GetKeyName(code, scancode)
	return keyCodeToKeyName(keyName)
}

func convertAction(action glfw.Action) action {
	switch action {
	case glfw.Press:
		return press
	case glfw.Release:
		return release
	case glfw.Repeat:
		return repeat
	}
	panic("Could not convert glfw.Action.")
}

func convertASCII(key glfw.Key) fyne.KeyName {
	if key < glfw.KeyA || key > glfw.KeyZ {
		return fyne.KeyUnknown
	}

	return fyne.KeyName(rune(key))
}

func (w *window) keyPressed(_ *glfw.Window, key glfw.Key, scancode int, action glfw.Action, mods glfw.ModifierKey) {
	keyName := keyToName(key, scancode)
<<<<<<< HEAD
	uncorrectedMods, correctedMods := desktopModifierCorrected(mods, key, action)
	w.driver.currentKeyModifiers = correctedMods
	keyAction := convertAction(action)
	keyASCII := convertASCII(key)

	w.processKeyPressed(keyName, keyASCII, scancode, keyAction, uncorrectedMods)
=======
	w.driver.activeKeyModifiers = desktopModifier(mods)
	keyAction := convertAction(action)
	keyASCII := convertASCII(key)

	w.processKeyPressed(keyName, keyASCII, scancode, keyAction, w.driver.activeKeyModifiers)
>>>>>>> cc96b423
}

func desktopModifier(mods glfw.ModifierKey) fyne.KeyModifier {
	var m fyne.KeyModifier
	if (mods & glfw.ModShift) != 0 {
		m |= fyne.KeyModifierShift
	}
	if (mods & glfw.ModControl) != 0 {
		m |= fyne.KeyModifierControl
	}
	if (mods & glfw.ModAlt) != 0 {
		m |= fyne.KeyModifierAlt
	}
	if (mods & glfw.ModSuper) != 0 {
		m |= fyne.KeyModifierSuper
	}
	return m
}

func desktopModifierCorrected(mods glfw.ModifierKey, key glfw.Key, action glfw.Action) (fyne.KeyModifier, fyne.KeyModifier) {
	m := desktopModifier(mods)
	var correctedM fyne.KeyModifier
	// On X11, pressing/releasing modifier keys does not include newly pressed/released keys in 'mod' mask.
	// https://github.com/glfw/glfw/issues/1630
	if action == glfw.Press {
		mods |= glfwKeyToModifier(key)
	} else {
		mods &= ^glfwKeyToModifier(key)
	}
	if (mods & glfw.ModShift) != 0 {
		correctedM |= fyne.KeyModifierShift
	}
	if (mods & glfw.ModControl) != 0 {
		correctedM |= fyne.KeyModifierControl
	}
	if (mods & glfw.ModAlt) != 0 {
		correctedM |= fyne.KeyModifierAlt
	}
	if (mods & glfw.ModSuper) != 0 {
		correctedM |= fyne.KeyModifierSuper
	}
	return m, correctedM
}

func glfwKeyToModifier(key glfw.Key) glfw.ModifierKey {
	var m glfw.ModifierKey
	if key == glfw.KeyLeftControl || key == glfw.KeyRightControl {
		m = glfw.ModControl
	} else if key == glfw.KeyLeftAlt || key == glfw.KeyRightAlt {
		m = glfw.ModAlt
	} else if key == glfw.KeyLeftShift || key == glfw.KeyRightShift {
		m = glfw.ModShift
	} else if key == glfw.KeyLeftSuper || key == glfw.KeyRightSuper {
		m = glfw.ModSuper
	}
	return m
}

// charInput defines the character with modifiers callback which is called when a
// Unicode character is input.
//
// Characters do not map 1:1 to physical keys, as a key may produce zero, one or more characters.
func (w *window) charInput(viewport *glfw.Window, char rune) {
	w.processCharInput(char)
}

func (w *window) focused(_ *glfw.Window, focused bool) {
	w.processFocused(focused)
}

func (w *window) DetachCurrentContext() {
	glfw.DetachCurrentContext()
}

func (w *window) rescaleOnMain() {
	if w.isClosing() {
		return
	}
	w.fitContent()

	if w.fullScreen {
		w.width, w.height = w.viewport.GetSize()
		scaledFull := fyne.NewSize(
			internal.UnscaleInt(w.canvas, w.width),
			internal.UnscaleInt(w.canvas, w.height))
		w.canvas.Resize(scaledFull)
		return
	}

	size := w.canvas.size.Max(w.canvas.MinSize())
	newWidth, newHeight := w.screenSize(size)
	w.viewport.SetSize(newWidth, newHeight)
}

func (w *window) create() {
	runOnMain(func() {
		if !isWayland {
			// make the window hidden, we will set it up and then show it later
			glfw.WindowHint(glfw.Visible, glfw.False)
		}
		if w.decorate {
			glfw.WindowHint(glfw.Decorated, glfw.True)
		} else {
			glfw.WindowHint(glfw.Decorated, glfw.False)
		}
		if w.fixedSize {
			glfw.WindowHint(glfw.Resizable, glfw.False)
		} else {
			glfw.WindowHint(glfw.Resizable, glfw.True)
		}
		glfw.WindowHint(glfw.AutoIconify, glfw.False)
		initWindowHints()

		pixWidth, pixHeight := w.screenSize(w.canvas.size)
		pixWidth = int(fyne.Max(float32(pixWidth), float32(w.width)))
		if pixWidth == 0 {
			pixWidth = 10
		}
		pixHeight = int(fyne.Max(float32(pixHeight), float32(w.height)))
		if pixHeight == 0 {
			pixHeight = 10
		}

		win, err := glfw.CreateWindow(pixWidth, pixHeight, w.title, nil, nil)
		if err != nil {
			w.driver.initFailed("window creation error", err)
			return
		}

		w.viewLock.Lock()
		w.viewport = win
		w.viewLock.Unlock()
	})
	if w.view() == nil { // something went wrong above, it will have been logged
		return
	}

	// run the GL init on the draw thread
	runOnDraw(w, func() {
		w.canvas.SetPainter(gl.NewPainter(w.canvas, w))
		w.canvas.Painter().Init()
	})

	runOnMain(func() {
		w.setDarkMode()

		win := w.view()
		win.SetCloseCallback(w.closed)
		win.SetPosCallback(w.moved)
		win.SetSizeCallback(w.resized)
		win.SetFramebufferSizeCallback(w.frameSized)
		win.SetRefreshCallback(w.refresh)
		win.SetContentScaleCallback(w.scaled)
		win.SetCursorPosCallback(w.mouseMoved)
		win.SetMouseButtonCallback(w.mouseClicked)
		win.SetScrollCallback(w.mouseScrolled)
		win.SetKeyCallback(w.keyPressed)
		win.SetCharCallback(w.charInput)
		win.SetFocusCallback(w.focused)

		w.canvas.detectedScale = w.detectScale()
		w.canvas.scale = w.calculatedScale()
		w.canvas.texScale = w.detectTextureScale()
		// update window size now we have scaled detected
		w.fitContent()

		for _, fn := range w.pending {
			fn()
		}

		if w.FixedSize() && (w.requestedWidth == 0 || w.requestedHeight == 0) {
			bigEnough := w.canvas.canvasSize(w.canvas.Content().MinSize())
			w.width, w.height = internal.ScaleInt(w.canvas, bigEnough.Width), internal.ScaleInt(w.canvas, bigEnough.Height)
			w.shouldWidth, w.shouldHeight = w.width, w.height
		}

		w.requestedWidth, w.requestedHeight = w.width, w.height
		// order of operation matters so we do these last items in order
		w.viewport.SetSize(w.shouldWidth, w.shouldHeight) // ensure we requested latest size
	})
}

func (w *window) view() *glfw.Window {
	w.viewLock.RLock()
	defer w.viewLock.RUnlock()

	if w.closing {
		return nil
	}
	return w.viewport
}<|MERGE_RESOLUTION|>--- conflicted
+++ resolved
@@ -597,20 +597,12 @@
 
 func (w *window) keyPressed(_ *glfw.Window, key glfw.Key, scancode int, action glfw.Action, mods glfw.ModifierKey) {
 	keyName := keyToName(key, scancode)
-<<<<<<< HEAD
 	uncorrectedMods, correctedMods := desktopModifierCorrected(mods, key, action)
 	w.driver.currentKeyModifiers = correctedMods
 	keyAction := convertAction(action)
 	keyASCII := convertASCII(key)
 
 	w.processKeyPressed(keyName, keyASCII, scancode, keyAction, uncorrectedMods)
-=======
-	w.driver.activeKeyModifiers = desktopModifier(mods)
-	keyAction := convertAction(action)
-	keyASCII := convertASCII(key)
-
-	w.processKeyPressed(keyName, keyASCII, scancode, keyAction, w.driver.activeKeyModifiers)
->>>>>>> cc96b423
 }
 
 func desktopModifier(mods glfw.ModifierKey) fyne.KeyModifier {
