// Package glfw provides a full Fyne desktop driver that uses the system OpenGL libraries.
// This supports Windows, Mac OS X and Linux using the gl and glfw packages from go-gl.
package glfw

import (
	"os"
	"runtime"
	"strconv"
	"strings"
	"sync"

	"fyne.io/fyne/v2"
	"fyne.io/fyne/v2/internal/animation"
	intapp "fyne.io/fyne/v2/internal/app"
	"fyne.io/fyne/v2/internal/driver"
	"fyne.io/fyne/v2/internal/driver/common"
	"fyne.io/fyne/v2/internal/painter"
	intRepo "fyne.io/fyne/v2/internal/repository"
	"fyne.io/fyne/v2/storage/repository"
)

const mainGoroutineID = 1

var (
<<<<<<< HEAD
	canvasMutex sync.RWMutex
	canvases    = make(map[fyne.CanvasObject]fyne.Canvas)
	curWindow   *window
	isWayland   = false
=======
	isWayland = false
>>>>>>> 76e01339
)

// Declare conformity with Driver
var _ fyne.Driver = (*gLDriver)(nil)

type gLDriver struct {
	windowLock sync.RWMutex
	windows    []fyne.Window
	device     *glDevice
	done       chan interface{}
	drawDone   chan interface{}

	animation *animation.Runner
}

func (d *gLDriver) RenderedTextSize(text string, size float32, style fyne.TextStyle) fyne.Size {
	return painter.RenderedTextSize(text, size, style)
}

func (d *gLDriver) CanvasForObject(obj fyne.CanvasObject) fyne.Canvas {
	return common.CanvasForObject(obj)
}

func (d *gLDriver) AbsolutePositionForObject(co fyne.CanvasObject) fyne.Position {
	c := d.CanvasForObject(co)
	if c == nil {
		return fyne.NewPos(0, 0)
	}

	glc := c.(*glCanvas)
	return driver.AbsolutePositionForObject(co, glc.ObjectTrees())
}

func (d *gLDriver) Device() fyne.Device {
	if d.device == nil {
		d.device = &glDevice{}
	}

	return d.device
}

func (d *gLDriver) Quit() {
	if curWindow != nil {
		curWindow = nil
		fyne.CurrentApp().Lifecycle().(*intapp.Lifecycle).TriggerFocusLost()
	}
	defer func() {
		recover() // we could be called twice - no safe way to check if d.done is closed
	}()
	close(d.done)
}

func (d *gLDriver) Run() {
	if goroutineID() != mainGoroutineID {
		panic("Run() or ShowAndRun() must be called from main goroutine")
	}
	d.runGL()
}

func (d *gLDriver) addWindow(w *window) {
	d.windowLock.Lock()
	defer d.windowLock.Unlock()
	d.windows = append(d.windows, w)
}

// a trivial implementation of "focus previous" - return to the most recently opened, or master if set.
// This may not do the right thing if your app has 3 or more windows open, but it was agreed this was not much
// of an issue, and the added complexity to track focus was not needed at this time.
func (d *gLDriver) focusPreviousWindow() {
	d.windowLock.RLock()
	wins := d.windows
	d.windowLock.RUnlock()

	var chosen fyne.Window
	for _, w := range wins {
		chosen = w
		if w.(*window).master {
			break
		}
	}

	if chosen == nil || chosen.(*window).view() == nil {
		return
	}
	chosen.RequestFocus()
}

func (d *gLDriver) windowList() []fyne.Window {
	d.windowLock.RLock()
	defer d.windowLock.RUnlock()
	return d.windows
}

func (d *gLDriver) initFailed(msg string, err error) {
	fyne.LogError(msg, err)

	if running() {
		d.Quit()
	} else {
		os.Exit(1)
	}
}

func goroutineID() int {
	b := make([]byte, 64)
	b = b[:runtime.Stack(b, false)]
	// string format expects "goroutine X [running..."
	id := strings.Split(strings.TrimSpace(string(b)), " ")[1]

	num, _ := strconv.Atoi(id)
	return num
}

// NewGLDriver sets up a new Driver instance implemented using the GLFW Go library and OpenGL bindings.
func NewGLDriver() fyne.Driver {
	d := new(gLDriver)
	d.done = make(chan interface{})
	d.drawDone = make(chan interface{})
	d.animation = &animation.Runner{}

	repository.Register("file", intRepo.NewFileRepository())

	return d
}<|MERGE_RESOLUTION|>--- conflicted
+++ resolved
@@ -22,14 +22,8 @@
 const mainGoroutineID = 1
 
 var (
-<<<<<<< HEAD
-	canvasMutex sync.RWMutex
-	canvases    = make(map[fyne.CanvasObject]fyne.Canvas)
 	curWindow   *window
 	isWayland   = false
-=======
-	isWayland = false
->>>>>>> 76e01339
 )
 
 // Declare conformity with Driver
