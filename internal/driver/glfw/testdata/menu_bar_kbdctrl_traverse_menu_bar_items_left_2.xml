<canvas size="300x300">
	<content>
		<container size="300x300">
			<widget pos="100,50" size="64x36" type="*glfw_test.notFocusableButton">
				<text pos="8,8" size="48x20">Button</text>
			</widget>
			<widget size="300x28" type="*glfw.MenuBar">
				<widget size="300x28" type="*widget.Shadow">
					<radialGradient centerOffset="0.5,0.5" pos="-4,-4" size="4x4" startColor="shadow"/>
					<linearGradient endColor="shadow" pos="0,-4" size="300x4"/>
					<radialGradient centerOffset="-0.5,0.5" pos="300,-4" size="4x4" startColor="shadow"/>
					<linearGradient angle="270" pos="300,0" size="4x28" startColor="shadow"/>
					<radialGradient centerOffset="-0.5,-0.5" pos="300,28" size="4x4" startColor="shadow"/>
					<linearGradient pos="0,28" size="300x4" startColor="shadow"/>
					<radialGradient centerOffset="0.5,-0.5" pos="-4,28" size="4x4" startColor="shadow"/>
					<linearGradient angle="270" endColor="shadow" pos="-4,0" size="4x28"/>
				</widget>
				<widget size="300x300" type="*glfw.menuBarUnderlay">
				</widget>
				<rectangle fillColor="button" size="300x28"/>
				<container pos="4,0" size="292x28">
					<widget size="40x28" type="*glfw.menuBarItem">
						<text pos="8,4" size="24x20">File</text>
					</widget>
					<widget pos="44,0" size="43x28" type="*glfw.menuBarItem">
						<rectangle fillColor="focus" size="43x28"/>
						<text pos="8,4" size="27x20">Edit</text>
					</widget>
					<widget pos="91,0" size="49x28" type="*glfw.menuBarItem">
						<text pos="8,4" size="33x20">Help</text>
					</widget>
				</container>
				<widget pos="48,28" size="55x69" type="*widget.Menu">
					<widget size="55x69" type="*widget.Shadow">
						<radialGradient centerOffset="0.5,0.5" pos="-4,-4" size="4x4" startColor="shadow"/>
						<linearGradient endColor="shadow" pos="0,-4" size="55x4"/>
						<radialGradient centerOffset="-0.5,0.5" pos="55,-4" size="4x4" startColor="shadow"/>
						<linearGradient angle="270" pos="55,0" size="4x69" startColor="shadow"/>
						<radialGradient centerOffset="-0.5,-0.5" pos="55,69" size="4x4" startColor="shadow"/>
						<linearGradient pos="0,69" size="55x4" startColor="shadow"/>
						<radialGradient centerOffset="0.5,-0.5" pos="-4,69" size="4x4" startColor="shadow"/>
						<linearGradient angle="270" endColor="shadow" pos="-4,0" size="4x69"/>
					</widget>
<<<<<<< HEAD
					<widget size="55x70" type="*widget.Scroll">
						<widget size="55x70" type="*widget.menuBox">
							<rectangle fillColor="background" size="55x78"/>
							<container pos="0,4" size="55x78">
								<widget size="55x29" type="*widget.menuItem">
									<text pos="8,4" size="39x21">Copy</text>
=======
					<widget size="55x69" type="*widget.Scroll">
						<widget size="55x69" type="*widget.menuBox">
							<rectangle fillColor="background" size="55x77"/>
							<container pos="0,4" size="55x77">
								<widget size="55x28" type="*widget.menuItem">
									<text pos="8,4" size="35x20">Copy</text>
>>>>>>> 2ce1063f
								</widget>
								<widget pos="0,32" size="55x28" type="*widget.menuItem">
									<text pos="8,4" size="39x20">Paste</text>
								</widget>
							</container>
						</widget>
					</widget>
				</widget>
			</widget>
		</container>
	</content>
</canvas><|MERGE_RESOLUTION|>--- conflicted
+++ resolved
@@ -41,21 +41,12 @@
 						<radialGradient centerOffset="0.5,-0.5" pos="-4,69" size="4x4" startColor="shadow"/>
 						<linearGradient angle="270" endColor="shadow" pos="-4,0" size="4x69"/>
 					</widget>
-<<<<<<< HEAD
-					<widget size="55x70" type="*widget.Scroll">
-						<widget size="55x70" type="*widget.menuBox">
-							<rectangle fillColor="background" size="55x78"/>
-							<container pos="0,4" size="55x78">
-								<widget size="55x29" type="*widget.menuItem">
-									<text pos="8,4" size="39x21">Copy</text>
-=======
 					<widget size="55x69" type="*widget.Scroll">
 						<widget size="55x69" type="*widget.menuBox">
 							<rectangle fillColor="background" size="55x77"/>
 							<container pos="0,4" size="55x77">
 								<widget size="55x28" type="*widget.menuItem">
-									<text pos="8,4" size="35x20">Copy</text>
->>>>>>> 2ce1063f
+									<text pos="8,4" size="39x20">Copy</text>
 								</widget>
 								<widget pos="0,32" size="55x28" type="*widget.menuItem">
 									<text pos="8,4" size="39x20">Paste</text>
