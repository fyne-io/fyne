--- conflicted
+++ resolved
@@ -10,13 +10,10 @@
 )
 
 func TestDevice_HideVirtualKeyboard_BeforeRun(t *testing.T) {
-<<<<<<< HEAD
-=======
 	// Discarding log output for tests
 	// The following method logs an error:
 	// (&device{}).hideVirtualKeyboard() // should not crash!
 	log.SetOutput(io.Discard)
 	t.Cleanup(func() { log.SetOutput(os.Stderr) })
->>>>>>> c5aab182
 	(&device{}).hideVirtualKeyboard() // should not crash!
 }