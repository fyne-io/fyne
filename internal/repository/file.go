package repository

import (
	"io"
	"io/fs"
	"os"
	"path"
	"path/filepath"
	"runtime"

	"fyne.io/fyne/v2"
	"fyne.io/fyne/v2/storage"
	"fyne.io/fyne/v2/storage/repository"
)

// declare conformance with repository types
var (
	_ repository.Repository             = (*FileRepository)(nil)
	_ repository.WritableRepository     = (*FileRepository)(nil)
	_ repository.DeleteAllRepository    = (*FileRepository)(nil)
	_ repository.AppendableRepository   = (*FileRepository)(nil)
	_ repository.HierarchicalRepository = (*FileRepository)(nil)
	_ repository.ListableRepository     = (*FileRepository)(nil)
	_ repository.MovableRepository      = (*FileRepository)(nil)
	_ repository.CopyableRepository     = (*FileRepository)(nil)
)

var (
	_ fyne.URIReadCloser  = (*file)(nil)
	_ fyne.URIWriteCloser = (*file)(nil)
)

type file struct {
	*os.File
	uri fyne.URI
}

func (f *file) URI() fyne.URI {
	return f.uri
}

// FileRepository implements a simple wrapper around Go's filesystem
// interface libraries. It should be registered by the driver on platforms
// where it is appropriate to do so.
//
// This repository is suitable to handle the file:// scheme.
//
// Since: 2.0
type FileRepository struct{}

// NewFileRepository creates a new FileRepository instance.
// The caller needs to call repository.Register() with the result of this function.
//
// Since: 2.0
func NewFileRepository() *FileRepository {
	return &FileRepository{}
}

// Exists checks if the given URI exists.
//
// Since: 2.0
func (r *FileRepository) Exists(u fyne.URI) (bool, error) {
	p := u.Path()
	_, err := os.Stat(p)
	if err == nil {
		return true, nil
	} else if os.IsNotExist(err) {
		return false, nil
	}

	return false, err
}

// Reader returns a reader for the given URI.
//
// Since: 2.0
func (r *FileRepository) Reader(u fyne.URI) (fyne.URIReadCloser, error) {
	return openFile(u, false, false)
}

// CanRead checks if the given URI can be read.
//
// Since: 2.0
func (r *FileRepository) CanRead(u fyne.URI) (bool, error) {
	f, err := os.OpenFile(u.Path(), os.O_RDONLY, 0o666)
	if err != nil {
		if os.IsPermission(err) || os.IsNotExist(err) {
			return false, nil
		}

		return false, err
	}

	return true, f.Close()
}

// Destroy tears down the repository for the specified scheme.
func (r *FileRepository) Destroy(scheme string) {
	// do nothing
}

// Writer returns a truncating writer for the given URI.
//
// Since: 2.0
func (r *FileRepository) Writer(u fyne.URI) (fyne.URIWriteCloser, error) {
	return openFile(u, true, true)
}

// Appender returns a writer that appends to the given URI.
//
// Since: 2.6
func (r *FileRepository) Appender(u fyne.URI) (fyne.URIWriteCloser, error) {
	return openFile(u, true, false)
}

// CanWrite checks if the given URI can be written.
//
// Since: 2.0
func (r *FileRepository) CanWrite(u fyne.URI) (bool, error) {
	f, err := os.OpenFile(u.Path(), os.O_WRONLY, 0o666)
	if err != nil {
		if os.IsPermission(err) {
			return false, nil
		}

		if os.IsNotExist(err) {
			// We may need to do extra logic to check if the
			// directory is writable, but presumably the
			// IsPermission check covers this.
			return true, nil
		}

		return false, err
	}

	return true, f.Close()
}

// Delete deletes the given URI.
//
// Since: 2.0
func (r *FileRepository) Delete(u fyne.URI) error {
	return os.Remove(u.Path())
}

<<<<<<< HEAD
// Parent returns the parent URI of the given URI.
=======
// DeleteAll implements repository.DeleteAllRepository.DeleteAll
//
// Since: 2.7
func (r *FileRepository) DeleteAll(u fyne.URI) error {
	return os.RemoveAll(u.Path())
}

// Parent implements repository.HierarchicalRepository.Parent
>>>>>>> af93936f
//
// Since: 2.0
func (r *FileRepository) Parent(u fyne.URI) (fyne.URI, error) {
	p := path.Clean(u.Path())
	if p == "" || p == "/" || (len(p) == 2 && p[1] == ':') {
		return nil, repository.ErrURIRoot
	}

	parent := path.Dir(p)
	if parent != "/" {
		parent += "/"
	}

	// only root is its own parent
	if parent == p {
		return nil, repository.ErrURIRoot
	}

	return storage.NewFileURI(parent), nil
}

// Child creates a child URI from the given URI and component.
//
// Since: 2.0
func (r *FileRepository) Child(u fyne.URI, component string) (fyne.URI, error) {
	return storage.NewFileURI(path.Join(u.Path(), component)), nil
}

// List returns a list of all child URIs of the given URI.
//
// Since: 2.0
func (r *FileRepository) List(u fyne.URI) ([]fyne.URI, error) {
	p := u.Path()
	files, err := os.ReadDir(p)
	if err != nil {
		return nil, err
	}

	urilist := make([]fyne.URI, len(files))
	for i, f := range files {
		urilist[i] = storage.NewFileURI(path.Join(p, f.Name()))
	}

	return urilist, nil
}

// CreateListable creates a new directory at the given URI.
func (r *FileRepository) CreateListable(u fyne.URI) error {
	path := u.Path()
	return os.Mkdir(path, 0o755)
}

// CanList checks if the given URI can be listed.
//
// Since: 2.0
func (r *FileRepository) CanList(u fyne.URI) (bool, error) {
	p := u.Path()
	info, err := os.Stat(p)
	if err != nil {
		if os.IsNotExist(err) {
			return false, nil
		}
		return false, err
	}

	if !info.IsDir() {
		return false, nil
	}

	if runtime.GOOS == "windows" && len(p) <= 3 {
		return true, nil // assume drives can be read, avoids hang if the drive is temporarily unresponsive
	}

	// We know it is a directory, but we don't know if we can read it, so
	// we'll just try to do so and see if we get a permission error.
	f, err := os.Open(p)
	if err == nil {
		_, err = f.Readdir(1)
		f.Close()
	}

	if err != nil && err != io.EOF {
		return false, err
	}

	if os.IsPermission(err) {
		return false, nil
	}

	// it is a directory, and checking the permissions did not error out
	return true, nil
}

// Copy copies the contents of the source URI to the destination URI.
//
// Since: 2.0
func (r *FileRepository) Copy(source, destination fyne.URI) error {
	err := fastCopy(destination.Path(), source.Path())
	if err == nil {
		return nil
	}

	return repository.GenericCopy(source, destination)
}

// Move moves the contents of the source URI to the destination URI.
//
// Since: 2.0
func (r *FileRepository) Move(source, destination fyne.URI) error {
	err := os.Rename(source.Path(), destination.Path())
	if err == nil {
		return nil
	}

	return repository.GenericMove(source, destination)
}

func copyFile(dst, src string) error {
	srcFile, err := os.Open(src)
	if err != nil {
		return err
	}
	defer srcFile.Close()

	dstFile, err := os.Create(dst)
	if err != nil {
		return err
	}
	defer dstFile.Close()

	_, err = io.Copy(dstFile, srcFile)
	return err
}

func fastCopy(dst, src string) error {
	srcInfo, err := os.Stat(src)
	if err != nil {
		return err
	}

	if !srcInfo.IsDir() {
		return copyFile(dst, src)
	}

	err = os.MkdirAll(dst, srcInfo.Mode())
	if err != nil {
		return err
	}

	return filepath.WalkDir(src, func(path string, d fs.DirEntry, err error) error {
		if err != nil {
			return err
		}

		rel, err := filepath.Rel(src, path)
		if err != nil {
			return err
		}

		dstPath := filepath.Join(dst, rel)
		if d.IsDir() {
			info, err := d.Info()
			if err != nil {
				return err
			}
			return os.MkdirAll(dstPath, info.Mode())
		}

		return copyFile(dstPath, path)
	})
}

func openFile(uri fyne.URI, write bool, truncate bool) (*file, error) {
	path := uri.Path()
	var f *os.File
	var err error
	if write {
		if truncate {
			f, err = os.Create(path) // If it exists this will truncate which is what we wanted
		} else {
			f, err = os.OpenFile(path, os.O_APPEND|os.O_CREATE|os.O_WRONLY, 0o666)
		}
	} else {
		f, err = os.Open(path)
	}
	return &file{File: f, uri: uri}, err
}<|MERGE_RESOLUTION|>--- conflicted
+++ resolved
@@ -143,18 +143,14 @@
 	return os.Remove(u.Path())
 }
 
-<<<<<<< HEAD
-// Parent returns the parent URI of the given URI.
-=======
-// DeleteAll implements repository.DeleteAllRepository.DeleteAll
+// DeleteAll deletes the given URI and all its children.
 //
 // Since: 2.7
 func (r *FileRepository) DeleteAll(u fyne.URI) error {
 	return os.RemoveAll(u.Path())
 }
 
-// Parent implements repository.HierarchicalRepository.Parent
->>>>>>> af93936f
+// Parent returns the parent URI of the given URI.
 //
 // Since: 2.0
 func (r *FileRepository) Parent(u fyne.URI) (fyne.URI, error) {
