--- conflicted
+++ resolved
@@ -48,11 +48,8 @@
 	lineProgram           ProgramState
 	rectangleProgram      ProgramState
 	roundRectangleProgram ProgramState
-<<<<<<< HEAD
+	polygonProgram        ProgramState
 	arcProgram            ProgramState
-=======
-	polygonProgram        ProgramState
->>>>>>> 461a33e5
 	texScale              float32
 	pixScale              float32 // pre-calculate scale*texScale for each draw
 }
