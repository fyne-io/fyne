--- conflicted
+++ resolved
@@ -44,18 +44,11 @@
 	canvas                fyne.Canvas
 	ctx                   context
 	contextProvider       driver.WithContext
-<<<<<<< HEAD
-	program               Program
-	lineProgram           Program
-	polygonProgram        Program
-	rectangleProgram      Program
-	roundRectangleProgram Program
-=======
 	program               ProgramState
 	lineProgram           ProgramState
 	rectangleProgram      ProgramState
 	roundRectangleProgram ProgramState
->>>>>>> 37cb5433
+	polygonProgram        ProgramState
 	texScale              float32
 	pixScale              float32 // pre-calculate scale*texScale for each draw
 }
