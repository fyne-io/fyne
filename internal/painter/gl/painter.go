--- conflicted
+++ resolved
@@ -54,17 +54,10 @@
 }
 
 func (p *glPainter) StartClipping(pos fyne.Position, size fyne.Size) {
-<<<<<<< HEAD
 	x := p.textureScale(pos.X)
-	y := p.textureScale(pos.Y)
+	y := p.textureScale(p.canvas.Size().Height - pos.Y - size.Height)
 	w := p.textureScale(size.Width)
 	h := p.textureScale(size.Height)
-=======
-	x := p.textureScaleInt(pos.X)
-	y := p.textureScaleInt(p.canvas.Size().Height - pos.Y - size.Height)
-	w := p.textureScaleInt(size.Width)
-	h := p.textureScaleInt(size.Height)
->>>>>>> 4564e78d
 	p.glScissorOpen(int32(x), int32(y), int32(w), int32(h))
 }
 
