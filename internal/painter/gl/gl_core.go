--- conflicted
+++ resolved
@@ -72,13 +72,6 @@
 	gl.Disable(gl.DEPTH_TEST)
 	gl.Enable(gl.BLEND)
 	p.logError()
-<<<<<<< HEAD
-	p.program = p.createProgram("simple")
-	p.arcProgram = p.createProgram("arc")
-	p.lineProgram = p.createProgram("line")
-	p.rectangleProgram = p.createProgram("rectangle")
-	p.roundRectangleProgram = p.createProgram("round_rectangle")
-=======
 	p.program = ProgramState{
 		ref:        p.createProgram("simple"),
 		buff:       p.createBuffer(20),
@@ -122,6 +115,22 @@
 		"fill_color", "stroke_color",
 	)
 	p.enableAttribArrays(p.roundRectangleProgram, "vert", "normal")
+
+	p.arcProgram = ProgramState{
+		ref:        p.createProgram("arc"),
+		buff:       p.createBuffer(16),
+		uniforms:   make(map[string]*UniformState),
+		attributes: make(map[string]Attribute),
+	}
+	p.getUniformLocations(p.arcProgram,
+		"frame_size", "rect_coords",
+		"inner_radius", "outer_radius",
+		"start_angle", "end_angle",
+		"edge_softness", "corner_radius",
+		"stroke_width", "stroke_color",
+		"fill_color",
+	)
+	p.enableAttribArrays(p.arcProgram, "vert", "normal")
 }
 
 func (p *painter) getUniformLocations(pState ProgramState, names ...string) {
@@ -137,7 +146,6 @@
 		p.ctx.EnableVertexAttribArray(a)
 		pState.attributes[name] = a
 	}
->>>>>>> c0fd3486
 }
 
 type coreContext struct{}
