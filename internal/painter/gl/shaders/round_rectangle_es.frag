#version 100

#ifdef GL_ES
# ifdef GL_FRAGMENT_PRECISION_HIGH
precision highp float;
# else
precision mediump float;
#endif
precision mediump int;
precision lowp sampler2D;
#endif

/* scaled params */
uniform vec2 frame_size;
uniform vec4 rect_coords; //x1 [0], x2 [1], y1 [2], y2 [3]; coords of the rect_frame
uniform float stroke_width_half;
uniform vec2 rect_size_half;
uniform vec4 radius;
uniform float edge_softness;
/* colors params*/
uniform vec4 fill_color;
uniform vec4 stroke_color;
/* shadow params*/
uniform float add_shadow;
uniform float shadow_softness;
uniform vec2 shadow_offset;
uniform vec4 shadow_color;
uniform float shadow_type;

// distance is calculated for a single quadrant
// returns invalid output if corner radius exceed half of the shorter edge
float calc_distance(vec2 p, vec2 b, vec4 r)
{
    r.xy = (p.x > 0.0) ? r.xy : r.zw;
    r.x  = (p.y > 0.0) ? r.x  : r.y;

    vec2 d = abs(p) - b + r.x;
    return min(max(d.x, d.y), 0.0) + length(max(d, 0.0)) - r.x;
}

<<<<<<< HEAD
vec4 blendShadow(vec4 color, vec4 shadow) {
    float alpha = color.a + shadow.a * (1.0 - color.a);
    return vec4(
        (color.rgb * color.a + shadow.rgb * shadow.a * (1.0 - color.a)) / alpha,
        alpha
    );
}

void main() {
=======
// distance is calculated for all necessary quadrants
// corner radius may exceed half of the shorter edge
float calc_distance_all_quadrants(vec2 p, vec2 size, vec4 radius) {
    vec2 d = abs(p) - size;
    float dist = length(max(d, 0.0)) + min(max(d.x, d.y), 0.0);

    // top-left corner
    vec2 p_tl = p - vec2(radius.z - size.x, size.y - radius.z);
    if (p_tl.x < 0.0 && p_tl.y > 0.0) dist = max(dist, length(p_tl) - radius.z);

    // top-right corner
    vec2 p_tr = p - vec2(size.x - radius.x, size.y - radius.x);
    if (p_tr.x > 0.0 && p_tr.y > 0.0) dist = max(dist, length(p_tr) - radius.x);

    // bottom-right corner
    vec2 p_br = p - vec2(size.x - radius.y, radius.y - size.y);
    if (p_br.x > 0.0 && p_br.y < 0.0) dist = max(dist, length(p_br) - radius.y);

    // bottom-left corner
    vec2 p_bl = p - vec2(radius.w - size.x, radius.w - size.y);
    if (p_bl.x < 0.0 && p_bl.y < 0.0) dist = max(dist, length(p_bl) - radius.w);

    return dist;
}
>>>>>>> b47c4d60

void main() {
    vec4 frag_rect_coords = vec4(rect_coords[0], rect_coords[1], frame_size.y - rect_coords[3], frame_size.y - rect_coords[2]);
    vec2 vec_centered_pos = (gl_FragCoord.xy - vec2(frag_rect_coords[0] + frag_rect_coords[1], frag_rect_coords[2] + frag_rect_coords[3]) * 0.5);

    float distance;
    float max_radius = max(max(radius.x, radius.y), max(radius.z, radius.w));
    vec4 final_color = fill_color;
    float final_alpha;

    // subtract a small threshold value to avoid calling calc_distance_all_quadrants when the largest corner radius is very close to half the length of the rectangle's shortest edge
    if (max_radius - 0.9 > min(rect_size_half.x, rect_size_half.y) + stroke_width_half)
    {
        // at least one corner radius is larger than half of the shorter edge
        distance = calc_distance_all_quadrants(vec_centered_pos, rect_size_half + stroke_width_half, radius);
        final_alpha = 1.0 - smoothstep(-edge_softness, edge_softness, distance);

        if (stroke_width_half > 0.0)
        {
            float color_blend = 1.0 - smoothstep(stroke_width_half * 2.0 - edge_softness, stroke_width_half * 2.0 + edge_softness, abs(distance));
            final_color = mix(fill_color, stroke_color, color_blend);
        }
    }
    else
    {
        distance = calc_distance(vec_centered_pos, rect_size_half, radius - stroke_width_half);
        final_alpha = 1.0 - smoothstep(stroke_width_half - edge_softness, stroke_width_half + edge_softness, distance);

        if (stroke_width_half > 0.0)
        {
            float color_blend = smoothstep(-stroke_width_half - edge_softness, -stroke_width_half + edge_softness, distance);
            final_color = mix(fill_color, stroke_color, color_blend);
        }
    }

    // final color
    final_color = vec4(final_color.rgb, final_color.a * final_alpha);

    if (add_shadow == 1.0)
    {
        // Apply shadow effect
        float distance_shadow = smoothstep(0.0, shadow_softness, calc_distance(vec_centered_pos + shadow_offset, rect_size_half + stroke_width_half, radius));
        float shadow_alpha = shadow_color.a * (1.0 - distance_shadow);

        if (shadow_type == 0.0)
        {
            // remove shadow inside rectangle
            float d_shape = calc_distance(vec_centered_pos, rect_size_half + stroke_width_half, radius);
            float mask = smoothstep(-2.0, 0.0, d_shape);
            shadow_alpha *= mask;
        }

        final_color = blendShadow(final_color, vec4(shadow_color.rgb, shadow_alpha));
    }

    gl_FragColor = final_color;
}<|MERGE_RESOLUTION|>--- conflicted
+++ resolved
@@ -38,20 +38,10 @@
     return min(max(d.x, d.y), 0.0) + length(max(d, 0.0)) - r.x;
 }
 
-<<<<<<< HEAD
-vec4 blendShadow(vec4 color, vec4 shadow) {
-    float alpha = color.a + shadow.a * (1.0 - color.a);
-    return vec4(
-        (color.rgb * color.a + shadow.rgb * shadow.a * (1.0 - color.a)) / alpha,
-        alpha
-    );
-}
-
-void main() {
-=======
 // distance is calculated for all necessary quadrants
 // corner radius may exceed half of the shorter edge
-float calc_distance_all_quadrants(vec2 p, vec2 size, vec4 radius) {
+float calc_distance_all_quadrants(vec2 p, vec2 size, vec4 radius)
+{
     vec2 d = abs(p) - size;
     float dist = length(max(d, 0.0)) + min(max(d.x, d.y), 0.0);
 
@@ -73,7 +63,15 @@
 
     return dist;
 }
->>>>>>> b47c4d60
+
+vec4 blendShadow(vec4 color, vec4 shadow)
+{
+    float alpha = color.a + shadow.a * (1.0 - color.a);
+    return vec4(
+        (color.rgb * color.a + shadow.rgb * shadow.a * (1.0 - color.a)) / alpha,
+        alpha
+    );
+}
 
 void main() {
     vec4 frag_rect_coords = vec4(rect_coords[0], rect_coords[1], frame_size.y - rect_coords[3], frame_size.y - rect_coords[2]);
