--- conflicted
+++ resolved
@@ -64,8 +64,7 @@
     }
 
     // final color
-<<<<<<< HEAD
-    vec4 final_color = mix(from_color, to_color, blend_amount);
+    final_color = vec4(final_color.rgb, final_color.a * final_alpha);
 
     if (add_shadow == 1.0)
     {
@@ -85,7 +84,4 @@
     }
 
     gl_FragColor = final_color;
-=======
-    gl_FragColor = vec4(final_color.rgb, final_color.a * final_alpha);
->>>>>>> 0afc8bc5
 }