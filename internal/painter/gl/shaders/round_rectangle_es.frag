#version 100

#ifdef GL_ES
# ifdef GL_FRAGMENT_PRECISION_HIGH
precision highp float;
# else
precision mediump float;
#endif
precision mediump int;
precision lowp sampler2D;
#endif

/* scaled params */
uniform vec2 frame_size;
uniform vec4 rect_coords; //x1 [0], x2 [1], y1 [2], y2 [3]; coords of the rect_frame
uniform float stroke_width_half;
uniform vec2 rect_size_half;
<<<<<<< HEAD
uniform vec4 radius;
=======
uniform float radius;
uniform float edge_softness;
>>>>>>> 0afc8bc5
/* colors params*/
uniform vec4 fill_color;
uniform vec4 stroke_color;

float calc_distance(vec2 p, vec2 b, vec4 r)
{
    r.xy = (p.x > 0.0) ? r.xy : r.zw;
    r.x  = (p.y > 0.0) ? r.x  : r.y;

    vec2 d = abs(p) - b + r.x;
    return min(max(d.x, d.y), 0.0) + length(max(d, 0.0)) - r.x;
}

void main() {

    vec4 frag_rect_coords = vec4(rect_coords[0], rect_coords[1], frame_size.y - rect_coords[3], frame_size.y - rect_coords[2]);
    vec2 vec_centered_pos = (gl_FragCoord.xy - vec2(frag_rect_coords[0] + frag_rect_coords[1], frag_rect_coords[2] + frag_rect_coords[3]) * 0.5);

    float distance = calc_distance(vec_centered_pos, rect_size_half, radius - stroke_width_half);

    vec4 final_color;
    float final_alpha;

    if (stroke_width_half > 0.0)
    {
        float color_blend = smoothstep(-stroke_width_half - edge_softness, -stroke_width_half + edge_softness, distance);
        final_color = mix(fill_color, stroke_color, color_blend);
        final_alpha = 1.0 - smoothstep(stroke_width_half - edge_softness, stroke_width_half + edge_softness, distance);
    }
    else
    {
        final_color = fill_color;
        final_alpha = 1.0 - smoothstep(-edge_softness, edge_softness, distance);
    }

    // final color
    gl_FragColor = vec4(final_color.rgb, final_color.a * final_alpha);
}<|MERGE_RESOLUTION|>--- conflicted
+++ resolved
@@ -15,12 +15,8 @@
 uniform vec4 rect_coords; //x1 [0], x2 [1], y1 [2], y2 [3]; coords of the rect_frame
 uniform float stroke_width_half;
 uniform vec2 rect_size_half;
-<<<<<<< HEAD
 uniform vec4 radius;
-=======
-uniform float radius;
 uniform float edge_softness;
->>>>>>> 0afc8bc5
 /* colors params*/
 uniform vec4 fill_color;
 uniform vec4 stroke_color;
