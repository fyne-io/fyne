--- conflicted
+++ resolved
@@ -26,13 +26,11 @@
 	//go:embed shaders/simple_es.vert
 	shaderSimpleesVert []byte
 
-<<<<<<< HEAD
+	//go:embed shaders/polygon_es.frag
+	shaderPolygonesFrag []byte
+
 	//go:embed shaders/arc_es.frag
 	shaderArcesFrag []byte
-=======
-	//go:embed shaders/polygon_es.frag
-	shaderPolygonesFrag []byte
->>>>>>> 461a33e5
 )
 
 func shaderSourceNamed(name string) ([]byte, []byte) {
@@ -45,13 +43,10 @@
 		return shaderRectangleesVert, shaderRectangleesFrag
 	case "round_rectangle_es":
 		return shaderRectangleesVert, shaderRoundrectangleesFrag
-<<<<<<< HEAD
+	case "polygon_es":
+		return shaderRectangleesVert, shaderPolygonesFrag
 	case "arc_es":
 		return shaderRectangleesVert, shaderArcesFrag
-=======
-	case "polygon_es":
-		return shaderRectangleesVert, shaderPolygonesFrag
->>>>>>> 461a33e5
 	}
 	return nil, nil
 }