package gl

import (
	"image/color"
	"math"

	"fyne.io/fyne/v2"
	"fyne.io/fyne/v2/canvas"
	paint "fyne.io/fyne/v2/internal/painter"
)

const edgeSoftness = 1.0

func (p *painter) createBuffer(size int) Buffer {
	vbo := p.ctx.CreateBuffer()
	p.logError()
	p.ctx.BindBuffer(arrayBuffer, vbo)
	p.logError()
	p.ctx.BufferData(arrayBuffer, make([]float32, size), staticDraw)
	p.logError()
	return vbo
}

func (p *painter) updateBuffer(vbo Buffer, points []float32) {
	p.ctx.BindBuffer(arrayBuffer, vbo)
	p.logError()
	p.ctx.BufferSubData(arrayBuffer, points)
	p.logError()
}

func (p *painter) drawCircle(circle *canvas.Circle, pos fyne.Position, frame fyne.Size) {
<<<<<<< HEAD
	size := circle.Size()
	radius := size.Width / 2
	if size.Height < size.Width {
		radius = size.Height / 2
	}
	shadow := circle.ShadowColor != color.Transparent && circle.ShadowColor != nil && (!circle.ShadowOffset.IsZero() || circle.ShadowSoftness > 0.0)
=======
	radius := paint.GetMaximumRadius(circle.Size())
>>>>>>> b47c4d60
	program := p.roundRectangleProgram

	// Vertex: BEG
	bounds, points := p.vecSquareCoords(pos, circle, frame)
	p.ctx.UseProgram(program.ref)
	p.updateBuffer(program.buff, points)
	p.UpdateVertexArray(program, "vert", 2, 4, 0)
	p.UpdateVertexArray(program, "normal", 2, 4, 2)

	p.ctx.BlendFunc(srcAlpha, oneMinusSrcAlpha)
	p.logError()
	// Vertex: END

	// Fragment: BEG
	frameWidthScaled, frameHeightScaled := p.scaleFrameSize(frame)
	p.SetUniform2f(program, "frame_size", frameWidthScaled, frameHeightScaled)

	x1Scaled, x2Scaled, y1Scaled, y2Scaled := p.scaleRectCoords(bounds[0], bounds[2], bounds[1], bounds[3])
	p.SetUniform4f(program, "rect_coords", x1Scaled, x2Scaled, y1Scaled, y2Scaled)

	strokeWidthScaled := roundToPixel(circle.StrokeWidth*p.pixScale, 1.0)
	p.SetUniform1f(program, "stroke_width_half", strokeWidthScaled*0.5)

	rectSizeWidthScaled := x2Scaled - x1Scaled - strokeWidthScaled
	rectSizeHeightScaled := y2Scaled - y1Scaled - strokeWidthScaled
	p.SetUniform2f(program, "rect_size_half", rectSizeWidthScaled*0.5, rectSizeHeightScaled*0.5)

	radiusScaled := roundToPixel(radius*p.pixScale, 1.0)
	p.SetUniform4f(program, "radius", radiusScaled, radiusScaled, radiusScaled, radiusScaled)

	r, g, b, a := getFragmentColor(circle.FillColor)
	p.SetUniform4f(program, "fill_color", r, g, b, a)

	strokeColor := circle.StrokeColor
	if strokeColor == nil {
		strokeColor = color.Transparent
	}
	r, g, b, a = getFragmentColor(strokeColor)
	p.SetUniform4f(program, "stroke_color", r, g, b, a)

	edgeSoftnessScaled := roundToPixel(edgeSoftness*p.pixScale, 1.0)
<<<<<<< HEAD
	p.ctx.Uniform1f(edgeSoftnessUniform, edgeSoftnessScaled)

	var addShadow float32
	if shadow {
		shadowColorUniform := p.ctx.GetUniformLocation(program, "shadow_color")
		r, g, b, a = getFragmentColor(circle.ShadowColor)
		p.ctx.Uniform4f(shadowColorUniform, r, g, b, a)

		shadowOffsetUniform := p.ctx.GetUniformLocation(program, "shadow_offset")
		p.ctx.Uniform2f(shadowOffsetUniform, roundToPixel(circle.ShadowOffset.X*p.pixScale, 1.0), roundToPixel(circle.ShadowOffset.Y*p.pixScale, 1.0))

		shadowSoftnessUniform := p.ctx.GetUniformLocation(program, "shadow_softness")
		p.ctx.Uniform1f(shadowSoftnessUniform, roundToPixel(circle.ShadowSoftness*p.pixScale, 1.0))

		shadowTypeUniform := p.ctx.GetUniformLocation(program, "shadow_type")
		p.ctx.Uniform1f(shadowTypeUniform, float32(circle.ShadowType))

		addShadow = 1.0
	}
	addShadowUniform := p.ctx.GetUniformLocation(program, "add_shadow")
	p.ctx.Uniform1f(addShadowUniform, addShadow)

=======
	p.SetUniform1f(program, "edge_softness", edgeSoftnessScaled)
>>>>>>> b47c4d60
	p.logError()
	// Fragment: END

	p.ctx.DrawArrays(triangleStrip, 0, 4)
	p.logError()
}

func (p *painter) drawGradient(o fyne.CanvasObject, texCreator func(fyne.CanvasObject) Texture, pos fyne.Position, frame fyne.Size) {
	p.drawTextureWithDetails(o, texCreator, pos, o.Size(), frame, canvas.ImageFillStretch, 1.0, 0)
}

func (p *painter) drawImage(img *canvas.Image, pos fyne.Position, frame fyne.Size) {
	p.drawTextureWithDetails(img, p.newGlImageTexture, pos, img.Size(), frame, img.FillMode, float32(img.Alpha()), 0)
}

func (p *painter) drawLine(line *canvas.Line, pos fyne.Position, frame fyne.Size) {
	if line.StrokeColor == color.Transparent || line.StrokeColor == nil || line.StrokeWidth == 0 {
		return
	}
	points, halfWidth, feather := p.lineCoords(pos, line.Position1, line.Position2, line.StrokeWidth, 0.5, frame)
	p.ctx.UseProgram(p.lineProgram.ref)
	p.updateBuffer(p.lineProgram.buff, points)
	p.UpdateVertexArray(p.lineProgram, "vert", 2, 4, 0)
	p.UpdateVertexArray(p.lineProgram, "normal", 2, 4, 2)

	p.ctx.BlendFunc(srcAlpha, oneMinusSrcAlpha)
	p.logError()

	r, g, b, a := getFragmentColor(line.StrokeColor)
	p.SetUniform4f(p.lineProgram, "color", r, g, b, a)

	p.SetUniform1f(p.lineProgram, "lineWidth", halfWidth)

	p.SetUniform1f(p.lineProgram, "feather", feather)

	p.ctx.DrawArrays(triangles, 0, 6)
	p.logError()
}

func (p *painter) drawObject(o fyne.CanvasObject, pos fyne.Position, frame fyne.Size) {
	switch obj := o.(type) {
	case *canvas.Circle:
		p.drawCircle(obj, pos, frame)
	case *canvas.Line:
		p.drawLine(obj, pos, frame)
	case *canvas.Image:
		p.drawImage(obj, pos, frame)
	case *canvas.Raster:
		p.drawRaster(obj, pos, frame)
	case *canvas.Rectangle:
		p.drawRectangle(obj, pos, frame)
	case *canvas.Text:
		p.drawText(obj, pos, frame)
	case *canvas.LinearGradient:
		p.drawGradient(obj, p.newGlLinearGradientTexture, pos, frame)
	case *canvas.RadialGradient:
		p.drawGradient(obj, p.newGlRadialGradientTexture, pos, frame)
	case *canvas.Polygon:
		p.drawPolygon(obj, pos, frame)
	case *canvas.Arc:
		p.drawArc(obj, pos, frame)
	}
}

func (p *painter) drawRaster(img *canvas.Raster, pos fyne.Position, frame fyne.Size) {
	p.drawTextureWithDetails(img, p.newGlRasterTexture, pos, img.Size(), frame, canvas.ImageFillStretch, float32(img.Alpha()), 0)
}

<<<<<<< HEAD
func (p *painter) drawSquare(sq *canvas.Square, pos fyne.Position, frame fyne.Size) {
	p.drawOblong(sq, sq.FillColor, sq.StrokeColor, sq.StrokeWidth, sq.CornerRadius, 1.0, sq.ShadowSoftness, sq.ShadowOffset, sq.ShadowColor, sq.ShadowType, pos, frame)
}

func (p *painter) drawRectangle(rect *canvas.Rectangle, pos fyne.Position, frame fyne.Size) {
	p.drawOblong(rect, rect.FillColor, rect.StrokeColor, rect.StrokeWidth, rect.CornerRadius, rect.Aspect, rect.ShadowSoftness, rect.ShadowOffset, rect.ShadowColor, rect.ShadowType, pos, frame)
}

func (p *painter) drawOblong(obj fyne.CanvasObject, fill, stroke color.Color, strokeWidth, radius, aspect, shadowSoftness float32, shadowOffset fyne.Position, shadowColor color.Color, shadowType canvas.ShadowType, pos fyne.Position, frame fyne.Size) {
	if (shadowColor == color.Transparent || shadowColor == nil || (shadowOffset.IsZero() && shadowSoftness == 0.0)) && (fill == color.Transparent || fill == nil) && (stroke == color.Transparent || stroke == nil || strokeWidth == 0) {
		return
	}

	roundedCorners := radius != 0
	shadow := shadowColor != color.Transparent && shadowColor != nil && (!shadowOffset.IsZero() || shadowSoftness > 0.0)
	var program Program
=======
func (p *painter) drawRectangle(rect *canvas.Rectangle, pos fyne.Position, frame fyne.Size) {
	topRightRadius := paint.GetCornerRadius(rect.TopRightCornerRadius, rect.CornerRadius)
	topLeftRadius := paint.GetCornerRadius(rect.TopLeftCornerRadius, rect.CornerRadius)
	bottomRightRadius := paint.GetCornerRadius(rect.BottomRightCornerRadius, rect.CornerRadius)
	bottomLeftRadius := paint.GetCornerRadius(rect.BottomLeftCornerRadius, rect.CornerRadius)
	p.drawOblong(rect, rect.FillColor, rect.StrokeColor, rect.StrokeWidth, topRightRadius, topLeftRadius, bottomRightRadius, bottomLeftRadius, rect.Aspect, pos, frame)
}

func (p *painter) drawOblong(obj fyne.CanvasObject, fill, stroke color.Color, strokeWidth, topRightRadius, topLeftRadius, bottomRightRadius, bottomLeftRadius, aspect float32, pos fyne.Position, frame fyne.Size) {
	if (fill == color.Transparent || fill == nil) && (stroke == color.Transparent || stroke == nil || strokeWidth == 0) {
		return
	}

	roundedCorners := topRightRadius != 0 || topLeftRadius != 0 || bottomRightRadius != 0 || bottomLeftRadius != 0
	var program ProgramState
>>>>>>> b47c4d60
	if roundedCorners {
		program = p.roundRectangleProgram
	} else {
		program = p.rectangleProgram
	}

	// Vertex: BEG
	bounds, points := p.vecRectCoords(pos, obj, frame, aspect)
	p.ctx.UseProgram(program.ref)
	p.updateBuffer(program.buff, points)
	p.UpdateVertexArray(program, "vert", 2, 4, 0)
	p.UpdateVertexArray(program, "normal", 2, 4, 2)

	p.ctx.BlendFunc(srcAlpha, oneMinusSrcAlpha)
	p.logError()
	// Vertex: END

	// Fragment: BEG
	frameWidthScaled, frameHeightScaled := p.scaleFrameSize(frame)
	p.SetUniform2f(program, "frame_size", frameWidthScaled, frameHeightScaled)

	x1Scaled, x2Scaled, y1Scaled, y2Scaled := p.scaleRectCoords(bounds[0], bounds[2], bounds[1], bounds[3])
	p.SetUniform4f(program, "rect_coords", x1Scaled, x2Scaled, y1Scaled, y2Scaled)

	strokeWidthScaled := roundToPixel(strokeWidth*p.pixScale, 1.0)
	if roundedCorners {
		p.SetUniform1f(program, "stroke_width_half", strokeWidthScaled*0.5)

		rectSizeWidthScaled := x2Scaled - x1Scaled - strokeWidthScaled
		rectSizeHeightScaled := y2Scaled - y1Scaled - strokeWidthScaled
		p.SetUniform2f(program, "rect_size_half", rectSizeWidthScaled*0.5, rectSizeHeightScaled*0.5)

		// the maximum possible corner radii for a circular shape, calculated taking into account the rect coords with aspect ratio
		size := fyne.NewSize(bounds[2]-bounds[0], bounds[3]-bounds[1])
		topRightRadiusScaled := roundToPixel(
			paint.GetMaximumCornerRadius(topRightRadius, topLeftRadius, bottomRightRadius, size)*p.pixScale,
			1.0,
		)
		topLeftRadiusScaled := roundToPixel(
			paint.GetMaximumCornerRadius(topLeftRadius, topRightRadius, bottomLeftRadius, size)*p.pixScale,
			1.0,
		)
		bottomRightRadiusScaled := roundToPixel(
			paint.GetMaximumCornerRadius(bottomRightRadius, bottomLeftRadius, topRightRadius, size)*p.pixScale,
			1.0,
		)
		bottomLeftRadiusScaled := roundToPixel(
			paint.GetMaximumCornerRadius(bottomLeftRadius, bottomRightRadius, topLeftRadius, size)*p.pixScale,
			1.0,
		)
		p.SetUniform4f(program, "radius", topRightRadiusScaled, bottomRightRadiusScaled, topLeftRadiusScaled, bottomLeftRadiusScaled)

		edgeSoftnessScaled := roundToPixel(edgeSoftness*p.pixScale, 1.0)
		p.SetUniform1f(program, "edge_softness", edgeSoftnessScaled)
	} else {
		p.SetUniform1f(program, "stroke_width", strokeWidthScaled)
	}

	r, g, b, a := getFragmentColor(fill)
	p.SetUniform4f(program, "fill_color", r, g, b, a)

	strokeColor := stroke
	if strokeColor == nil {
		strokeColor = color.Transparent
	}
	r, g, b, a = getFragmentColor(strokeColor)
	p.SetUniform4f(program, "stroke_color", r, g, b, a)
	p.logError()
	// Fragment: END

	p.ctx.DrawArrays(triangleStrip, 0, 4)
	p.logError()
}

func (p *painter) drawPolygon(polygon *canvas.Polygon, pos fyne.Position, frame fyne.Size) {
	if ((polygon.FillColor == color.Transparent || polygon.FillColor == nil) && (polygon.StrokeColor == color.Transparent || polygon.StrokeColor == nil || polygon.StrokeWidth == 0)) || polygon.Sides < 3 {
		return
	}
	size := polygon.Size()

	// Vertex: BEG
	bounds, points := p.vecRectCoords(pos, polygon, frame, 0.0)
	program := p.polygonProgram
	p.ctx.UseProgram(program.ref)
	p.updateBuffer(program.buff, points)
	p.UpdateVertexArray(program, "vert", 2, 4, 0)
	p.UpdateVertexArray(program, "normal", 2, 4, 2)

	p.ctx.BlendFunc(srcAlpha, oneMinusSrcAlpha)
	p.logError()
	// Vertex: END

	// Fragment: BEG
	frameWidthScaled, frameHeightScaled := p.scaleFrameSize(frame)
	p.SetUniform2f(program, "frame_size", frameWidthScaled, frameHeightScaled)

	x1Scaled, x2Scaled, y1Scaled, y2Scaled := p.scaleRectCoords(bounds[0], bounds[2], bounds[1], bounds[3])
	p.SetUniform4f(program, "rect_coords", x1Scaled, x2Scaled, y1Scaled, y2Scaled)

	edgeSoftnessScaled := roundToPixel(edgeSoftness*p.pixScale, 1.0)
	p.SetUniform1f(program, "edge_softness", edgeSoftnessScaled)

	outerRadius := fyne.Min(size.Width, size.Height) / 2
	outerRadiusScaled := roundToPixel(outerRadius*p.pixScale, 1.0)
	p.SetUniform1f(program, "outer_radius", outerRadiusScaled)

	p.SetUniform1f(program, "angle", polygon.Angle)
	p.SetUniform1f(program, "sides", float32(polygon.Sides))

	cornerRadius := fyne.Min(paint.GetMaximumRadius(size), polygon.CornerRadius)
	cornerRadiusScaled := roundToPixel(cornerRadius*p.pixScale, 1.0)
	p.SetUniform1f(program, "corner_radius", cornerRadiusScaled)

	strokeWidthScaled := roundToPixel(polygon.StrokeWidth*p.pixScale, 1.0)
	p.SetUniform1f(program, "stroke_width", strokeWidthScaled)

	r, g, b, a := getFragmentColor(polygon.FillColor)
	p.SetUniform4f(program, "fill_color", r, g, b, a)

	strokeColor := polygon.StrokeColor
	if strokeColor == nil {
		strokeColor = color.Transparent
	}
	r, g, b, a = getFragmentColor(strokeColor)
	p.SetUniform4f(program, "stroke_color", r, g, b, a)

	p.logError()
	// Fragment: END

	p.ctx.DrawArrays(triangleStrip, 0, 4)
	p.logError()
}

func (p *painter) drawArc(arc *canvas.Arc, pos fyne.Position, frame fyne.Size) {
	if ((arc.FillColor == color.Transparent || arc.FillColor == nil) && (arc.StrokeColor == color.Transparent || arc.StrokeColor == nil || arc.StrokeWidth == 0)) || arc.StartAngle == arc.EndAngle {
		return
	}

	// Vertex: BEG
	bounds, points := p.vecRectCoords(pos, arc, frame, 0.0)
	program := p.arcProgram
	p.ctx.UseProgram(program.ref)
	p.updateBuffer(program.buff, points)
	p.UpdateVertexArray(program, "vert", 2, 4, 0)
	p.UpdateVertexArray(program, "normal", 2, 4, 2)

	p.ctx.BlendFunc(srcAlpha, oneMinusSrcAlpha)
	p.logError()
	// Vertex: END

	// Fragment: BEG
	frameWidthScaled, frameHeightScaled := p.scaleFrameSize(frame)
	p.SetUniform2f(program, "frame_size", frameWidthScaled, frameHeightScaled)

	x1Scaled, x2Scaled, y1Scaled, y2Scaled := p.scaleRectCoords(bounds[0], bounds[2], bounds[1], bounds[3])
	p.SetUniform4f(program, "rect_coords", x1Scaled, x2Scaled, y1Scaled, y2Scaled)

	edgeSoftnessScaled := roundToPixel(edgeSoftness*p.pixScale, 1.0)
<<<<<<< HEAD
	p.ctx.Uniform1f(edgeSoftnessUniform, edgeSoftnessScaled)

	var addShadow float32
	if shadow {
		shadowColorUniform := p.ctx.GetUniformLocation(program, "shadow_color")
		r, g, b, a = getFragmentColor(shadowColor)
		p.ctx.Uniform4f(shadowColorUniform, r, g, b, a)

		shadowOffsetUniform := p.ctx.GetUniformLocation(program, "shadow_offset")
		p.ctx.Uniform2f(shadowOffsetUniform, roundToPixel(shadowOffset.X*p.pixScale, 1.0), roundToPixel(shadowOffset.Y*p.pixScale, 1.0))

		shadowSoftnessUniform := p.ctx.GetUniformLocation(program, "shadow_softness")
		p.ctx.Uniform1f(shadowSoftnessUniform, roundToPixel(shadowSoftness*p.pixScale, 1.0))

		shadowTypeUniform := p.ctx.GetUniformLocation(program, "shadow_type")
		p.ctx.Uniform1f(shadowTypeUniform, float32(shadowType))

		addShadow = 1.0
	}
	addShadowUniform := p.ctx.GetUniformLocation(program, "add_shadow")
	p.ctx.Uniform1f(addShadowUniform, addShadow)
=======
	p.SetUniform1f(program, "edge_softness", edgeSoftnessScaled)

	outerRadius := fyne.Min(arc.Size().Width, arc.Size().Height) / 2
	outerRadiusScaled := roundToPixel(outerRadius*p.pixScale, 1.0)
	p.SetUniform1f(program, "outer_radius", outerRadiusScaled)

	innerRadius := outerRadius * float32(math.Min(1.0, math.Max(0.0, float64(arc.CutoutRatio))))
	innerRadiusScaled := roundToPixel(innerRadius*p.pixScale, 1.0)
	p.SetUniform1f(program, "inner_radius", innerRadiusScaled)

	startAngle, endAngle := paint.NormalizeArcAngles(arc.StartAngle, arc.EndAngle)
	p.SetUniform1f(program, "start_angle", startAngle)
	p.SetUniform1f(program, "end_angle", endAngle)

	cornerRadius := fyne.Min(paint.GetMaximumRadiusArc(outerRadius, innerRadius, arc.EndAngle-arc.StartAngle), arc.CornerRadius)
	cornerRadiusScaled := roundToPixel(cornerRadius*p.pixScale, 1.0)
	p.SetUniform1f(program, "corner_radius", cornerRadiusScaled)

	strokeWidthScaled := roundToPixel(arc.StrokeWidth*p.pixScale, 1.0)
	p.SetUniform1f(program, "stroke_width", strokeWidthScaled)

	r, g, b, a := getFragmentColor(arc.FillColor)
	p.SetUniform4f(program, "fill_color", r, g, b, a)

	strokeColor := arc.StrokeColor
	if strokeColor == nil {
		strokeColor = color.Transparent
	}
	r, g, b, a = getFragmentColor(strokeColor)
	p.SetUniform4f(program, "stroke_color", r, g, b, a)
>>>>>>> b47c4d60

	p.logError()
	// Fragment: END

	p.ctx.DrawArrays(triangleStrip, 0, 4)
	p.logError()
}

func (p *painter) drawText(text *canvas.Text, pos fyne.Position, frame fyne.Size) {
	if text.Text == "" || text.Text == " " {
		return
	}

	size := text.MinSize()
	containerSize := text.Size()
	switch text.Alignment {
	case fyne.TextAlignTrailing:
		pos = fyne.NewPos(pos.X+containerSize.Width-size.Width, pos.Y)
	case fyne.TextAlignCenter:
		pos = fyne.NewPos(pos.X+(containerSize.Width-size.Width)/2, pos.Y)
	}

	if containerSize.Height > size.Height {
		pos = fyne.NewPos(pos.X, pos.Y+(containerSize.Height-size.Height)/2)
	}

	// text size is sensitive to position on screen
	size, _ = roundToPixelCoords(size, text.Position(), p.pixScale)
	size.Width += roundToPixel(paint.VectorPad(text), p.pixScale)
	p.drawTextureWithDetails(text, p.newGlTextTexture, pos, size, frame, canvas.ImageFillStretch, 1.0, 0)
}

func (p *painter) drawTextureWithDetails(o fyne.CanvasObject, creator func(canvasObject fyne.CanvasObject) Texture,
	pos fyne.Position, size, frame fyne.Size, fill canvas.ImageFill, alpha float32, pad float32,
) {
	texture, err := p.getTexture(o, creator)
	if err != nil {
		return
	}

	cornerRadius := float32(0)
	aspect := float32(0)
	if img, ok := o.(*canvas.Image); ok {
		aspect = img.Aspect()
		if aspect == 0 {
			aspect = 1 // fallback, should not occur - normally an image load error
		}
		if img.CornerRadius > 0 {
			cornerRadius = img.CornerRadius
		}
	}
	points := p.rectCoords(size, pos, frame, fill, aspect, pad)
	inner, _ := rectInnerCoords(size, pos, fill, aspect)

	p.ctx.UseProgram(p.program.ref)
	p.updateBuffer(p.program.buff, points)
	p.UpdateVertexArray(p.program, "vert", 3, 5, 0)
	p.UpdateVertexArray(p.program, "vertTexCoord", 2, 5, 3)

	// Set corner radius and texture size in pixels
	cornerRadius = fyne.Min(paint.GetMaximumRadius(size), cornerRadius)
	p.SetUniform1f(p.program, "cornerRadius", cornerRadius*p.pixScale)
	p.SetUniform2f(p.program, "size", inner.Width*p.pixScale, inner.Height*p.pixScale)

	p.SetUniform1f(p.program, "alpha", alpha)

	p.ctx.BlendFunc(one, oneMinusSrcAlpha)
	p.logError()

	p.ctx.ActiveTexture(texture0)
	p.ctx.BindTexture(texture2D, texture)
	p.logError()

	p.ctx.DrawArrays(triangleStrip, 0, 4)
	p.logError()
}

func (p *painter) lineCoords(pos, pos1, pos2 fyne.Position, lineWidth, feather float32, frame fyne.Size) ([]float32, float32, float32) {
	// Shift line coordinates so that they match the target position.
	xPosDiff := pos.X - fyne.Min(pos1.X, pos2.X)
	yPosDiff := pos.Y - fyne.Min(pos1.Y, pos2.Y)
	pos1.X = roundToPixel(pos1.X+xPosDiff, p.pixScale)
	pos1.Y = roundToPixel(pos1.Y+yPosDiff, p.pixScale)
	pos2.X = roundToPixel(pos2.X+xPosDiff, p.pixScale)
	pos2.Y = roundToPixel(pos2.Y+yPosDiff, p.pixScale)

	if lineWidth <= 1 {
		offset := float32(0.5)                  // adjust location for lines < 1pt on regular display
		if lineWidth <= 0.5 && p.pixScale > 1 { // and for 1px drawing on HiDPI (width 0.5)
			offset = 0.25
		}
		if pos1.X == pos2.X {
			pos1.X -= offset
			pos2.X -= offset
		}
		if pos1.Y == pos2.Y {
			pos1.Y -= offset
			pos2.Y -= offset
		}
	}

	x1Pos := pos1.X / frame.Width
	x1 := -1 + x1Pos*2
	y1Pos := pos1.Y / frame.Height
	y1 := 1 - y1Pos*2
	x2Pos := pos2.X / frame.Width
	x2 := -1 + x2Pos*2
	y2Pos := pos2.Y / frame.Height
	y2 := 1 - y2Pos*2

	normalX := (pos2.Y - pos1.Y) / frame.Width
	normalY := (pos2.X - pos1.X) / frame.Height
	dirLength := float32(math.Sqrt(float64(normalX*normalX + normalY*normalY)))
	normalX /= dirLength
	normalY /= dirLength

	normalObjX := normalX * 0.5 * frame.Width
	normalObjY := normalY * 0.5 * frame.Height
	widthMultiplier := float32(math.Sqrt(float64(normalObjX*normalObjX + normalObjY*normalObjY)))
	halfWidth := (roundToPixel(lineWidth+feather, p.pixScale) * 0.5) / widthMultiplier
	featherWidth := feather / widthMultiplier

	return []float32{
		// coord x, y normal x, y
		x1, y1, normalX, normalY,
		x2, y2, normalX, normalY,
		x2, y2, -normalX, -normalY,
		x2, y2, -normalX, -normalY,
		x1, y1, normalX, normalY,
		x1, y1, -normalX, -normalY,
	}, halfWidth, featherWidth
}

// rectCoords calculates the openGL coordinate space of a rectangle
func (p *painter) rectCoords(size fyne.Size, pos fyne.Position, frame fyne.Size,
	fill canvas.ImageFill, aspect float32, pad float32,
) []float32 {
	size, pos = rectInnerCoords(size, pos, fill, aspect)
	size, pos = roundToPixelCoords(size, pos, p.pixScale)

	xPos := (pos.X - pad) / frame.Width
	x1 := -1 + xPos*2
	x2Pos := (pos.X + size.Width + pad) / frame.Width
	x2 := -1 + x2Pos*2

	yPos := (pos.Y - pad) / frame.Height
	y1 := 1 - yPos*2
	y2Pos := (pos.Y + size.Height + pad) / frame.Height
	y2 := 1 - y2Pos*2

	xInset := float32(0.0)
	yInset := float32(0.0)

	if fill == canvas.ImageFillCover {
		viewAspect := size.Width / size.Height

		if viewAspect > aspect {
			newHeight := size.Width / aspect
			heightPad := (newHeight - size.Height) / 2
			yInset = heightPad / newHeight
		} else if viewAspect < aspect {
			newWidth := size.Height * aspect
			widthPad := (newWidth - size.Width) / 2
			xInset = widthPad / newWidth
		}
	}

	return []float32{
		// coord x, y, z texture x, y
		x1, y2, 0, xInset, 1.0 - yInset, // top left
		x1, y1, 0, xInset, yInset, // bottom left
		x2, y2, 0, 1.0 - xInset, 1.0 - yInset, // top right
		x2, y1, 0, 1.0 - xInset, yInset, // bottom right
	}
}

func rectInnerCoords(size fyne.Size, pos fyne.Position, fill canvas.ImageFill, aspect float32) (fyne.Size, fyne.Position) {
	if fill == canvas.ImageFillContain || fill == canvas.ImageFillOriginal {
		// change pos and size accordingly

		viewAspect := size.Width / size.Height

		newWidth, newHeight := size.Width, size.Height
		widthPad, heightPad := float32(0), float32(0)
		if viewAspect > aspect {
			newWidth = size.Height * aspect
			widthPad = (size.Width - newWidth) / 2
		} else if viewAspect < aspect {
			newHeight = size.Width / aspect
			heightPad = (size.Height - newHeight) / 2
		}

		return fyne.NewSize(newWidth, newHeight), fyne.NewPos(pos.X+widthPad, pos.Y+heightPad)
	}

	return size, pos
}

func (p *painter) vecRectCoords(pos fyne.Position, rect fyne.CanvasObject, frame fyne.Size, aspect float32) ([4]float32, []float32) {
	xPad, yPad := float32(0), float32(0)

	if aspect != 0 {
		inner := rect.Size()
		frameAspect := inner.Width / inner.Height

		if frameAspect > aspect {
			newWidth := inner.Height * aspect
			xPad = (inner.Width - newWidth) / 2
		} else if frameAspect < aspect {
			newHeight := inner.Width / aspect
			yPad = (inner.Height - newHeight) / 2
		}
	}

	return p.vecRectCoordsWithPad(pos, rect, frame, xPad, yPad)
}

func (p *painter) vecRectCoordsWithPad(pos fyne.Position, rect fyne.CanvasObject, frame fyne.Size, xPad, yPad float32) ([4]float32, []float32) {
	size := rect.Size()
	pos1 := rect.Position()

	xPosDiff := pos.X - pos1.X + xPad
	yPosDiff := pos.Y - pos1.Y + yPad
	pos1.X = roundToPixel(pos1.X+xPosDiff, p.pixScale)
	pos1.Y = roundToPixel(pos1.Y+yPosDiff, p.pixScale)
	size.Width = roundToPixel(size.Width-2*xPad, p.pixScale)
	size.Height = roundToPixel(size.Height-2*yPad, p.pixScale)

	var shadowPadLeft, shadowPadRight, shadowPadTop, shadowPadBottom float32
	if s, ok := rect.(canvas.Shadowable); ok {
		pads := s.ShadowPaddings()
		shadowPadLeft = roundToPixel(pads[0], p.pixScale)
		shadowPadRight = roundToPixel(pads[2], p.pixScale)
		shadowPadTop = roundToPixel(pads[1], p.pixScale)
		shadowPadBottom = roundToPixel(pads[3], p.pixScale)
	}

	// without edge softness adjustment the rectangle has cropped edges
	edgeSoftnessScaled := roundToPixel(edgeSoftness*p.pixScale, 1.0)
	x1Pos := pos1.X
	x1Norm := -1 + (x1Pos-edgeSoftnessScaled-shadowPadLeft)*2/frame.Width
	x2Pos := pos1.X + size.Width
	x2Norm := -1 + (x2Pos+edgeSoftnessScaled+shadowPadRight)*2/frame.Width
	y1Pos := pos1.Y
	y1Norm := 1 - (y1Pos-edgeSoftnessScaled-shadowPadTop)*2/frame.Height
	y2Pos := pos1.Y + size.Height
	y2Norm := 1 - (y2Pos+edgeSoftnessScaled+shadowPadBottom)*2/frame.Height

	// output a norm for the fill and the vert is unused, but we pass 0 to avoid optimisation issues
	coords := []float32{
		0, 0, x1Norm, y1Norm, // first triangle
		0, 0, x2Norm, y1Norm, // second triangle
		0, 0, x1Norm, y2Norm,
		0, 0, x2Norm, y2Norm,
	}

	return [4]float32{x1Pos, y1Pos, x2Pos, y2Pos}, coords
}

func (p *painter) vecSquareCoords(pos fyne.Position, rect fyne.CanvasObject, frame fyne.Size) ([4]float32, []float32) {
	return p.vecRectCoordsWithPad(pos, rect, frame, 0, 0)
}

func roundToPixel(v float32, pixScale float32) float32 {
	if pixScale == 1.0 {
		return float32(math.Round(float64(v)))
	}

	return float32(math.Round(float64(v*pixScale))) / pixScale
}

func roundToPixelCoords(size fyne.Size, pos fyne.Position, pixScale float32) (fyne.Size, fyne.Position) {
	end := pos.Add(size)
	end.X = roundToPixel(end.X, pixScale)
	end.Y = roundToPixel(end.Y, pixScale)
	pos.X = roundToPixel(pos.X, pixScale)
	pos.Y = roundToPixel(pos.Y, pixScale)
	size.Width = end.X - pos.X
	size.Height = end.Y - pos.Y

	return size, pos
}

// Returns FragmentColor(red,green,blue,alpha) from fyne.Color
func getFragmentColor(col color.Color) (float32, float32, float32, float32) {
	if col == nil {
		return 0, 0, 0, 0
	}
	r, g, b, a := col.RGBA()
	if a == 0 {
		return 0, 0, 0, 0
	}
	alpha := float32(a)
	return float32(r) / alpha, float32(g) / alpha, float32(b) / alpha, alpha / 0xffff
}

func (p *painter) scaleFrameSize(frame fyne.Size) (float32, float32) {
	frameWidthScaled := roundToPixel(frame.Width*p.pixScale, 1.0)
	frameHeightScaled := roundToPixel(frame.Height*p.pixScale, 1.0)
	return frameWidthScaled, frameHeightScaled
}

// Returns scaled RectCoords(x1,x2,y1,y2) in same order
func (p *painter) scaleRectCoords(x1, x2, y1, y2 float32) (float32, float32, float32, float32) {
	x1Scaled := roundToPixel(x1*p.pixScale, 1.0)
	x2Scaled := roundToPixel(x2*p.pixScale, 1.0)
	y1Scaled := roundToPixel(y1*p.pixScale, 1.0)
	y2Scaled := roundToPixel(y2*p.pixScale, 1.0)
	return x1Scaled, x2Scaled, y1Scaled, y2Scaled
}<|MERGE_RESOLUTION|>--- conflicted
+++ resolved
@@ -29,16 +29,8 @@
 }
 
 func (p *painter) drawCircle(circle *canvas.Circle, pos fyne.Position, frame fyne.Size) {
-<<<<<<< HEAD
-	size := circle.Size()
-	radius := size.Width / 2
-	if size.Height < size.Width {
-		radius = size.Height / 2
-	}
 	shadow := circle.ShadowColor != color.Transparent && circle.ShadowColor != nil && (!circle.ShadowOffset.IsZero() || circle.ShadowSoftness > 0.0)
-=======
 	radius := paint.GetMaximumRadius(circle.Size())
->>>>>>> b47c4d60
 	program := p.roundRectangleProgram
 
 	// Vertex: BEG
@@ -80,32 +72,21 @@
 	p.SetUniform4f(program, "stroke_color", r, g, b, a)
 
 	edgeSoftnessScaled := roundToPixel(edgeSoftness*p.pixScale, 1.0)
-<<<<<<< HEAD
-	p.ctx.Uniform1f(edgeSoftnessUniform, edgeSoftnessScaled)
+	p.SetUniform1f(program, "edge_softness", edgeSoftnessScaled)
 
 	var addShadow float32
 	if shadow {
-		shadowColorUniform := p.ctx.GetUniformLocation(program, "shadow_color")
 		r, g, b, a = getFragmentColor(circle.ShadowColor)
-		p.ctx.Uniform4f(shadowColorUniform, r, g, b, a)
-
-		shadowOffsetUniform := p.ctx.GetUniformLocation(program, "shadow_offset")
-		p.ctx.Uniform2f(shadowOffsetUniform, roundToPixel(circle.ShadowOffset.X*p.pixScale, 1.0), roundToPixel(circle.ShadowOffset.Y*p.pixScale, 1.0))
-
-		shadowSoftnessUniform := p.ctx.GetUniformLocation(program, "shadow_softness")
-		p.ctx.Uniform1f(shadowSoftnessUniform, roundToPixel(circle.ShadowSoftness*p.pixScale, 1.0))
-
-		shadowTypeUniform := p.ctx.GetUniformLocation(program, "shadow_type")
-		p.ctx.Uniform1f(shadowTypeUniform, float32(circle.ShadowType))
+		p.SetUniform4f(program, "shadow_color", r, g, b, a)
+
+		p.SetUniform2f(program, "shadow_offset", roundToPixel(circle.ShadowOffset.X*p.pixScale, 1.0), roundToPixel(circle.ShadowOffset.Y*p.pixScale, 1.0))
+		p.SetUniform1f(program, "shadow_softness", roundToPixel(circle.ShadowSoftness*p.pixScale, 1.0))
+		p.SetUniform1f(program, "shadow_type", float32(circle.ShadowType))
 
 		addShadow = 1.0
 	}
-	addShadowUniform := p.ctx.GetUniformLocation(program, "add_shadow")
-	p.ctx.Uniform1f(addShadowUniform, addShadow)
-
-=======
-	p.SetUniform1f(program, "edge_softness", edgeSoftnessScaled)
->>>>>>> b47c4d60
+	p.SetUniform1f(program, "add_shadow", addShadow)
+
 	p.logError()
 	// Fragment: END
 
@@ -174,40 +155,22 @@
 	p.drawTextureWithDetails(img, p.newGlRasterTexture, pos, img.Size(), frame, canvas.ImageFillStretch, float32(img.Alpha()), 0)
 }
 
-<<<<<<< HEAD
-func (p *painter) drawSquare(sq *canvas.Square, pos fyne.Position, frame fyne.Size) {
-	p.drawOblong(sq, sq.FillColor, sq.StrokeColor, sq.StrokeWidth, sq.CornerRadius, 1.0, sq.ShadowSoftness, sq.ShadowOffset, sq.ShadowColor, sq.ShadowType, pos, frame)
-}
-
-func (p *painter) drawRectangle(rect *canvas.Rectangle, pos fyne.Position, frame fyne.Size) {
-	p.drawOblong(rect, rect.FillColor, rect.StrokeColor, rect.StrokeWidth, rect.CornerRadius, rect.Aspect, rect.ShadowSoftness, rect.ShadowOffset, rect.ShadowColor, rect.ShadowType, pos, frame)
-}
-
-func (p *painter) drawOblong(obj fyne.CanvasObject, fill, stroke color.Color, strokeWidth, radius, aspect, shadowSoftness float32, shadowOffset fyne.Position, shadowColor color.Color, shadowType canvas.ShadowType, pos fyne.Position, frame fyne.Size) {
-	if (shadowColor == color.Transparent || shadowColor == nil || (shadowOffset.IsZero() && shadowSoftness == 0.0)) && (fill == color.Transparent || fill == nil) && (stroke == color.Transparent || stroke == nil || strokeWidth == 0) {
-		return
-	}
-
-	roundedCorners := radius != 0
-	shadow := shadowColor != color.Transparent && shadowColor != nil && (!shadowOffset.IsZero() || shadowSoftness > 0.0)
-	var program Program
-=======
 func (p *painter) drawRectangle(rect *canvas.Rectangle, pos fyne.Position, frame fyne.Size) {
 	topRightRadius := paint.GetCornerRadius(rect.TopRightCornerRadius, rect.CornerRadius)
 	topLeftRadius := paint.GetCornerRadius(rect.TopLeftCornerRadius, rect.CornerRadius)
 	bottomRightRadius := paint.GetCornerRadius(rect.BottomRightCornerRadius, rect.CornerRadius)
 	bottomLeftRadius := paint.GetCornerRadius(rect.BottomLeftCornerRadius, rect.CornerRadius)
-	p.drawOblong(rect, rect.FillColor, rect.StrokeColor, rect.StrokeWidth, topRightRadius, topLeftRadius, bottomRightRadius, bottomLeftRadius, rect.Aspect, pos, frame)
-}
-
-func (p *painter) drawOblong(obj fyne.CanvasObject, fill, stroke color.Color, strokeWidth, topRightRadius, topLeftRadius, bottomRightRadius, bottomLeftRadius, aspect float32, pos fyne.Position, frame fyne.Size) {
-	if (fill == color.Transparent || fill == nil) && (stroke == color.Transparent || stroke == nil || strokeWidth == 0) {
+	p.drawOblong(rect, rect.FillColor, rect.StrokeColor, rect.StrokeWidth, topRightRadius, topLeftRadius, bottomRightRadius, bottomLeftRadius, rect.Aspect, rect.ShadowSoftness, rect.ShadowOffset, rect.ShadowColor, rect.ShadowType, pos, frame)
+}
+
+func (p *painter) drawOblong(obj fyne.CanvasObject, fill, stroke color.Color, strokeWidth, topRightRadius, topLeftRadius, bottomRightRadius, bottomLeftRadius, aspect, shadowSoftness float32, shadowOffset fyne.Position, shadowColor color.Color, shadowType canvas.ShadowType, pos fyne.Position, frame fyne.Size) {
+	if (shadowColor == color.Transparent || shadowColor == nil || (shadowOffset.IsZero() && shadowSoftness == 0.0)) && (fill == color.Transparent || fill == nil) && (stroke == color.Transparent || stroke == nil || strokeWidth == 0) {
 		return
 	}
 
 	roundedCorners := topRightRadius != 0 || topLeftRadius != 0 || bottomRightRadius != 0 || bottomLeftRadius != 0
+	shadow := shadowColor != color.Transparent && shadowColor != nil && (!shadowOffset.IsZero() || shadowSoftness > 0.0)
 	var program ProgramState
->>>>>>> b47c4d60
 	if roundedCorners {
 		program = p.roundRectangleProgram
 	} else {
@@ -275,6 +238,20 @@
 	}
 	r, g, b, a = getFragmentColor(strokeColor)
 	p.SetUniform4f(program, "stroke_color", r, g, b, a)
+
+	var addShadow float32
+	if shadow {
+		r, g, b, a = getFragmentColor(shadowColor)
+		p.SetUniform4f(program, "shadow_color", r, g, b, a)
+
+		p.SetUniform2f(program, "shadow_offset", roundToPixel(shadowOffset.X*p.pixScale, 1.0), roundToPixel(shadowOffset.Y*p.pixScale, 1.0))
+		p.SetUniform1f(program, "shadow_softness", roundToPixel(shadowSoftness*p.pixScale, 1.0))
+		p.SetUniform1f(program, "shadow_type", float32(shadowType))
+
+		addShadow = 1.0
+	}
+	p.SetUniform1f(program, "add_shadow", addShadow)
+
 	p.logError()
 	// Fragment: END
 
@@ -366,29 +343,6 @@
 	p.SetUniform4f(program, "rect_coords", x1Scaled, x2Scaled, y1Scaled, y2Scaled)
 
 	edgeSoftnessScaled := roundToPixel(edgeSoftness*p.pixScale, 1.0)
-<<<<<<< HEAD
-	p.ctx.Uniform1f(edgeSoftnessUniform, edgeSoftnessScaled)
-
-	var addShadow float32
-	if shadow {
-		shadowColorUniform := p.ctx.GetUniformLocation(program, "shadow_color")
-		r, g, b, a = getFragmentColor(shadowColor)
-		p.ctx.Uniform4f(shadowColorUniform, r, g, b, a)
-
-		shadowOffsetUniform := p.ctx.GetUniformLocation(program, "shadow_offset")
-		p.ctx.Uniform2f(shadowOffsetUniform, roundToPixel(shadowOffset.X*p.pixScale, 1.0), roundToPixel(shadowOffset.Y*p.pixScale, 1.0))
-
-		shadowSoftnessUniform := p.ctx.GetUniformLocation(program, "shadow_softness")
-		p.ctx.Uniform1f(shadowSoftnessUniform, roundToPixel(shadowSoftness*p.pixScale, 1.0))
-
-		shadowTypeUniform := p.ctx.GetUniformLocation(program, "shadow_type")
-		p.ctx.Uniform1f(shadowTypeUniform, float32(shadowType))
-
-		addShadow = 1.0
-	}
-	addShadowUniform := p.ctx.GetUniformLocation(program, "add_shadow")
-	p.ctx.Uniform1f(addShadowUniform, addShadow)
-=======
 	p.SetUniform1f(program, "edge_softness", edgeSoftnessScaled)
 
 	outerRadius := fyne.Min(arc.Size().Width, arc.Size().Height) / 2
@@ -419,7 +373,6 @@
 	}
 	r, g, b, a = getFragmentColor(strokeColor)
 	p.SetUniform4f(program, "stroke_color", r, g, b, a)
->>>>>>> b47c4d60
 
 	p.logError()
 	// Fragment: END
