--- conflicted
+++ resolved
@@ -276,19 +276,11 @@
 	p.UpdateVertexArray(p.program, "vert", 3, 5, 0)
 	p.UpdateVertexArray(p.program, "vertTexCoord", 2, 5, 3)
 
-<<<<<<< HEAD
+	// Set corner radius and texture size in pixels
+	p.SetUniform1f(p.program, "cornerRadius", cornerRadius*p.pixScale)
+	p.SetUniform2f(p.program, "size", size.Width*p.pixScale, size.Height*p.pixScale)
+
 	p.SetUniform1f(p.program, "alpha", alpha)
-=======
-	// Set corner radius and texture size in pixels
-	cornerLoc := p.ctx.GetUniformLocation(p.program, "cornerRadius")
-	p.ctx.Uniform1f(cornerLoc, cornerRadius*p.pixScale)
-	sizeLoc := p.ctx.GetUniformLocation(p.program, "size")
-	pxSizeW, pxSizeH := size.Width*p.pixScale, size.Height*p.pixScale
-	p.ctx.Uniform2f(sizeLoc, pxSizeW, pxSizeH)
-
-	vertAttrib := p.ctx.GetUniformLocation(p.program, "alpha")
-	p.ctx.Uniform1f(vertAttrib, alpha)
->>>>>>> 811f2288
 
 	p.ctx.BlendFunc(one, oneMinusSrcAlpha)
 	p.logError()
