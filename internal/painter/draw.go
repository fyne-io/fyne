package painter

import (
	"image"
	"image/color"
	"math"

	"fyne.io/fyne/v2"
	"fyne.io/fyne/v2/canvas"

	"github.com/srwiley/rasterx"
	"golang.org/x/image/math/fixed"
)

const quarterCircleControl = 1 - 0.55228

// DrawArc rasterizes the given arc object into an image.
// The scale function is used to understand how many pixels are required per unit of size.
// The arc is drawn from StartAngle to EndAngle (in degrees).
// 0°/360 is top, 90° is right, 180° is bottom, 270° is left
// 0°/-360 is top, -90° is left, -180° is bottom, -270° is right
func DrawArc(arc *canvas.Arc, vectorPad float32, scale func(float32) float32) *image.RGBA {
	size := arc.Size()

	width := int(scale(size.Width + vectorPad*2))
	height := int(scale(size.Height + vectorPad*2))

	raw := image.NewRGBA(image.Rect(0, 0, width, height))
	scanner := rasterx.NewScannerGV(int(size.Width), int(size.Height), raw, raw.Bounds())

	centerX := float64(width) / 2
	centerY := float64(height) / 2

	outerRadius := fyne.Min(size.Width, size.Height) / 2
	innerRadius := float32(float64(outerRadius) * math.Min(1.0, math.Max(0.0, float64(arc.CutoutRatio))))
	startAngle, endAngle := NormalizeArcAngles(arc.StartAngle, arc.EndAngle)

	// convert to radians
	startRad := float64(startAngle * math.Pi / 180.0)
	endRad := float64(endAngle * math.Pi / 180.0)
	sweep := endRad - startRad
	if sweep == 0 {
		// nothing to draw
		return raw
	}

	if sweep > 2*math.Pi {
		sweep = 2 * math.Pi
	} else if sweep < -2*math.Pi {
		sweep = -2 * math.Pi
	}

	cornerRadius := arc.CornerRadius
	if arc.CornerRadius == canvas.RadiusMaximum {
		cornerRadius = GetMaximumRadiusArc(outerRadius, innerRadius, arc.EndAngle-arc.StartAngle)
	}

	cornerRadius = scale(cornerRadius)
	outerRadius = scale(outerRadius)
	innerRadius = scale(innerRadius)

	if arc.FillColor != nil {
		filler := rasterx.NewFiller(width, height, scanner)
		filler.SetColor(arc.FillColor)
		// rasterx.AddArc is not used because it does not support rounded corners
		drawRoundArc(filler, centerX, centerY, float64(outerRadius), float64(innerRadius), startRad, sweep, float64(cornerRadius))
		filler.Draw()
	}

	stroke := float64(scale(arc.StrokeWidth))
	if arc.StrokeColor != nil && stroke > 0 {
		dasher := rasterx.NewDasher(width, height, scanner)
		dasher.SetColor(arc.StrokeColor)
		dasher.SetStroke(fixed.Int26_6(stroke*64), 0, nil, nil, nil, 0, nil, 0)
		// rasterx.AddArc is not used because it does not support rounded corners
		drawRoundArc(dasher, centerX, centerY, float64(outerRadius), float64(innerRadius), startRad, sweep, float64(cornerRadius))
		dasher.Draw()
	}

	return raw
}

// DrawCircle rasterizes the given circle object into an image.
// The bounds of the output image will be increased by vectorPad to allow for stroke overflow at the edges.
// The scale function is used to understand how many pixels are required per unit of size.
func DrawCircle(circle *canvas.Circle, vectorPad float32, scale func(float32) float32) *image.RGBA {
	size := circle.Size()
	radius := GetMaximumRadius(size)

	width := int(scale(size.Width + vectorPad*2))
	height := int(scale(size.Height + vectorPad*2))
	stroke := scale(circle.StrokeWidth)

	raw := image.NewRGBA(image.Rect(0, 0, width, height))
	scanner := rasterx.NewScannerGV(int(size.Width), int(size.Height), raw, raw.Bounds())

	if circle.FillColor != nil {
		filler := rasterx.NewFiller(width, height, scanner)
		filler.SetColor(circle.FillColor)
		rasterx.AddCircle(float64(width/2), float64(height/2), float64(scale(radius)), filler)
		filler.Draw()
	}

	dasher := rasterx.NewDasher(width, height, scanner)
	dasher.SetColor(circle.StrokeColor)
	dasher.SetStroke(fixed.Int26_6(float64(stroke)*64), 0, nil, nil, nil, 0, nil, 0)
	rasterx.AddCircle(float64(width/2), float64(height/2), float64(scale(radius)), dasher)
	dasher.Draw()

	return raw
}

// DrawLine rasterizes the given line object into an image.
// The bounds of the output image will be increased by vectorPad to allow for stroke overflow at the edges.
// The scale function is used to understand how many pixels are required per unit of size.
func DrawLine(line *canvas.Line, vectorPad float32, scale func(float32) float32) *image.RGBA {
	col := line.StrokeColor
	size := line.Size()
	width := int(scale(size.Width + vectorPad*2))
	height := int(scale(size.Height + vectorPad*2))
	stroke := scale(line.StrokeWidth)
	if stroke < 1 { // software painter doesn't fade lines to compensate
		stroke = 1
	}

	raw := image.NewRGBA(image.Rect(0, 0, width, height))
	scanner := rasterx.NewScannerGV(int(size.Width), int(size.Height), raw, raw.Bounds())
	dasher := rasterx.NewDasher(width, height, scanner)
	dasher.SetColor(col)
	dasher.SetStroke(fixed.Int26_6(float64(stroke)*64), 0, nil, nil, nil, 0, nil, 0)
	position := line.Position()
	p1x, p1y := scale(line.Position1.X-position.X+vectorPad), scale(line.Position1.Y-position.Y+vectorPad)
	p2x, p2y := scale(line.Position2.X-position.X+vectorPad), scale(line.Position2.Y-position.Y+vectorPad)

	if stroke <= 1.5 { // adjust to support 1px
		if p1x == p2x {
			p1x -= 0.5
			p2x -= 0.5
		}
		if p1y == p2y {
			p1y -= 0.5
			p2y -= 0.5
		}
	}

	dasher.Start(rasterx.ToFixedP(float64(p1x), float64(p1y)))
	dasher.Line(rasterx.ToFixedP(float64(p2x), float64(p2y)))
	dasher.Stop(true)
	dasher.Draw()

	return raw
}

// DrawPolygon rasterizes the given regular polygon object into an image.
// The bounds of the output image will be increased by vectorPad to allow for stroke overflow at the edges.
// The scale function is used to understand how many pixels are required per unit of size.
func DrawPolygon(polygon *canvas.Polygon, vectorPad float32, scale func(float32) float32) *image.RGBA {
	size := polygon.Size()

	width := int(scale(size.Width + vectorPad*2))
	height := int(scale(size.Height + vectorPad*2))
	outerRadius := scale(fyne.Min(size.Width, size.Height) / 2)

	raw := image.NewRGBA(image.Rect(0, 0, width, height))
	scanner := rasterx.NewScannerGV(int(size.Width), int(size.Height), raw, raw.Bounds())

	cornerRadius := polygon.CornerRadius
	if polygon.CornerRadius == canvas.RadiusMaximum {
		cornerRadius = GetMaximumRadiusPolygon(size, polygon.Sides)
	}
	cornerRadius = scale(cornerRadius)

	if polygon.FillColor != nil {
		filler := rasterx.NewFiller(width, height, scanner)
		filler.SetColor(polygon.FillColor)
		drawRegularPolygon(float64(width/2), float64(height/2), float64(outerRadius), float64(cornerRadius), float64(polygon.Angle), int(polygon.Sides), filler)
		filler.Draw()
	}

	if polygon.StrokeColor != nil && polygon.StrokeWidth > 0 {
		dasher := rasterx.NewDasher(width, height, scanner)
		dasher.SetColor(polygon.StrokeColor)
		dasher.SetStroke(fixed.Int26_6(float64(scale(polygon.StrokeWidth))*64), 0, nil, nil, nil, 0, nil, 0)
		drawRegularPolygon(float64(width/2), float64(height/2), float64(outerRadius), float64(cornerRadius), float64(polygon.Angle), int(polygon.Sides), dasher)
		dasher.Draw()
	}

	return raw
}

// DrawRectangle rasterizes the given rectangle object with stroke border into an image.
// The bounds of the output image will be increased by vectorPad to allow for stroke overflow at the edges.
// The scale function is used to understand how many pixels are required per unit of size.
func DrawRectangle(rect *canvas.Rectangle, rWidth, rHeight, vectorPad float32, scale func(float32) float32) *image.RGBA {
	topRightRadius := GetCornerRadius(rect.TopRightCornerRadius, rect.CornerRadius)
	topLeftRadius := GetCornerRadius(rect.TopLeftCornerRadius, rect.CornerRadius)
	bottomRightRadius := GetCornerRadius(rect.BottomRightCornerRadius, rect.CornerRadius)
	bottomLeftRadius := GetCornerRadius(rect.BottomLeftCornerRadius, rect.CornerRadius)
	return drawOblong(rect.FillColor, rect.StrokeColor, rect.StrokeWidth, topRightRadius, topLeftRadius, bottomRightRadius, bottomLeftRadius, rWidth, rHeight, vectorPad, scale)
}

func DrawSquare(sq *canvas.Square, rWidth, rHeight, vectorPad float32, scale func(float32) float32) *image.RGBA {
	topRightRadius := GetCornerRadius(sq.TopRightCornerRadius, sq.CornerRadius)
	topLeftRadius := GetCornerRadius(sq.TopLeftCornerRadius, sq.CornerRadius)
	bottomRightRadius := GetCornerRadius(sq.BottomRightCornerRadius, sq.CornerRadius)
	bottomLeftRadius := GetCornerRadius(sq.BottomLeftCornerRadius, sq.CornerRadius)
	return drawOblong(sq.FillColor, sq.StrokeColor, sq.StrokeWidth, topRightRadius, topLeftRadius, bottomRightRadius, bottomLeftRadius, rWidth, rHeight, vectorPad, scale)
}

func drawOblong(fill, strokeCol color.Color, strokeWidth, topRightRadius, topLeftRadius, bottomRightRadius, bottomLeftRadius, rWidth, rHeight, vectorPad float32, scale func(float32) float32) *image.RGBA {
	// The maximum possible corner radius for a circular shape
	maxCornerRadius := GetMaximumRadius(fyne.NewSize(rWidth, rHeight))

	if topRightRadius == canvas.RadiusMaximum {
		topRightRadius = maxCornerRadius
	}

	if topLeftRadius == canvas.RadiusMaximum {
		topLeftRadius = maxCornerRadius
	}

	if bottomRightRadius == canvas.RadiusMaximum {
		bottomRightRadius = maxCornerRadius
	}

	if bottomLeftRadius == canvas.RadiusMaximum {
		bottomLeftRadius = maxCornerRadius
	}

	width := int(scale(rWidth + vectorPad*2))
	height := int(scale(rHeight + vectorPad*2))
	stroke := scale(strokeWidth)

	raw := image.NewRGBA(image.Rect(0, 0, width, height))
	scanner := rasterx.NewScannerGV(int(rWidth), int(rHeight), raw, raw.Bounds())

	scaledPad := scale(vectorPad)
	p1x, p1y := scaledPad, scaledPad
	p2x, p2y := scale(rWidth)+scaledPad, scaledPad
	p3x, p3y := scale(rWidth)+scaledPad, scale(rHeight)+scaledPad
	p4x, p4y := scaledPad, scale(rHeight)+scaledPad

	if fill != nil {
		filler := rasterx.NewFiller(width, height, scanner)
		filler.SetColor(fill)
		if topRightRadius == topLeftRadius && bottomRightRadius == bottomLeftRadius && topRightRadius == bottomRightRadius {
			// If all corners are the same, we can draw a simple rectangle
			radius := topRightRadius
			if radius == 0 {
				rasterx.AddRect(float64(p1x), float64(p1y), float64(p3x), float64(p3y), 0, filler)
			} else {
				r := float64(scale(radius))
				rasterx.AddRoundRect(float64(p1x), float64(p1y), float64(p3x), float64(p3y), r, r, 0, rasterx.RoundGap, filler)
			}
		} else {
			rTL, rTR, rBR, rBL := scale(topLeftRadius), scale(topRightRadius), scale(bottomRightRadius), scale(bottomLeftRadius)
			// Top-left corner
			c := quarterCircleControl * rTL
			if c != 0 {
				filler.Start(rasterx.ToFixedP(float64(p1x), float64(p1y+rTL)))
				filler.CubeBezier(rasterx.ToFixedP(float64(p1x), float64(p1y+c)), rasterx.ToFixedP(float64(p1x+c), float64(p1y)), rasterx.ToFixedP(float64(p1x+rTL), float64(p1y)))
			} else {
				filler.Start(rasterx.ToFixedP(float64(p1x), float64(p1y)))
			}
			// Top edge to top-right
			c = quarterCircleControl * rTR
			filler.Line(rasterx.ToFixedP(float64(p2x-rTR), float64(p2y)))
			if c != 0 {
				filler.CubeBezier(rasterx.ToFixedP(float64(p2x-c), float64(p2y)), rasterx.ToFixedP(float64(p2x), float64(p2y+c)), rasterx.ToFixedP(float64(p2x), float64(p2y+rTR)))
			}
			// Right edge to bottom-right
			c = quarterCircleControl * rBR
			filler.Line(rasterx.ToFixedP(float64(p3x), float64(p3y-rBR)))
			if c != 0 {
				filler.CubeBezier(rasterx.ToFixedP(float64(p3x), float64(p3y-c)), rasterx.ToFixedP(float64(p3x-c), float64(p3y)), rasterx.ToFixedP(float64(p3x-rBR), float64(p3y)))
			}
			// Bottom edge to bottom-left
			c = quarterCircleControl * rBL
			filler.Line(rasterx.ToFixedP(float64(p4x+rBL), float64(p4y)))
			if c != 0 {
				filler.CubeBezier(rasterx.ToFixedP(float64(p4x+c), float64(p4y)), rasterx.ToFixedP(float64(p4x), float64(p4y-c)), rasterx.ToFixedP(float64(p4x), float64(p4y-rBL)))
			}
			// Left edge to top-left
			filler.Line(rasterx.ToFixedP(float64(p1x), float64(p1y+rTL)))
			filler.Stop(true)
		}
		filler.Draw()
	}

	if strokeCol != nil && strokeWidth > 0 {
		dasher := rasterx.NewDasher(width, height, scanner)
		dasher.SetColor(strokeCol)
		dasher.SetStroke(fixed.Int26_6(float64(stroke)*64), 0, nil, nil, nil, 0, nil, 0)
		rTL, rTR, rBR, rBL := scale(topLeftRadius), scale(topRightRadius), scale(bottomRightRadius), scale(bottomLeftRadius)
		c := quarterCircleControl * rTL
		if c != 0 {
			dasher.Start(rasterx.ToFixedP(float64(p1x), float64(p1y+rTL)))
			dasher.CubeBezier(rasterx.ToFixedP(float64(p1x), float64(p1y+c)), rasterx.ToFixedP(float64(p1x+c), float64(p1y)), rasterx.ToFixedP(float64(p1x+rTL), float64(p2y)))
		} else {
			dasher.Start(rasterx.ToFixedP(float64(p1x), float64(p1y)))
		}
		c = quarterCircleControl * rTR
		dasher.Line(rasterx.ToFixedP(float64(p2x-rTR), float64(p2y)))
		if c != 0 {
			dasher.CubeBezier(rasterx.ToFixedP(float64(p2x-c), float64(p2y)), rasterx.ToFixedP(float64(p2x), float64(p2y+c)), rasterx.ToFixedP(float64(p2x), float64(p2y+rTR)))
		}
		c = quarterCircleControl * rBR
		dasher.Line(rasterx.ToFixedP(float64(p3x), float64(p3y-rBR)))
		if c != 0 {
			dasher.CubeBezier(rasterx.ToFixedP(float64(p3x), float64(p3y-c)), rasterx.ToFixedP(float64(p3x-c), float64(p3y)), rasterx.ToFixedP(float64(p3x-rBR), float64(p3y)))
		}
		c = quarterCircleControl * rBL
		dasher.Line(rasterx.ToFixedP(float64(p4x+rBL), float64(p4y)))
		if c != 0 {
			dasher.CubeBezier(rasterx.ToFixedP(float64(p4x+c), float64(p4y)), rasterx.ToFixedP(float64(p4x), float64(p4y-c)), rasterx.ToFixedP(float64(p4x), float64(p4y-rBL)))
		}
		dasher.Stop(true)
		dasher.Draw()
	}

	return raw
}

// drawRegularPolygon draws a regular n-sides centered at (cx,cy) with
// radius, rounded corners of cornerRadius, rotated by rot degrees.
func drawRegularPolygon(cx, cy, radius, cornerRadius, rot float64, sides int, p rasterx.Adder) {
	if sides < 3 || radius <= 0 {
		return
	}
	gf := rasterx.RoundGap
	angleStep := 2 * math.Pi / float64(sides)
	rotRads := rot*math.Pi/180 - math.Pi/2

	// sharp polygon fast path
	if cornerRadius <= 0 {
		x0 := cx + radius*math.Cos(rotRads)
		y0 := cy + radius*math.Sin(rotRads)
		p.Start(rasterx.ToFixedP(x0, y0))
		for i := 1; i < sides; i++ {
			t := rotRads + angleStep*float64(i)
			p.Line(rasterx.ToFixedP(cx+radius*math.Cos(t), cy+radius*math.Sin(t)))
		}
		p.Stop(true)
		return
	}

	norm := func(x, y float64) (nx, ny float64) {
		l := math.Hypot(x, y)
		if l == 0 {
			return 0, 0
		}
		return x / l, y / l
	}

	// regular polygon vertices
	xs := make([]float64, sides)
	ys := make([]float64, sides)
	for i := 0; i < sides; i++ {
		t := rotRads + angleStep*float64(i)
		xs[i] = cx + radius*math.Cos(t)
		ys[i] = cy + radius*math.Sin(t)
	}

	// interior angle and side length
	alpha := math.Pi * (float64(sides) - 2) / float64(sides)
	r := cornerRadius

	// distances for tangency and center placement
	tTrim := r / math.Tan(alpha/2) // along each edge from vertex to tangency
	d := r / math.Sin(alpha/2)     // from vertex to arc center along interior bisector

	// precompute fillet geometry per vertex
	type pt struct{ x, y float64 }
	sPts := make([]pt, sides) // start tangency (on incoming edge)
	vS := make([]pt, sides)   // center->start vector
	vE := make([]pt, sides)   // center->end vector
	cPts := make([]pt, sides) // arc centers

	for i := 0; i < sides; i++ {
		prv := (i - 1 + sides) % sides
		nxt := (i + 1) % sides

		// unit directions
		uInX, uInY := xs[i]-xs[prv], ys[i]-ys[prv]   // prev -> i
		uOutX, uOutY := xs[nxt]-xs[i], ys[nxt]-ys[i] // i -> next
		uInX, uInY = norm(uInX, uInY)
		uOutX, uOutY = norm(uOutX, uOutY)

		// tangency points along edges from the vertex
		sx, sy := xs[i]-uInX*tTrim, ys[i]-uInY*tTrim   // incoming (toward prev)
		ex, ey := xs[i]+uOutX*tTrim, ys[i]+uOutY*tTrim // outgoing (toward next)

		// interior bisector direction and arc center
		bx, by := -uInX+uOutX, -uInY+uOutY
		bx, by = norm(bx, by)
		cxI, cyI := xs[i]+bx*d, ys[i]+by*d

		// center->tangent vectors
		vsx, vsy := sx-cxI, sy-cyI
		velx, vely := ex-cxI, ey-cyI

		sPts[i] = pt{sx, sy}
		vS[i] = pt{vsx, vsy}
		vE[i] = pt{velx, vely}
		cPts[i] = pt{cxI, cyI}
	}

	// start at s0, arc corner 0, then line+arc around, close last edge
	p.Start(rasterx.ToFixedP(sPts[0].x, sPts[0].y))
	gf(p,
		rasterx.ToFixedP(cPts[0].x, cPts[0].y),
		rasterx.ToFixedP(vS[0].x, vS[0].y),
		rasterx.ToFixedP(vE[0].x, vE[0].y),
	)
	for i := 1; i < sides; i++ {
		p.Line(rasterx.ToFixedP(sPts[i].x, sPts[i].y))
		gf(p,
			rasterx.ToFixedP(cPts[i].x, cPts[i].y),
			rasterx.ToFixedP(vS[i].x, vS[i].y),
			rasterx.ToFixedP(vE[i].x, vE[i].y),
		)
	}
	p.Line(rasterx.ToFixedP(sPts[0].x, sPts[0].y))
	p.Stop(true)
}

// drawRoundArc constructs a rounded pie slice or annular sector
// it uses the Unit circle coordinate system
func drawRoundArc(adder rasterx.Adder, cx, cy, outer, inner, start, sweep, cr float64) {
	if sweep == 0 {
		return
	}

	cosSinPoint := func(cx, cy, r, ang float64) (x, y float64) {
		return cx + r*math.Cos(ang), cy - r*math.Sin(ang)
	}

	// addCircularArc appends a circular arc to the current path using cubic Bezier approximation.
	// 'adder' must already be positioned at the arc start point.
	// sweep is signed (positive = CCW, negative = CW).
	addCircularArc := func(adder rasterx.Adder, cx, cy, r, start, sweep float64) {
		if sweep == 0 || r == 0 {
			return
		}
		segCount := int(math.Ceil(math.Abs(sweep) / (math.Pi / 2.0)))
		da := sweep / float64(segCount)

		for i := 0; i < segCount; i++ {
			a1 := start + float64(i)*da
			a2 := a1 + da

			x1, y1 := cosSinPoint(cx, cy, r, a1)
			x2, y2 := cosSinPoint(cx, cy, r, a2)

			k := 4.0 / 3.0 * math.Tan((a2-a1)/4.0)
			// tangent unit vectors on our param (x = cx+rcos, y = cy-rsin)
			c1x := x1 + k*r*(-math.Sin(a1))
			c1y := y1 + k*r*(-math.Cos(a1))
			c2x := x2 - k*r*(-math.Sin(a2))
			c2y := y2 - k*r*(-math.Cos(a2))

			adder.CubeBezier(
				rasterx.ToFixedP(c1x, c1y),
				rasterx.ToFixedP(c2x, c2y),
				rasterx.ToFixedP(x2, y2),
			)
		}
	}

	// full-circle/donut paths (two closed subpaths: outer CCW, inner CW if inner > 0)
	if math.Abs(sweep) >= 2*math.Pi {
		// outer loop (CCW)
		ox, oy := cosSinPoint(cx, cy, outer, 0)
		adder.Start(rasterx.ToFixedP(ox, oy))
		addCircularArc(adder, cx, cy, outer, 0, 2*math.Pi)
		adder.Stop(true)
		// inner loop reversed (CW) to create a hole
		if inner > 0 {
			ix, iy := cosSinPoint(cx, cy, inner, 0)
			adder.Start(rasterx.ToFixedP(ix, iy))
			addCircularArc(adder, cx, cy, inner, 0, -2*math.Pi)
			adder.Stop(true)
		}
		return
	}

	if cr <= 0 {
		// sharp-corner fallback
		if inner <= 0 {
			// pie slice
			ox, oy := cosSinPoint(cx, cy, outer, start)
			adder.Start(rasterx.ToFixedP(cx, cy))
			adder.Line(rasterx.ToFixedP(ox, oy))
			addCircularArc(adder, cx, cy, outer, start, sweep)
			adder.Line(rasterx.ToFixedP(cx, cy))
			adder.Stop(true)
			return
		}
		// annular sector
		outerStartX, outerStartY := cosSinPoint(cx, cy, outer, start)
		adder.Start(rasterx.ToFixedP(outerStartX, outerStartY))
		addCircularArc(adder, cx, cy, outer, start, sweep)
		innerEndX, innerEndY := cosSinPoint(cx, cy, inner, start+sweep)
		adder.Line(rasterx.ToFixedP(innerEndX, innerEndY))
		addCircularArc(adder, cx, cy, inner, start+sweep, -sweep)
		adder.Stop(true)
		return
	}

	// rounded corners
	sgn := 1.0
	if sweep < 0 {
		sgn = -1.0
	}
	absSweep := math.Abs(sweep)

	// clamp the corner radius if the value is too large
	cr = math.Min(cr, outer/2)

	// trim angles due to rounds
	sOut := math.Sqrt(math.Max(0, outer*(outer-2*cr)))
	thetaOut := math.Atan2(cr, sOut) // positive

	crIn := math.Min(cr, 0.5*math.Min(outer-inner, math.Abs(sweep)*inner))
	var sIn, thetaIn float64
	if inner > 0 {
		sIn = math.Sqrt(math.Max(0, inner*(inner+2*crIn)))
		thetaIn = math.Atan2(crIn, sIn)
	}

	// ensure the trim does not exceed half the sweep
	thetaOut = math.Min(thetaOut, absSweep/2.0-1e-6)
	if thetaOut < 0 {
		thetaOut = 0
	}
	if inner > 0 {
		thetaIn = math.Min(thetaIn, absSweep/2.0-1e-6)
		if thetaIn < 0 {
			thetaIn = 0
		}
	}

	// trimmed arc angles
	startOuter := start + sgn*thetaOut
	endOuter := start + sweep - sgn*thetaOut

	startInner := 0.0
	endInner := 0.0
	if inner > 0 {
		startInner = start + sgn*thetaIn
		endInner = start + sweep - sgn*thetaIn
	}

	// direction frames at start/end radial lines
	// start side
	vSx, vSy := math.Cos(start), -math.Sin(start)
	tSx, tSy := -math.Sin(start), -math.Cos(start)
	nSx, nSy := sgn*tSx, sgn*tSy // interior side normal at start

	// end side
	endRad := start + sweep
	vEx, vEy := math.Cos(endRad), -math.Sin(endRad)
	tEx, tEy := -math.Sin(endRad), -math.Cos(endRad)
	nEx, nEy := -sgn*tEx, -sgn*tEy // interior side normal at end

	// key points on arcs
	pOutStartX, pOutStartY := cosSinPoint(cx, cy, outer, startOuter)
	pOutEndX, pOutEndY := cosSinPoint(cx, cy, outer, endOuter)

	var pInStartX, pInStartY, pInEndX, pInEndY float64
	if inner > 0 {
		pInStartX, pInStartY = cosSinPoint(cx, cy, inner, startInner)
		pInEndX, pInEndY = cosSinPoint(cx, cy, inner, endInner)
	}

	angleAt := func(cx, cy, x, y float64) float64 {
		return math.Atan2(cy-y, x-cx)
	}

	// round geometry at start/end
	// outer rounds
	aOutSx, aOutSy := cx+sOut*vSx, cy+sOut*vSy                      // radial tangent (start)
	fOutSx, fOutSy := aOutSx+cr*nSx, aOutSy+cr*nSy                  // round center (start)
	aOutEx, aOutEy := cx+sOut*vEx, cy+sOut*vEy                      // radial tangent (end)
	fOutEx, fOutEy := aOutEx+cr*nEx, aOutEy+cr*nEy                  // round center (end)
	phiOutEndB := angleAt(fOutEx, fOutEy, pOutEndX, pOutEndY)       // outer end trimmed point
	phiOutEndA := angleAt(fOutEx, fOutEy, aOutEx, aOutEy)           // end radial tangent
	phiOutStartA := angleAt(fOutSx, fOutSy, aOutSx, aOutSy)         // start radial tangent
	phiOutStartB := angleAt(fOutSx, fOutSy, pOutStartX, pOutStartY) // outer start trimmed point

	// inner rounds
	var aInSx, aInSy, fInSx, fInSy, aInEx, aInEy, fInEx, fInEy float64
	var phiInEndA, phiInEndB, phiInStartA, phiInStartB float64
	if inner > 0 {
		aInSx, aInSy = cx+sIn*vSx, cy+sIn*vSy
		fInSx, fInSy = aInSx+crIn*nSx, aInSy+crIn*nSy
		aInEx, aInEy = cx+sIn*vEx, cy+sIn*vEy
		fInEx, fInEy = aInEx+crIn*nEx, aInEy+crIn*nEy

		phiInEndA = angleAt(fInEx, fInEy, aInEx, aInEy)           // end radial tangent
		phiInEndB = angleAt(fInEx, fInEy, pInEndX, pInEndY)       // inner end trimmed point
		phiInStartB = angleAt(fInSx, fInSy, pInStartX, pInStartY) // inner start trimmed point
		phiInStartA = angleAt(fInSx, fInSy, aInSx, aInSy)         // start radial tangent
	}

	angleDiff := func(delta float64) float64 {
		return math.Atan2(math.Sin(delta), math.Cos(delta))
	}

	adder.Start(rasterx.ToFixedP(pOutStartX, pOutStartY))                                   // start at trimmed outer start
	addCircularArc(adder, cx, cy, outer, startOuter, endOuter-startOuter)                   // outer arc (trimmed)
	addCircularArc(adder, fOutEx, fOutEy, cr, phiOutEndB, angleDiff(phiOutEndA-phiOutEndB)) // end side: outer round to radial

	if inner > 0 {
		adder.Line(rasterx.ToFixedP(aInEx, aInEy))                                                 // end side: radial line to inner
		addCircularArc(adder, fInEx, fInEy, crIn, phiInEndA, angleDiff(phiInEndB-phiInEndA))       // end side: inner round to inner arc
		addCircularArc(adder, cx, cy, inner, endInner, startInner-endInner)                        // inner arc (reverse, trimmed)
		addCircularArc(adder, fInSx, fInSy, crIn, phiInStartB, angleDiff(phiInStartA-phiInStartB)) // start side: inner round to radial
		adder.Line(rasterx.ToFixedP(aOutSx, aOutSy))                                               // start side: radial line to outer
	} else {
		// pie slice: close via center with radial lines
		adder.Line(rasterx.ToFixedP(cx, cy))         // to center from end side
		adder.Line(rasterx.ToFixedP(aOutSx, aOutSy)) // to start-side radial tangent
	}

	// start side: outer round from radial to outer start
	addCircularArc(adder, fOutSx, fOutSy, cr, phiOutStartA, angleDiff(phiOutStartB-phiOutStartA))
	adder.Stop(true)
}

// GetCornerRadius returns the effective corner radius for a rectangle or square corner.
// If the specific corner radius (perCornerRadius) is zero, it falls back to the baseCornerRadius.
// Otherwise, it uses the specific corner radius provided.
//
// This allows for per-corner customization while maintaining a default overall radius.
func GetCornerRadius(perCornerRadius, baseCornerRadius float32) float32 {
	if perCornerRadius == 0.0 {
		return baseCornerRadius
	}
	return perCornerRadius
}

// GetMaximumRadius returns the maximum possible corner radius that fits within the given size.
// It calculates half of the smaller dimension (width or height) of the provided fyne.Size.
// This is typically used for drawing circular corners in rectangles, circles or squares.
func GetMaximumRadius(size fyne.Size) float32 {
	return fyne.Min(size.Height, size.Width) / 2
}

<<<<<<< HEAD
// GetMaximumRadiusPolygon returns the maximum possible corner radius for a polygon
// with the specified number of sides that fits within the given size.
// The function returns 0 if the number of sides is less than 3.
func GetMaximumRadiusPolygon(size fyne.Size, sides uint) float32 {
	if sides < 3 {
		return 0
	}
	return float32(float64(GetMaximumRadius(size)/1.7) * math.Cos(math.Pi/float64(sides)))
=======
// GetMaximumRadiusArc returns the maximum possible corner radius for an arc segment based on the outer radius,
// inner radius, and sweep angle in degrees.
// It calculates half of the smaller dimension (thickness or effective length) of the provided arc parameters
func GetMaximumRadiusArc(outerRadius, innerRadius, sweepAngle float32) float32 {
	// height (thickness), width (length)
	thickness := outerRadius - innerRadius
	span := math.Sin(0.5 * math.Min(math.Abs(float64(sweepAngle))*math.Pi/180.0, math.Pi)) // span in (0,1)
	length := 1.5 * float64(outerRadius) * span / (1 + span)                               // no division-by-zero risk

	return GetMaximumRadius(fyne.NewSize(
		thickness, float32(length),
	))
}

// NormalizeArcAngles adjusts the given start and end angles for arc drawing.
// It converts the angles from the Unit circle coordinate system (where 0 degrees is along the positive X-axis)
// to the coordinate system used by the painter, where 0 degrees is at the top (12 o'clock position).
// The function also reverses the direction: positive is clockwise, negative is counter-clockwise
func NormalizeArcAngles(startAngle, endAngle float32) (float32, float32) {
	return -(startAngle - 90), -(endAngle - 90)
>>>>>>> 29c43d97
}<|MERGE_RESOLUTION|>--- conflicted
+++ resolved
@@ -647,7 +647,6 @@
 	return fyne.Min(size.Height, size.Width) / 2
 }
 
-<<<<<<< HEAD
 // GetMaximumRadiusPolygon returns the maximum possible corner radius for a polygon
 // with the specified number of sides that fits within the given size.
 // The function returns 0 if the number of sides is less than 3.
@@ -656,7 +655,8 @@
 		return 0
 	}
 	return float32(float64(GetMaximumRadius(size)/1.7) * math.Cos(math.Pi/float64(sides)))
-=======
+}
+
 // GetMaximumRadiusArc returns the maximum possible corner radius for an arc segment based on the outer radius,
 // inner radius, and sweep angle in degrees.
 // It calculates half of the smaller dimension (thickness or effective length) of the provided arc parameters
@@ -677,5 +677,4 @@
 // The function also reverses the direction: positive is clockwise, negative is counter-clockwise
 func NormalizeArcAngles(startAngle, endAngle float32) (float32, float32) {
 	return -(startAngle - 90), -(endAngle - 90)
->>>>>>> 29c43d97
 }