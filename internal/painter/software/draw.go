package software

import (
	"fmt"
	"image"
	"image/color"
	"math"

	"fyne.io/fyne/v2"
	"fyne.io/fyne/v2/canvas"
	"fyne.io/fyne/v2/internal/painter"
	"fyne.io/fyne/v2/internal/scale"
	"fyne.io/fyne/v2/theme"

	"github.com/anthonynsimon/bild/blur"

	"golang.org/x/image/draw"
)

type gradient interface {
	Generate(int, int) image.Image
	Size() fyne.Size
}

func drawArc(c fyne.Canvas, arc *canvas.Arc, pos fyne.Position, base *image.NRGBA, clip image.Rectangle) {
	pad := painter.VectorPad(arc)
	scaledWidth := scale.ToScreenCoordinate(c, arc.Size().Width+pad*2)
	scaledHeight := scale.ToScreenCoordinate(c, arc.Size().Height+pad*2)
	scaledX, scaledY := scale.ToScreenCoordinate(c, pos.X-pad), scale.ToScreenCoordinate(c, pos.Y-pad)
	bounds := clip.Intersect(image.Rect(scaledX, scaledY, scaledX+scaledWidth, scaledY+scaledHeight))

	raw := painter.DrawArc(arc, pad, func(in float32) float32 {
		return float32(math.Round(float64(in) * float64(c.Scale())))
	})

	// the clip intersect above cannot be negative, so we may need to compensate
	offX, offY := 0, 0
	if scaledX < 0 {
		offX = -scaledX
	}
	if scaledY < 0 {
		offY = -scaledY
	}
	draw.Draw(base, bounds, raw, image.Point{offX, offY}, draw.Over)
}

func drawCircle(c fyne.Canvas, circle *canvas.Circle, pos fyne.Position, base *image.NRGBA, clip image.Rectangle) {
	pad := painter.VectorPad(circle)
	scaledWidth := scale.ToScreenCoordinate(c, circle.Size().Width+pad*2)
	scaledHeight := scale.ToScreenCoordinate(c, circle.Size().Height+pad*2)
	scaledX, scaledY := scale.ToScreenCoordinate(c, pos.X-pad), scale.ToScreenCoordinate(c, pos.Y-pad)
	bounds := clip.Intersect(image.Rect(scaledX, scaledY, scaledX+scaledWidth, scaledY+scaledHeight))

	raw := painter.DrawCircle(circle, pad, func(in float32) float32 {
		return float32(math.Round(float64(in) * float64(c.Scale())))
	})

	if circle.ShadowColor != color.Transparent && circle.ShadowColor != nil && (!circle.ShadowOffset.IsZero() || circle.ShadowSoftness > 0.0) {
		bounds = drawShadow(c, circle, circle.Size(), circle.ShadowSoftness, circle.ShadowOffset, circle.ShadowColor, circle.ShadowType, pad, bounds, base, clip)
	}

	// the clip intersect above cannot be negative, so we may need to compensate
	offX, offY := 0, 0
	if scaledX < 0 {
		offX = -scaledX
	}
	if scaledY < 0 {
		offY = -scaledY
	}
	draw.Draw(base, bounds, raw, image.Point{offX, offY}, draw.Over)
}

func drawGradient(c fyne.Canvas, g gradient, pos fyne.Position, base *image.NRGBA, clip image.Rectangle) {
	bounds := g.Size()
	width := scale.ToScreenCoordinate(c, bounds.Width)
	height := scale.ToScreenCoordinate(c, bounds.Height)
	tex := g.Generate(width, height)
	drawTex(scale.ToScreenCoordinate(c, pos.X), scale.ToScreenCoordinate(c, pos.Y), width, height, base, tex, clip, 1.0)
}

func drawImage(c fyne.Canvas, img *canvas.Image, pos fyne.Position, base *image.NRGBA, clip image.Rectangle) {
	bounds := img.Size()
	if bounds.IsZero() {
		return
	}
	width := scale.ToScreenCoordinate(c, bounds.Width)
	height := scale.ToScreenCoordinate(c, bounds.Height)
	scaledX, scaledY := scale.ToScreenCoordinate(c, pos.X), scale.ToScreenCoordinate(c, pos.Y)

	origImg := img.Image
	if img.FillMode != canvas.ImageFillCover {
		origImg = painter.PaintImage(img, c, width, height)
	}

	if img.FillMode == canvas.ImageFillContain {
		imgAspect := img.Aspect()
		objAspect := float32(width) / float32(height)

		if objAspect > imgAspect {
			newWidth := int(float32(height) * imgAspect)
			scaledX += (width - newWidth) / 2
			width = newWidth
		} else if objAspect < imgAspect {
			newHeight := int(float32(width) / imgAspect)
			scaledY += (height - newHeight) / 2
			height = newHeight
		}
	} else if img.FillMode == canvas.ImageFillCover {
		inner := origImg.Bounds()
		imgAspect := img.Aspect()
		objAspect := float32(width) / float32(height)

		if objAspect > imgAspect {
			newHeight := float32(width) / imgAspect
			heightPad := (newHeight - float32(height)) / 2
			pixPad := int((heightPad / newHeight) * float32(inner.Dy()))

			inner = image.Rect(inner.Min.X, inner.Min.Y+pixPad, inner.Max.X, inner.Max.Y-pixPad)
		} else if objAspect < imgAspect {
			newWidth := float32(height) * imgAspect
			widthPad := (newWidth - float32(width)) / 2
			pixPad := int((widthPad / newWidth) * float32(inner.Dx()))

			inner = image.Rect(inner.Min.X+pixPad, inner.Min.Y, inner.Max.X-pixPad, inner.Max.Y)
		}

		subImg := image.NewRGBA(inner.Bounds())
		draw.Copy(subImg, inner.Min, origImg, inner, draw.Over, nil)
		origImg = subImg
	}

	cornerRadius := fyne.Min(painter.GetMaximumRadius(bounds), img.CornerRadius)
	drawPixels(scaledX, scaledY, width, height, img.ScaleMode, base, origImg, clip, img.Alpha(), cornerRadius*c.Scale())
}

func drawPixels(x, y, width, height int, mode canvas.ImageScale, base *image.NRGBA, origImg image.Image, clip image.Rectangle, alpha float64, radius float32) {
	if origImg.Bounds().Dx() == width && origImg.Bounds().Dy() == height && radius < 0.5 {
		// do not scale or duplicate image since not needed, draw directly
		drawTex(x, y, width, height, base, origImg, clip, alpha)
		return
	}

	scaledBounds := image.Rect(0, 0, width, height)
	scaledImg := image.NewNRGBA(scaledBounds)
	switch mode {
	case canvas.ImageScalePixels:
		draw.NearestNeighbor.Scale(scaledImg, scaledBounds, origImg, origImg.Bounds(), draw.Over, nil)
	case canvas.ImageScaleFastest:
		draw.ApproxBiLinear.Scale(scaledImg, scaledBounds, origImg, origImg.Bounds(), draw.Over, nil)
	default:
		if mode != canvas.ImageScaleSmooth {
			fyne.LogError(fmt.Sprintf("Invalid canvas.ImageScale value (%d), using canvas.ImageScaleSmooth as default value", mode), nil)
		}
		draw.CatmullRom.Scale(scaledImg, scaledBounds, origImg, origImg.Bounds(), draw.Over, nil)
	}

	if radius > 0.5 {
		applyRoundedCorners(scaledImg, width, height, radius)
	}

	drawTex(x, y, width, height, base, scaledImg, clip, alpha)
}

func drawLine(c fyne.Canvas, line *canvas.Line, pos fyne.Position, base *image.NRGBA, clip image.Rectangle) {
	pad := painter.VectorPad(line)
	scaledWidth := scale.ToScreenCoordinate(c, line.Size().Width+pad*2)
	scaledHeight := scale.ToScreenCoordinate(c, line.Size().Height+pad*2)
	scaledX, scaledY := scale.ToScreenCoordinate(c, pos.X-pad), scale.ToScreenCoordinate(c, pos.Y-pad)
	bounds := clip.Intersect(image.Rect(scaledX, scaledY, scaledX+scaledWidth, scaledY+scaledHeight))

	raw := painter.DrawLine(line, pad, func(in float32) float32 {
		return float32(math.Round(float64(in) * float64(c.Scale())))
	})

	// the clip intersect above cannot be negative, so we may need to compensate
	offX, offY := 0, 0
	if scaledX < 0 {
		offX = -scaledX
	}
	if scaledY < 0 {
		offY = -scaledY
	}
	draw.Draw(base, bounds, raw, image.Point{offX, offY}, draw.Over)
}

func drawTex(x, y, width, height int, base *image.NRGBA, tex image.Image, clip image.Rectangle, alpha float64) {
	outBounds := image.Rect(x, y, x+width, y+height)
	clippedBounds := clip.Intersect(outBounds)
	srcPt := image.Point{X: clippedBounds.Min.X - outBounds.Min.X, Y: clippedBounds.Min.Y - outBounds.Min.Y}
	if alpha == 1.0 {
		draw.Draw(base, clippedBounds, tex, srcPt, draw.Over)
	} else {
		mask := &image.Uniform{C: color.NRGBA{R: 0xff, G: 0xff, B: 0xff, A: uint8(float64(0xff) * alpha)}}
		draw.DrawMask(base, clippedBounds, tex, srcPt, mask, srcPt, draw.Over)
	}
}

func drawText(c fyne.Canvas, text *canvas.Text, pos fyne.Position, base *image.NRGBA, clip image.Rectangle) {
	bounds := text.MinSize()
	width := scale.ToScreenCoordinate(c, bounds.Width+painter.VectorPad(text))
	height := scale.ToScreenCoordinate(c, bounds.Height)
	txtImg := image.NewRGBA(image.Rect(0, 0, width, height))

	color := text.Color
	if color == nil {
		color = theme.Color(theme.ColorNameForeground)
	}

	face := painter.CachedFontFace(text.TextStyle, text.FontSource, text)
	painter.DrawString(txtImg, text.Text, color, face.Fonts, text.TextSize, c.Scale(), text.TextStyle)

	size := text.Size()
	offsetX := float32(0)
	offsetY := float32(0)
	switch text.Alignment {
	case fyne.TextAlignTrailing:
		offsetX = size.Width - bounds.Width
	case fyne.TextAlignCenter:
		offsetX = (size.Width - bounds.Width) / 2
	}
	if size.Height > bounds.Height {
		offsetY = (size.Height - bounds.Height) / 2
	}
	scaledX := scale.ToScreenCoordinate(c, pos.X+offsetX)
	scaledY := scale.ToScreenCoordinate(c, pos.Y+offsetY)
	imgBounds := image.Rect(scaledX, scaledY, scaledX+width, scaledY+height)
	clippedBounds := clip.Intersect(imgBounds)
	srcPt := image.Point{X: clippedBounds.Min.X - imgBounds.Min.X, Y: clippedBounds.Min.Y - imgBounds.Min.Y}
	draw.Draw(base, clippedBounds, txtImg, srcPt, draw.Over)
}

func drawRaster(c fyne.Canvas, rast *canvas.Raster, pos fyne.Position, base *image.NRGBA, clip image.Rectangle) {
	bounds := rast.Size()
	if bounds.IsZero() {
		return
	}
	width := scale.ToScreenCoordinate(c, bounds.Width)
	height := scale.ToScreenCoordinate(c, bounds.Height)
	scaledX, scaledY := scale.ToScreenCoordinate(c, pos.X), scale.ToScreenCoordinate(c, pos.Y)

	pix := rast.Generator(width, height)
	if pix.Bounds().Bounds().Dx() != width || pix.Bounds().Dy() != height {
		drawPixels(scaledX, scaledY, width, height, rast.ScaleMode, base, pix, clip, 1.0, 0.0)
	} else {
		drawTex(scaledX, scaledY, width, height, base, pix, clip, 1.0)
	}
}

func drawOblongStroke(c fyne.Canvas, obj fyne.CanvasObject, width, height float32, shadowSoftness float32, shadowOffset fyne.Position, shadowColor color.Color, shadowType canvas.ShadowType, pos fyne.Position, base *image.NRGBA, clip image.Rectangle) {
	pad := painter.VectorPad(obj)
	scaledWidth := scale.ToScreenCoordinate(c, width+pad*2)
	scaledHeight := scale.ToScreenCoordinate(c, height+pad*2)
	scaledX, scaledY := scale.ToScreenCoordinate(c, pos.X-pad), scale.ToScreenCoordinate(c, pos.Y-pad)
	bounds := clip.Intersect(image.Rect(scaledX, scaledY, scaledX+scaledWidth, scaledY+scaledHeight))

	raw := painter.DrawRectangle(obj.(*canvas.Rectangle), width, height, pad, func(in float32) float32 {
		return float32(math.Round(float64(in) * float64(c.Scale())))
	})

	if shadowColor != color.Transparent && shadowColor != nil && (!shadowOffset.IsZero() || shadowSoftness > 0.0) {
		bounds = drawShadow(c, obj, fyne.NewSize(width, height), shadowSoftness, shadowOffset, shadowColor, shadowType, pad, bounds, base, clip)
	}

	// the clip intersect above cannot be negative, so we may need to compensate
	offX, offY := 0, 0
	if scaledX < 0 {
		offX = -scaledX
	}
	if scaledY < 0 {
		offY = -scaledY
	}
	draw.Draw(base, bounds, raw, image.Point{offX, offY}, draw.Over)
}

<<<<<<< HEAD
func drawRectangle(c fyne.Canvas, rect *canvas.Rectangle, pos fyne.Position, base *image.NRGBA, clip image.Rectangle) {
	drawOblong(c, rect, rect.FillColor, rect.StrokeColor, rect.StrokeWidth, rect.CornerRadius, rect.Aspect, rect.ShadowSoftness, rect.ShadowOffset, rect.ShadowColor, rect.ShadowType, pos, base, clip)
}

func drawSquare(c fyne.Canvas, sq *canvas.Square, pos fyne.Position, base *image.NRGBA, clip image.Rectangle) {
	drawOblong(c, sq, sq.FillColor, sq.StrokeColor, sq.StrokeWidth, sq.CornerRadius, 1.0, sq.ShadowSoftness, sq.ShadowOffset, sq.ShadowColor, sq.ShadowType, pos, base, clip)
}

func drawOblong(c fyne.Canvas, obj fyne.CanvasObject, fill, stroke color.Color, strokeWidth, radius, aspect float32, shadowSoftness float32, shadowOffset fyne.Position, shadowColor color.Color, shadowType canvas.ShadowType, pos fyne.Position, base *image.NRGBA, clip image.Rectangle) {
=======
func drawPolygon(c fyne.Canvas, polygon *canvas.Polygon, pos fyne.Position, base *image.NRGBA, clip image.Rectangle) {
	pad := painter.VectorPad(polygon)
	scaledWidth := scale.ToScreenCoordinate(c, polygon.Size().Width+pad*2)
	scaledHeight := scale.ToScreenCoordinate(c, polygon.Size().Height+pad*2)
	scaledX, scaledY := scale.ToScreenCoordinate(c, pos.X-pad), scale.ToScreenCoordinate(c, pos.Y-pad)
	bounds := clip.Intersect(image.Rect(scaledX, scaledY, scaledX+scaledWidth, scaledY+scaledHeight))

	raw := painter.DrawPolygon(polygon, pad, func(in float32) float32 {
		return float32(math.Round(float64(in) * float64(c.Scale())))
	})

	// the clip intersect above cannot be negative, so we may need to compensate
	offX, offY := 0, 0
	if scaledX < 0 {
		offX = -scaledX
	}
	if scaledY < 0 {
		offY = -scaledY
	}
	draw.Draw(base, bounds, raw, image.Point{offX, offY}, draw.Over)
}

func drawRectangle(c fyne.Canvas, rect *canvas.Rectangle, pos fyne.Position, base *image.NRGBA, clip image.Rectangle) {
	topRightRadius := painter.GetCornerRadius(rect.TopRightCornerRadius, rect.CornerRadius)
	topLeftRadius := painter.GetCornerRadius(rect.TopLeftCornerRadius, rect.CornerRadius)
	bottomRightRadius := painter.GetCornerRadius(rect.BottomRightCornerRadius, rect.CornerRadius)
	bottomLeftRadius := painter.GetCornerRadius(rect.BottomLeftCornerRadius, rect.CornerRadius)
	drawOblong(c, rect, rect.FillColor, rect.StrokeColor, rect.StrokeWidth, topRightRadius, topLeftRadius, bottomRightRadius, bottomLeftRadius, rect.Aspect, pos, base, clip)
}

func drawOblong(c fyne.Canvas, obj fyne.CanvasObject, fill, stroke color.Color, strokeWidth, topRightRadius, topLeftRadius, bottomRightRadius, bottomLeftRadius, aspect float32, pos fyne.Position, base *image.NRGBA, clip image.Rectangle) {
>>>>>>> b47c4d60
	width, height := obj.Size().Components()
	if aspect != 0 {
		frameAspect := width / height

		xPad, yPad := float32(0), float32(0)
		if frameAspect > aspect {
			newWidth := height * aspect
			xPad = (width - newWidth) / 2
			width = newWidth
		} else if frameAspect < aspect {
			newHeight := width / aspect
			yPad = (height - newHeight) / 2
			height = newHeight
		}

		pos = pos.AddXY(xPad, yPad)
	}

<<<<<<< HEAD
	if (stroke != nil && strokeWidth > 0) || radius != 0 { // use a rasterizer if there is a stroke or radius
		drawOblongStroke(c, obj, width, height, shadowSoftness, shadowOffset, shadowColor, shadowType, pos, base, clip)
=======
	if (stroke != nil && strokeWidth > 0) || topRightRadius != 0 || topLeftRadius != 0 || bottomRightRadius != 0 || bottomLeftRadius != 0 { // use a rasterizer if there is a stroke or radius
		drawOblongStroke(c, obj, width, height, pos, base, clip)
>>>>>>> b47c4d60
		return
	}

	scaledWidth := scale.ToScreenCoordinate(c, width)
	scaledHeight := scale.ToScreenCoordinate(c, height)
	scaledX, scaledY := scale.ToScreenCoordinate(c, pos.X), scale.ToScreenCoordinate(c, pos.Y)
	bounds := clip.Intersect(image.Rect(scaledX, scaledY, scaledX+scaledWidth, scaledY+scaledHeight))
<<<<<<< HEAD

	if shadowColor != color.Transparent && shadowColor != nil && (!shadowOffset.IsZero() || shadowSoftness > 0.0) {
		bounds = drawShadow(c, obj, fyne.NewSize(width, height), shadowSoftness, shadowOffset, shadowColor, shadowType, 0, bounds, base, clip)
		// due to shadow draw rectangle with a certain width and height
		raw := painter.DrawRectangle(canvas.NewRectangle(fill), width, height, 0, func(in float32) float32 {
			return float32(math.Round(float64(in) * float64(c.Scale())))
		})
		draw.Draw(base, bounds, raw, image.Point{}, draw.Over)
	} else {
		draw.Draw(base, bounds, image.NewUniform(fill), image.Point{}, draw.Over)
	}
}

func drawShadow(c fyne.Canvas, obj fyne.CanvasObject, objSize fyne.Size, shadowSoftness float32, shadowOffset fyne.Position, shadowColor color.Color, shadowType canvas.ShadowType, pad float32, bounds image.Rectangle, base *image.NRGBA, clip image.Rectangle) image.Rectangle {
	var shadowPadLeft, shadowPadRight, shadowPadTop, shadowPadBottom int
	if s, ok := obj.(canvas.Shadowable); ok {
		pads := s.ShadowPaddings()
		shadowPadLeft = scale.ToScreenCoordinate(c, pads[0])
		shadowPadRight = scale.ToScreenCoordinate(c, pads[2])
		shadowPadTop = scale.ToScreenCoordinate(c, pads[1])
		shadowPadBottom = scale.ToScreenCoordinate(c, pads[3])
	} else {
		return bounds
	}

	var shadow *image.RGBA
	switch o := obj.(type) {
	case *canvas.Square:
		shadow = painter.DrawSquare(&canvas.Square{FillColor: shadowColor, CornerRadius: o.CornerRadius}, objSize.Width, objSize.Height, pad+shadowSoftness, func(in float32) float32 {
			return float32(math.Round(float64(in) * float64(c.Scale())))
		})
	case *canvas.Rectangle:
		shadow = painter.DrawRectangle(&canvas.Rectangle{FillColor: shadowColor, CornerRadius: obj.(*canvas.Rectangle).CornerRadius}, objSize.Width, objSize.Height, pad+shadowSoftness, func(in float32) float32 {
			return float32(math.Round(float64(in) * float64(c.Scale())))
		})
	case *canvas.Circle:
		shadowCircle := &canvas.Circle{FillColor: shadowColor}
		shadowCircle.Resize(objSize)
		shadow = painter.DrawCircle(shadowCircle, pad+shadowSoftness, func(in float32) float32 {
			return float32(math.Round(float64(in) * float64(c.Scale())))
		})
	}

	shadowRect := image.Rect(
		bounds.Min.X+shadowPadLeft,
		bounds.Min.Y+shadowPadTop,
		bounds.Max.X+shadowPadRight+shadowPadLeft,
		bounds.Max.Y+shadowPadBottom+shadowPadTop,
	)

	// shadowSoftness is used as a vector pad so the position is affected by this value
	// adding shadow softness to the offset restore initial position
	offset := image.Point{
		X: scale.ToScreenCoordinate(c, float32(shadowOffset.X+shadowSoftness)),
		Y: scale.ToScreenCoordinate(c, float32(-shadowOffset.Y+shadowSoftness)),
	}

	shadowBounds := clip.Intersect(
		image.Rect(
			shadowRect.Min.X-offset.X, shadowRect.Min.Y-offset.Y,
			shadowRect.Max.X, shadowRect.Max.Y,
		),
	)

	blurred := blur.Gaussian(shadow, float64(scale.ToScreenCoordinate(c, shadowSoftness)))

	// If DropShadow, subtract object from shadow
	if shadowType == canvas.DropShadow {
		for y := 0; y < shadow.Bounds().Dy(); y++ {
			for x := 0; x < shadow.Bounds().Dx(); x++ {
				mx := x - offset.X + int(shadowSoftness)
				my := y - offset.Y + int(shadowSoftness)
				if _, _, _, a := shadow.At(mx, my).RGBA(); a > 0 {
					blurred.SetRGBA(x, y, color.RGBA{A: 0})
				}
			}
		}
	}

	draw.Draw(base, shadowBounds, blurred, image.Point{}, draw.Over)

	// returns changed bounds of the original canvas object with added shadow
	return clip.Intersect(shadowRect)
=======
	draw.Draw(base, bounds, image.NewUniform(fill), image.Point{}, draw.Over)
}

// applyRoundedCorners rounds the corners of the image in-place
func applyRoundedCorners(img *image.NRGBA, w, h int, radius float32) {
	rInt := int(math.Ceil(float64(radius)))

	aaWidth := float32(0.5)
	outerR2 := (radius + aaWidth) * (radius + aaWidth)
	innerR2 := (radius - aaWidth) * (radius - aaWidth)

	applyCorner := func(startX, endX, startY, endY int, cx, cy float32) {
		for y := startY; y < endY; y++ {
			for x := startX; x < endX; x++ {
				dx := float32(x) - cx
				dy := float32(y) - cy
				dist2 := dx*dx + dy*dy

				i := img.PixOffset(x, y)
				alpha := img.Pix[i+3]

				switch {
				case dist2 >= outerR2:
					img.Pix[i+3] = 0 // Fully transparent
				case dist2 > innerR2:
					// Linear falloff based on squared distance
					t := (outerR2 - dist2) / (outerR2 - innerR2) // t ranges from 0 to 1
					newAlpha := uint8(float32(alpha) * t)
					img.Pix[i+3] = newAlpha
				}
			}
		}
	}

	// Top-left
	r := minInt(rInt, minInt(w, h))
	applyCorner(0, r, 0, r, radius, radius)

	// Top-right
	applyCorner(w-r, w, 0, r, float32(w)-radius, radius)

	// Bottom-left
	applyCorner(0, r, h-r, h, radius, float32(h)-radius)

	// Bottom-right
	applyCorner(w-r, w, h-r, h, float32(w)-radius, float32(h)-radius)
}

func minInt(x, y int) int {
	if x < y {
		return x
	}
	return y
>>>>>>> b47c4d60
}<|MERGE_RESOLUTION|>--- conflicted
+++ resolved
@@ -272,17 +272,6 @@
 	draw.Draw(base, bounds, raw, image.Point{offX, offY}, draw.Over)
 }
 
-<<<<<<< HEAD
-func drawRectangle(c fyne.Canvas, rect *canvas.Rectangle, pos fyne.Position, base *image.NRGBA, clip image.Rectangle) {
-	drawOblong(c, rect, rect.FillColor, rect.StrokeColor, rect.StrokeWidth, rect.CornerRadius, rect.Aspect, rect.ShadowSoftness, rect.ShadowOffset, rect.ShadowColor, rect.ShadowType, pos, base, clip)
-}
-
-func drawSquare(c fyne.Canvas, sq *canvas.Square, pos fyne.Position, base *image.NRGBA, clip image.Rectangle) {
-	drawOblong(c, sq, sq.FillColor, sq.StrokeColor, sq.StrokeWidth, sq.CornerRadius, 1.0, sq.ShadowSoftness, sq.ShadowOffset, sq.ShadowColor, sq.ShadowType, pos, base, clip)
-}
-
-func drawOblong(c fyne.Canvas, obj fyne.CanvasObject, fill, stroke color.Color, strokeWidth, radius, aspect float32, shadowSoftness float32, shadowOffset fyne.Position, shadowColor color.Color, shadowType canvas.ShadowType, pos fyne.Position, base *image.NRGBA, clip image.Rectangle) {
-=======
 func drawPolygon(c fyne.Canvas, polygon *canvas.Polygon, pos fyne.Position, base *image.NRGBA, clip image.Rectangle) {
 	pad := painter.VectorPad(polygon)
 	scaledWidth := scale.ToScreenCoordinate(c, polygon.Size().Width+pad*2)
@@ -310,11 +299,10 @@
 	topLeftRadius := painter.GetCornerRadius(rect.TopLeftCornerRadius, rect.CornerRadius)
 	bottomRightRadius := painter.GetCornerRadius(rect.BottomRightCornerRadius, rect.CornerRadius)
 	bottomLeftRadius := painter.GetCornerRadius(rect.BottomLeftCornerRadius, rect.CornerRadius)
-	drawOblong(c, rect, rect.FillColor, rect.StrokeColor, rect.StrokeWidth, topRightRadius, topLeftRadius, bottomRightRadius, bottomLeftRadius, rect.Aspect, pos, base, clip)
-}
-
-func drawOblong(c fyne.Canvas, obj fyne.CanvasObject, fill, stroke color.Color, strokeWidth, topRightRadius, topLeftRadius, bottomRightRadius, bottomLeftRadius, aspect float32, pos fyne.Position, base *image.NRGBA, clip image.Rectangle) {
->>>>>>> b47c4d60
+	drawOblong(c, rect, rect.FillColor, rect.StrokeColor, rect.StrokeWidth, topRightRadius, topLeftRadius, bottomRightRadius, bottomLeftRadius, rect.Aspect, rect.ShadowSoftness, rect.ShadowOffset, rect.ShadowColor, rect.ShadowType, pos, base, clip)
+}
+
+func drawOblong(c fyne.Canvas, obj fyne.CanvasObject, fill, stroke color.Color, strokeWidth, topRightRadius, topLeftRadius, bottomRightRadius, bottomLeftRadius, aspect float32, shadowSoftness float32, shadowOffset fyne.Position, shadowColor color.Color, shadowType canvas.ShadowType, pos fyne.Position, base *image.NRGBA, clip image.Rectangle) {
 	width, height := obj.Size().Components()
 	if aspect != 0 {
 		frameAspect := width / height
@@ -333,13 +321,8 @@
 		pos = pos.AddXY(xPad, yPad)
 	}
 
-<<<<<<< HEAD
-	if (stroke != nil && strokeWidth > 0) || radius != 0 { // use a rasterizer if there is a stroke or radius
+	if (stroke != nil && strokeWidth > 0) || topRightRadius != 0 || topLeftRadius != 0 || bottomRightRadius != 0 || bottomLeftRadius != 0 { // use a rasterizer if there is a stroke or radius
 		drawOblongStroke(c, obj, width, height, shadowSoftness, shadowOffset, shadowColor, shadowType, pos, base, clip)
-=======
-	if (stroke != nil && strokeWidth > 0) || topRightRadius != 0 || topLeftRadius != 0 || bottomRightRadius != 0 || bottomLeftRadius != 0 { // use a rasterizer if there is a stroke or radius
-		drawOblongStroke(c, obj, width, height, pos, base, clip)
->>>>>>> b47c4d60
 		return
 	}
 
@@ -347,7 +330,6 @@
 	scaledHeight := scale.ToScreenCoordinate(c, height)
 	scaledX, scaledY := scale.ToScreenCoordinate(c, pos.X), scale.ToScreenCoordinate(c, pos.Y)
 	bounds := clip.Intersect(image.Rect(scaledX, scaledY, scaledX+scaledWidth, scaledY+scaledHeight))
-<<<<<<< HEAD
 
 	if shadowColor != color.Transparent && shadowColor != nil && (!shadowOffset.IsZero() || shadowSoftness > 0.0) {
 		bounds = drawShadow(c, obj, fyne.NewSize(width, height), shadowSoftness, shadowOffset, shadowColor, shadowType, 0, bounds, base, clip)
@@ -431,8 +413,6 @@
 
 	// returns changed bounds of the original canvas object with added shadow
 	return clip.Intersect(shadowRect)
-=======
-	draw.Draw(base, bounds, image.NewUniform(fill), image.Point{}, draw.Over)
 }
 
 // applyRoundedCorners rounds the corners of the image in-place
@@ -485,5 +465,4 @@
 		return x
 	}
 	return y
->>>>>>> b47c4d60
 }